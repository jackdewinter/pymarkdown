--- conflicted
+++ resolved
@@ -706,6 +706,7 @@
         previous_token = token_stack[nested_list_start_index]
         print(f"nested_list_start_index->{nested_list_start_index}")
         print(f" yes->{ParserHelper.make_value_visible(previous_token)}")
+
         print(f"token_stack[-1].line_number->{token_stack[-1].line_number}")
         print(f"previous_token.line_number->{previous_token.line_number}")
         print(f"line_number->{line_number}")
@@ -729,28 +730,17 @@
                 print(
                     f" pre_previous_token->{ParserHelper.make_value_visible(pre_previous_token)}"
                 )
-<<<<<<< HEAD
                 if pre_previous_token.is_block_quote_start:
                     different_line_prefix = cls.__adjust(
-=======
-                if (
-                    pre_previous_token.is_block_quote_start
-                    and pre_previous_token.line_number == previous_token.line_number
-                ):
-                    cls.__adjust(
->>>>>>> a9d2e1ee
                         next_level_index,
                         token_stack,
                         container_token_indices,
                         "",
                         False,
                     )
-<<<<<<< HEAD
                     print(f"different_line_prefix>:{different_line_prefix}:<")
                     if pre_previous_token.line_number != previous_token.line_number:
                         container_line = different_line_prefix + container_line
-=======
->>>>>>> a9d2e1ee
         return container_line
 
     # pylint: enable=too-many-arguments
