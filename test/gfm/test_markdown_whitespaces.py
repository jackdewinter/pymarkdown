"""
https://github.com/jackdewinter/pymarkdown/issues/456
"""
from test.utils import act_and_assert

import pytest


@pytest.mark.gfm
def test_whitespaces_block_quotes_with_spaces():
    """
    Test case:  Block quotes preceeded by spaces.
    """

    # Arrange
    source_markdown = """   > block quote"""
    expected_tokens = [
        "[block-quote(1,4):   :   > ]",
        "[para(1,6):]",
        "[text(1,6):block quote:]",
        "[end-para:::True]",
        "[end-block-quote:::True]",
    ]
    expected_gfm = """<blockquote>
<p>block quote</p>
</blockquote>"""

    # Act & Assert
    act_and_assert(source_markdown, expected_gfm, expected_tokens)


@pytest.mark.gfm
@pytest.mark.skip
def test_whitespaces_block_quotes_with_tabs():
    """
    Test case:  Block quotes preceeded by spaces and tabs.
    """

    # Arrange
    source_markdown = """ > block quote
 >\t> another block quote"""
    expected_tokens = [
        "[atx(1,1):2:0:]",
        "[text(1,4):\\\b\\this is a fun day: ]",
        "[end-atx::]",
    ]
    expected_gfm = """<blockquote>
<p>block quote</p>
<blockquote>
<p>another block quote</p>
</blockquote>
</blockquote>"""

    # Act & Assert
    act_and_assert(source_markdown, expected_gfm, expected_tokens)


@pytest.mark.gfm
def test_whitespaces_block_quotes_with_form_feeds():
    """
    Test case:  Block quotes preceeded by spaces and form feeds (ascii whitespace).
    """

    # Arrange
    source_markdown = """ > block quote
 >\u000C> another block quote"""
    expected_tokens = [
        "[block-quote(1,2): : > \n >]",
        "[para(1,4):\n]",
        "[text(1,4):block quote\n\u000C\a>\a&gt;\a another block quote::\n]",
        "[end-para:::True]",
        "[end-block-quote:::True]",
    ]
    expected_gfm = """<blockquote>
<p>block quote
\u000C&gt; another block quote</p>
</blockquote>"""

    # Act & Assert
    act_and_assert(source_markdown, expected_gfm, expected_tokens)


@pytest.mark.gfm
def test_whitespaces_ordered_lists_with_spaces():
    """
    Test case:  Ordered lists preceeded by spaces.
    """

    # Arrange
    source_markdown = """   1. list item"""
    expected_tokens = [
        "[olist(1,4):.:1:6:   ]",
        "[para(1,7):]",
        "[text(1,7):list item:]",
        "[end-para:::True]",
        "[end-olist:::True]",
    ]
    expected_gfm = """<ol>
<li>list item</li>
</ol>"""

    # Act & Assert
    act_and_assert(source_markdown, expected_gfm, expected_tokens)


@pytest.mark.gfm
def test_whitespaces_ordered_lists_with_tabs():
    """
    Test case:  Ordered lists preceeded by spaces and tabs.
    """

    # Arrange
    source_markdown = """1. list item
 \t1. inner list item"""
    expected_tokens = [
        "[olist(1,1):.:1:3:]",
        "[para(1,4):]",
        "[text(1,4):list item:]",
        "[end-para:::True]",
        "[olist(2,5):.:1:7:    ]",
        "[para(2,8):]",
        "[text(2,8):inner list item:]",
        "[end-para:::True]",
        "[end-olist:::True]",
        "[end-olist:::True]",
    ]
    expected_gfm = """<ol>
<li>list item
<ol>
<li>inner list item</li>
</ol>
</li>
</ol>"""

    # Act & Assert
    act_and_assert(source_markdown, expected_gfm, expected_tokens)


@pytest.mark.gfm
def test_whitespaces_ordered_lists_with_form_feeds():
    """
    Test case:  Ordered lists preceeded by spaces and form feeds (ascii whitespace).
    """

    # Arrange
    source_markdown = """1. list item
 \u000C1. inner list item"""
    expected_tokens = [
        "[olist(1,1):.:1:3::]",
        "[para(1,4):\n ]",
        "[text(1,4):list item\n\u000C1. inner list item::\n]",
        "[end-para:::True]",
        "[end-olist:::True]",
    ]
    expected_gfm = """<ol>
<li>list item
\u000C1. inner list item</li>
</ol>"""

    # Act & Assert
    act_and_assert(source_markdown, expected_gfm, expected_tokens)


@pytest.mark.gfm
def test_whitespaces_unordered_lists_with_spaces():
    """
    Test case:  Unordered lists preceeded by spaces.
    """

    # Arrange
    source_markdown = """   + list item"""
    expected_tokens = [
        "[ulist(1,4):+::5:   ]",
        "[para(1,6):]",
        "[text(1,6):list item:]",
        "[end-para:::True]",
        "[end-ulist:::True]",
    ]
    expected_gfm = """<ul>
<li>list item</li>
</ul>"""

    # Act & Assert
    act_and_assert(source_markdown, expected_gfm, expected_tokens)


@pytest.mark.gfm
def test_whitespaces_unordered_lists_with_tabs():
    """
    Test case:  Unordered lists preceeded by spaces and tabs.
    """

    # Arrange
    source_markdown = """+ list item
 \t+ inner list item"""
    expected_tokens = [
        "[ulist(1,1):+::2:]",
        "[para(1,3):]",
        "[text(1,3):list item:]",
        "[end-para:::True]",
        "[ulist(2,5):+::6:    ]",
        "[para(2,7):]",
        "[text(2,7):inner list item:]",
        "[end-para:::True]",
        "[end-ulist:::True]",
        "[end-ulist:::True]",
    ]
    expected_gfm = """<ul>
<li>list item
<ul>
<li>inner list item</li>
</ul>
</li>
</ul>"""

    # Act & Assert
    act_and_assert(source_markdown, expected_gfm, expected_tokens)


@pytest.mark.gfm
def test_whitespaces_unordered_lists_with_form_feeds():
    """
    Test case:  Unordered lists preceeded by spaces and form feeds (ascii whitespace).
    """

    # Arrange
    source_markdown = """+ list item
 \u000C + inner list item"""
    expected_tokens = [
        "[ulist(1,1):+::2::]",
        "[para(1,3):\n ]",
        "[text(1,3):list item\n\u000C + inner list item::\n]",
        "[end-para:::True]",
        "[end-ulist:::True]",
    ]
    expected_gfm = """<ul>
<li>list item
\u000C + inner list item</li>
</ul>"""

    # Act & Assert
    act_and_assert(source_markdown, expected_gfm, expected_tokens)


@pytest.mark.gfm
def test_whitespaces_thematic_breaks_with_spaces():
    """
    Test case:  Thematic breaks preceeded by spaces.
    """

    # Arrange
    source_markdown = """   * * *"""
    expected_tokens = ["[tbreak(1,4):*:   :* * *]"]
    expected_gfm = """<hr />"""

    # Act & Assert
    act_and_assert(source_markdown, expected_gfm, expected_tokens)


@pytest.mark.gfm
def test_whitespaces_thematic_breaks_with_tabs_before():
    """
    Test case:  Thematic breaks preceeded by spaces and tabs.
    """

    # Arrange
    source_markdown = """ \t * * *"""
    expected_tokens = [
        "[icode-block(1,5):    :]",
        "[text(1,5):* * *: ]",
        "[end-icode-block:::True]",
    ]
    expected_gfm = """<pre><code> * * *
</code></pre>"""

    # Act & Assert
    act_and_assert(source_markdown, expected_gfm, expected_tokens)


@pytest.mark.gfm
def test_whitespaces_thematic_breaks_with_form_feeds_before():
    """
    Test case:  Thematic breaks preceeded by spaces and form feeds.
    """

    # Arrange
    source_markdown = """ \u000C * * *"""
    expected_tokens = [
        "[para(1,2): \u000C ]",
        "[text(1,2):*:]",
        "[text(1,3): :]",
        "[text(1,4):*:]",
        "[text(1,5): :]",
        "[text(1,6):*:]",
        "[end-para:::True]",
    ]
    expected_gfm = """<p>* * *</p>"""

    # Act & Assert
    act_and_assert(source_markdown, expected_gfm, expected_tokens)


@pytest.mark.gfm
def test_whitespaces_thematic_breaks_with_tabs_inside():
    """
    Test case:  Thematic breaks containing spaces and tabs.
    """

    # Arrange
    source_markdown = """* *\t*"""
    expected_tokens = ["[tbreak(1,1):*::* * *]"]
    expected_gfm = """<hr />"""

    # Act & Assert
    act_and_assert(source_markdown, expected_gfm, expected_tokens)


@pytest.mark.gfm
def test_whitespaces_thematic_breaks_with_form_feeds_inside():
    """
    Test case:  Thematic breaks containing spaces and form feeds.
    """

    # Arrange
    source_markdown = """* *\u000C*"""
    expected_tokens = [
        "[ulist(1,1):*::2:]",
        "[para(1,3):]",
        "[text(1,3):*:]",
        "[text(1,4):\u000C:]",
        "[text(1,5):*:]",
        "[end-para:::True]",
        "[end-ulist:::True]",
    ]
    expected_gfm = """<ul>
<li>*\u000C*</li>
</ul>"""

    # Act & Assert
    act_and_assert(source_markdown, expected_gfm, expected_tokens)


@pytest.mark.gfm
def test_whitespaces_thematic_breaks_with_spaces_after():
    """
    Test case:  Thematic breaks followed by spaces.
    """

    # Arrange
    source_markdown = """* * * """
    expected_tokens = ["[tbreak(1,1):*::* * * ]"]
    expected_gfm = """<hr />"""

    # Act & Assert
    act_and_assert(source_markdown, expected_gfm, expected_tokens)


@pytest.mark.gfm
def test_whitespaces_thematic_breaks_with_tabs_after():
    """
    Test case:  Thematic breaks followed by spaces and tabs.
    """

    # Arrange
    source_markdown = """* * *\t"""
    expected_tokens = ["[tbreak(1,1):*::* * *   ]"]
    expected_gfm = """<hr />"""

    # Act & Assert
    act_and_assert(source_markdown, expected_gfm, expected_tokens)


@pytest.mark.gfm
def test_whitespaces_thematic_breaks_with_form_feeds_after():
    """
    Test case:  Thematic breaks followed by spaces and form feeds.
    """

    # Arrange
    source_markdown = """* * *\u000C"""
    expected_tokens = [
        "[ulist(1,1):*::2:]",
        "[ulist(1,3):*::4:  ]",
        "[para(1,5)::\u000C]",
        "[text(1,5):*:]",
        "[end-para:::True]",
        "[end-ulist:::True]",
        "[end-ulist:::True]",
    ]
    expected_gfm = """<ul>
<li>
<ul>
<li>*</li>
</ul>
</li>
</ul>"""

    # Act & Assert
    act_and_assert(source_markdown, expected_gfm, expected_tokens)


@pytest.mark.gfm
def test_whitespaces_atx_headings_with_spaces_before():
    """
    Test case:  Atx Headings preceeded by spaces.
    """

    # Arrange
    source_markdown = """  # abc"""
    expected_tokens = ["[atx(1,3):1:0:  ]", "[text(1,5):abc: ]", "[end-atx::]"]
    expected_gfm = """<h1>abc</h1>"""

    # Act & Assert
    act_and_assert(source_markdown, expected_gfm, expected_tokens)


@pytest.mark.gfm
def test_whitespaces_atx_headings_with_tabs_before():
    """
    Test case:  Atx Headings preceeded by spaces and tabs.
    """

    # Arrange
    source_markdown = """ \t # abc"""
    expected_tokens = [
        "[icode-block(1,5):    :]",
        "[text(1,5):# abc: ]",
        "[end-icode-block:::True]",
    ]
    expected_gfm = """<pre><code> # abc
</code></pre>"""

    # Act & Assert
    act_and_assert(source_markdown, expected_gfm, expected_tokens)


@pytest.mark.gfm
def test_whitespaces_atx_headings_with_form_feeds_before():
    """
    Test case:  Atx Headings preceeded by spaces and form feeds.
    """

    # Arrange
    source_markdown = """ \u000C # abc"""
    expected_tokens = [
        "[para(1,2): \u000C ]",
        "[text(1,2):# abc:]",
        "[end-para:::True]",
    ]
    expected_gfm = """<p># abc</p>"""

    # Act & Assert
    act_and_assert(source_markdown, expected_gfm, expected_tokens)


@pytest.mark.gfm
def test_whitespaces_atx_headings_with_tabs_inside():
    """
    Test case:  Atx Headings containing spaces and tabs.
    """

    # Arrange
    source_markdown = """#\tabc"""
    expected_tokens = ["[atx(1,1):1:0:]", "[text(1,5):abc:   ]", "[end-atx::]"]
    expected_gfm = """<h1>abc</h1>"""

    # Act & Assert
    act_and_assert(source_markdown, expected_gfm, expected_tokens)


@pytest.mark.gfm
def test_whitespaces_atx_headings_with_form_feeds_inside():
    """
    Test case:  Atx Headings containing form feeds.
    """

    # Arrange
    source_markdown = """#\u000Cabc"""
    expected_tokens = ["[para(1,1):]", "[text(1,1):#\u000Cabc:]", "[end-para:::True]"]
    expected_gfm = """<p>#\u000Cabc</p>"""

    # Act & Assert
    act_and_assert(source_markdown, expected_gfm, expected_tokens)


@pytest.mark.gfm
def test_whitespaces_atx_headings_with_spaces_after():
    """
    Test case:  Atx Headings followed by spaces.
    """

    # Arrange
    source_markdown = """# abc  """
    expected_tokens = ["[atx(1,1):1:0:]", "[text(1,3):abc: ]", "[end-atx:  :]"]
    expected_gfm = """<h1>abc</h1>"""

    # Act & Assert
    act_and_assert(source_markdown, expected_gfm, expected_tokens)


@pytest.mark.gfm
def test_whitespaces_atx_headings_with_tabs_after():
    """
    Test case:  Atx Headings followed by spaces and tabs.
    """

    # Arrange
    source_markdown = """# abc \t"""
    expected_tokens = ["[atx(1,1):1:0:]", "[text(1,3):abc: ]", "[end-atx:   :]"]
    expected_gfm = """<h1>abc</h1>"""

    # Act & Assert
    act_and_assert(source_markdown, expected_gfm, expected_tokens)


@pytest.mark.gfm
def test_whitespaces_atx_headings_with_form_feeds_after():
    """
    Test case:  Atx Headings containing form feeds.
    """

    # Arrange
    source_markdown = """# abc\u000C"""
    expected_tokens = ["[atx(1,1):1:0:]", "[text(1,3):abc\u000C: ]", "[end-atx::]"]
    expected_gfm = """<h1>abc\u000C</h1>"""

    # Act & Assert
    act_and_assert(source_markdown, expected_gfm, expected_tokens)


@pytest.mark.gfm
def test_whitespaces_atx_headings_with_spaces_after_closed():
    """
    Test case:  Atx Headings followed by spaces.
    """

    # Arrange
    source_markdown = """# abc #"""
    expected_tokens = ["[atx(1,1):1:1:]", "[text(1,3):abc: ]", "[end-atx:: ]"]
    expected_gfm = """<h1>abc</h1>"""

    # Act & Assert
    act_and_assert(source_markdown, expected_gfm, expected_tokens)


@pytest.mark.gfm
def test_whitespaces_atx_headings_with_tabs_after_closed():
    """
    Test case:  Atx Headings followed by spaces and tabs.
    """

    # Arrange
    source_markdown = """# abc\t#"""
    expected_tokens = ["[atx(1,1):1:1:]", "[text(1,3):abc: ]", "[end-atx::   ]"]
    expected_gfm = """<h1>abc</h1>"""

    # Act & Assert
    act_and_assert(source_markdown, expected_gfm, expected_tokens)


@pytest.mark.gfm
def test_whitespaces_atx_headings_with_form_feeds_after_closed():
    """
    Test case:  Atx Headings followed by form feeds.
    """

    # Arrange
    source_markdown = """# abc\u000C#"""
    expected_tokens = ["[atx(1,1):1:0:]", "[text(1,3):abc\u000C#: ]", "[end-atx::]"]
    expected_gfm = """<h1>abc\u000C#</h1>"""

    # Act & Assert
    act_and_assert(source_markdown, expected_gfm, expected_tokens)


@pytest.mark.gfm
def test_whitespaces_atx_headings_closed_with_spaces_after():
    """
    Test case:  Atx Headings followed by spaces.
    """

    # Arrange
    source_markdown = """# abc #  """
    expected_tokens = ["[atx(1,1):1:1:]", "[text(1,3):abc: ]", "[end-atx:  : ]"]
    expected_gfm = """<h1>abc</h1>"""

    # Act & Assert
    act_and_assert(source_markdown, expected_gfm, expected_tokens)


@pytest.mark.gfm
def test_whitespaces_atx_headings_closed_with_tabs_after():
    """
    Test case:  Atx Headings followed by spaces and tabs.
    """

    # Arrange
    source_markdown = """# abc #\t"""
    expected_tokens = ["[atx(1,1):1:1:]", "[text(1,3):abc: ]", "[end-atx: : ]"]
    expected_gfm = """<h1>abc</h1>"""

    # Act & Assert
    act_and_assert(source_markdown, expected_gfm, expected_tokens)


@pytest.mark.gfm
def test_whitespaces_atx_headings_closed_with_form_feeds_after():
    """
    Test case:  Atx Headings followed by form feeds.
    """

    # Arrange
    source_markdown = """# abc #\u000C"""
    expected_tokens = ["[atx(1,1):1:0:]", "[text(1,3):abc #\u000C: ]", "[end-atx::]"]
    expected_gfm = """<h1>abc #\u000C</h1>"""

    # Act & Assert
    act_and_assert(source_markdown, expected_gfm, expected_tokens)


@pytest.mark.gfm
def test_whitespaces_setext_headings_with_spaces_before():
    """
    Test case:  SetExt Headings preceeded by spaces.
    """

    # Arrange
    source_markdown = """abc
  ---"""
    expected_tokens = [
        "[setext(2,3):-:3::(1,1)]",
        "[text(1,1):abc:]",
        "[end-setext:  :]",
    ]
    expected_gfm = """<h2>abc</h2>"""

    # Act & Assert
    act_and_assert(source_markdown, expected_gfm, expected_tokens)


@pytest.mark.gfm
def test_whitespaces_setext_headings_with_tabs_before():
    """
    Test case:  SetExt Headings preceeded by spaces and tabs.
    """

    # Arrange
    source_markdown = """abc
\t---"""
    expected_tokens = [
        "[para(1,1):\n    ]",
        "[text(1,1):abc\n---::\n]",
        "[end-para:::True]",
    ]
    expected_gfm = """<p>abc
---</p>"""

    # Act & Assert
    act_and_assert(source_markdown, expected_gfm, expected_tokens)


@pytest.mark.gfm
def test_whitespaces_setext_headings_with_form_feeds_before():
    """
    Test case:  SetExt Headings preceeded by form feeds.
    """

    # Arrange
    source_markdown = """abc
\u000C---"""
    expected_tokens = [
        "[para(1,1):\n]",
        "[text(1,1):abc\n\u000C---::\n]",
        "[end-para:::True]",
    ]
    expected_gfm = """<p>abc
\u000C---</p>"""

    # Act & Assert
    act_and_assert(source_markdown, expected_gfm, expected_tokens)


@pytest.mark.gfm
def test_whitespaces_setext_headings_with_spaces_after():
    """
    Test case:  SetExt Headings followed by spaces.
    """

    # Arrange
    source_markdown = """abc
---  """
    expected_tokens = [
        "[setext(2,1):-:3::(1,1)]",
        "[text(1,1):abc:]",
        "[end-setext::  ]",
    ]
    expected_gfm = """<h2>abc</h2>"""

    # Act & Assert
    act_and_assert(source_markdown, expected_gfm, expected_tokens)


@pytest.mark.gfm
def test_whitespaces_setext_headings_with_tabs_after():
    """
    Test case:  SetExt Headings followed by spaces and tabs.
    """

    # Arrange
    source_markdown = """abc
---\t"""
    expected_tokens = [
        "[setext(2,1):-:3::(1,1)]",
        "[text(1,1):abc:]",
        "[end-setext:: ]",
    ]
    expected_gfm = """<h2>abc</h2>"""

    # Act & Assert
    act_and_assert(source_markdown, expected_gfm, expected_tokens)


@pytest.mark.gfm
def test_whitespaces_setext_headings_with_form_feeds_after():
    """
    Test case:  SetExt Headings followed by form feeds.
    """

    # Arrange
    source_markdown = """abc
--- \u000C"""
    expected_tokens = [
        "[para(1,1):\n: \u000C]",
        "[text(1,1):abc\n---::\n]",
        "[end-para:::True]",
    ]
    expected_gfm = """<p>abc
---</p>"""

    # Act & Assert
    act_and_assert(source_markdown, expected_gfm, expected_tokens)


@pytest.mark.gfm
def test_whitespaces_indented_code_with_spaces_before():
    """
    Test case:  Indented Code blocks preceeded by spaces.
    """

    # Arrange
    source_markdown = """    indented block"""
    expected_tokens = [
        "[icode-block(1,5):    :]",
        "[text(1,5):indented block:]",
        "[end-icode-block:::True]",
    ]
    expected_gfm = """<pre><code>indented block
</code></pre>"""

    # Act & Assert
    act_and_assert(source_markdown, expected_gfm, expected_tokens)


@pytest.mark.gfm
def test_whitespaces_indented_code_with_tabs_before():
    """
    Test case:  Indented Code blocks preceeded by spaces and tabs.
    """

    # Arrange
    source_markdown = """\tindented block"""
    expected_tokens = [
        "[icode-block(1,5):    :]",
        "[text(1,5):indented block:]",
        "[end-icode-block:::True]",
    ]
    expected_gfm = """<pre><code>indented block
</code></pre>"""

    # Act & Assert
    act_and_assert(source_markdown, expected_gfm, expected_tokens)


@pytest.mark.gfm
def test_whitespaces_indented_code_with_form_feeds_before():
    """
    Test case:  Indented Code blocks preceeded by form feeds.
    """

    # Arrange
    source_markdown = """\u000C\u000C\u000C\u000Cindented block"""
    expected_tokens = [
        "[para(1,1):\u000C\u000C\u000C\u000C]",
        "[text(1,1):indented block:]",
        "[end-para:::True]",
    ]
    expected_gfm = """<p>indented block</p>"""

    # Act & Assert
    act_and_assert(source_markdown, expected_gfm, expected_tokens)


@pytest.mark.gfm
def test_whitespaces_fenced_code_open_with_spaces_before():
    """
    Test case:  Fenced Code blocks preceeded by spaces.
    """

    # Arrange
    source_markdown = """  ```python
abc"""
    expected_tokens = [
        "[fcode-block(1,3):`:3:python::::  :]",
        "[text(2,1):abc:]",
        "[end-fcode-block::::True]",
    ]
    expected_gfm = """<pre><code class="language-python">abc
</code></pre>"""

    # Act & Assert
    act_and_assert(source_markdown, expected_gfm, expected_tokens)


@pytest.mark.gfm
def test_whitespaces_fenced_code_open_with_tabs_before():
    """
    Test case:  Fenced Code block preceeded by spaces and tabs.
    """

    # Arrange
    source_markdown = """ \t```python
abc"""
    expected_tokens = [
        "[icode-block(1,5):    :]",
        "[text(1,5):```python:]",
        "[end-icode-block:::False]",
        "[para(2,1):]",
        "[text(2,1):abc:]",
        "[end-para:::True]",
    ]
    expected_gfm = """<pre><code>```python
</code></pre>
<p>abc</p>"""

    # Act & Assert
    act_and_assert(source_markdown, expected_gfm, expected_tokens)


@pytest.mark.gfm
def test_whitespaces_fenced_code_open_with_form_feeds_before():
    """
    Test case:  Fenced Code blocks preceeded by form feeds.
    """

    # Arrange
    source_markdown = """ \u000C```python
abc"""
    expected_tokens = [
        "[para(1,2): \u000C\n]",
        "[text(1,2):```python\nabc::\n]",
        "[end-para:::True]",
    ]
    expected_gfm = """<p>```python
abc</p>"""

    # Act & Assert
    act_and_assert(source_markdown, expected_gfm, expected_tokens)


@pytest.mark.gfm
def test_whitespaces_fenced_code_open_with_spaces_before_info():
    """
    Test case:  Fenced Code blocks info string followed by spaces.
    """

    # Arrange
    source_markdown = """```  python
abc"""
    expected_tokens = [
        "[fcode-block(1,1):`:3:python:::::  ]",
        "[text(2,1):abc:]",
        "[end-fcode-block::::True]",
    ]
    expected_gfm = """<pre><code class="language-python">abc
</code></pre>"""

    # Act & Assert
    act_and_assert(source_markdown, expected_gfm, expected_tokens)


@pytest.mark.gfm
def test_whitespaces_fenced_code_open_with_tabs_before_info():
    """
    Test case:  Fenced Code block info string followed by spaces and tabs.
    """

    # Arrange
    source_markdown = """```\tpython
abc"""
    expected_tokens = [
        "[fcode-block(1,1):`:3:python::::: ]",
        "[text(2,1):abc:]",
        "[end-fcode-block::::True]",
    ]
    expected_gfm = """<pre><code class="language-python">abc
</code></pre>"""

    # Act & Assert
    act_and_assert(source_markdown, expected_gfm, expected_tokens)


@pytest.mark.gfm
def test_whitespaces_fenced_code_open_with_form_feeds_before_info():
    """
    Test case:  Fenced Code blocks info string followed by form feeds.
    """

    # Arrange
    source_markdown = """```\u000Cpython
abc"""
    expected_tokens = [
        "[fcode-block(1,1):`:3:python:::::\u000C]",
        "[text(2,1):abc:]",
        "[end-fcode-block::::True]",
    ]
    expected_gfm = """<pre><code class="language-python">abc
</code></pre>"""

    # Act & Assert
    act_and_assert(source_markdown, expected_gfm, expected_tokens)


@pytest.mark.gfm
def test_whitespaces_fenced_code_open_with_spaces_after_info():
    """
    Test case:  Fenced Code blocks info string followed by spaces.
    """

    # Arrange
    source_markdown = """```python  
abc"""
    expected_tokens = [
        "[fcode-block(1,1):`:3:python::  :::]",
        "[text(2,1):abc:]",
        "[end-fcode-block::::True]",
    ]
    expected_gfm = """<pre><code class="language-python">abc
</code></pre>"""

    # Act & Assert
    act_and_assert(source_markdown, expected_gfm, expected_tokens)


@pytest.mark.gfm
def test_whitespaces_fenced_code_open_with_tabs_after_info():
    """
    Test case:  Fenced Code block info string followed by spaces and tabs.
    """

    # Arrange
    source_markdown = """```python\t
abc"""
    expected_tokens = [
        "[fcode-block(1,1):`:3:python::   :::]",
        "[text(2,1):abc:]",
        "[end-fcode-block::::True]",
    ]
    expected_gfm = """<pre><code class="language-python">abc
</code></pre>"""

    # Act & Assert
    act_and_assert(source_markdown, expected_gfm, expected_tokens)


@pytest.mark.gfm
def test_whitespaces_fenced_code_open_with_form_feeds_after_language():
    """
    Test case:  Fenced Code blocks info string followed by form feeds.
    """

    # Arrange
    source_markdown = """```python\u000C
abc"""
    expected_tokens = [
        "[fcode-block(1,1):`:3:python::\u000C:::]",
        "[text(2,1):abc:]",
        "[end-fcode-block::::True]",
    ]
    expected_gfm = """<pre><code class="language-python">abc
</code></pre>"""

    # Act & Assert
    act_and_assert(source_markdown, expected_gfm, expected_tokens)


@pytest.mark.gfm
def test_whitespaces_fenced_code_open_with_form_feeds_after_info():
    """
    Test case:  Fenced Code blocks info string followed by form feeds.
    """

    # Arrange
    source_markdown = """```python a\u000C\a
abc""".replace(
        "\a", " "
    )
    expected_tokens = [
        "[fcode-block(1,1):`:3:python:: a\u000C :::]",
        "[text(2,1):abc:]",
        "[end-fcode-block::::True]",
    ]
    expected_gfm = """<pre><code class="language-python">abc
</code></pre>"""

    # Act & Assert
    act_and_assert(source_markdown, expected_gfm, expected_tokens)


@pytest.mark.gfm
def test_whitespaces_fenced_code_closed_with_spaces_before():
    """
    Test case:  Fenced Code blocks closed preceeded by spaces.
    """

    # Arrange
    source_markdown = """```python
abc
  ```"""
    expected_tokens = [
        "[fcode-block(1,1):`:3:python:::::]",
        "[text(2,1):abc:]",
        "[end-fcode-block:  ::3:False]",
    ]
    expected_gfm = """<pre><code class="language-python">abc
</code></pre>"""

    # Act & Assert
    act_and_assert(source_markdown, expected_gfm, expected_tokens)


@pytest.mark.gfm
def test_whitespaces_fenced_code_closed_with_tabs_before():
    """
    Test case:  Fenced Code block closed preceeded by spaces and tabs.
    """

    # Arrange
    source_markdown = """```python
abc
\t```"""
    expected_tokens = [
        "[fcode-block(1,1):`:3:python:::::]",
        "[text(2,1):abc\n    ```:]",
        "[end-fcode-block::::True]",
    ]
    expected_gfm = """<pre><code class="language-python">abc
    ```
</code></pre>"""

    # Act & Assert
    act_and_assert(source_markdown, expected_gfm, expected_tokens)


@pytest.mark.gfm
def test_whitespaces_fenced_code_closed_with_form_feeds_before():
    """
    Test case:  Fenced Code blocks closed preceeded by form feeds.
    """

    # Arrange
    source_markdown = """```python
abc
\u000C```"""
    expected_tokens = [
        "[fcode-block(1,1):`:3:python:::::]",
        "[text(2,1):abc\n\u000C```:]",
        "[end-fcode-block::::True]",
    ]
    expected_gfm = """<pre><code class="language-python">abc
\u000C```
</code></pre>"""

    # Act & Assert
    act_and_assert(source_markdown, expected_gfm, expected_tokens)


@pytest.mark.gfm
def test_whitespaces_fenced_code_closed_with_spaces_after():
    """
    Test case:  Fenced Code blocks closed followed by spaces.
    """

    # Arrange
    source_markdown = """```python  
abc
``` """
    expected_tokens = [
        "[fcode-block(1,1):`:3:python::  :::]",
        "[text(2,1):abc:]",
        "[end-fcode-block:: :3:False]",
    ]
    expected_gfm = """<pre><code class="language-python">abc
</code></pre>"""

    # Act & Assert
    act_and_assert(source_markdown, expected_gfm, expected_tokens)


@pytest.mark.gfm
def test_whitespaces_fenced_code_closed_with_tabs_after():
    """
    Test case:  Fenced Code block closed followed by spaces and tabs.
    """

    # Arrange
    source_markdown = """```python  
abc
```\t"""
    expected_tokens = [
        "[fcode-block(1,1):`:3:python::  :::]",
        "[text(2,1):abc\n``` :]",
        "[end-fcode-block::::True]",
    ]
    expected_gfm = """<pre><code class="language-python">abc
``` 
<<<<<<< HEAD
</code></pre>"""

    # Act & Assert
    act_and_assert(source_markdown, expected_gfm, expected_tokens)


@pytest.mark.gfm
def test_whitespaces_fenced_code_closed_with_tabs_after_and_before():
    """
    Test case:  Fenced Code block close followed by tabs and preceeded be spaces.
    """

    # Arrange
    source_markdown = """```python  
abc
  ```\t"""
    expected_tokens = [
        "[fcode-block(1,1):`:3:python::  :::]",
        "[text(2,1):abc\n  ```   :]",
        "[end-fcode-block::::True]",
    ]
    expected_gfm = """<pre><code class="language-python">abc
  ```   
=======
>>>>>>> 4e9dbf9a
</code></pre>"""

    # Act & Assert
    act_and_assert(source_markdown, expected_gfm, expected_tokens, show_debug=False)


@pytest.mark.gfm
def test_whitespaces_fenced_code_closed_with_tabs_after_and_before():
    """
    Test case:  Fenced Code block close followed by tabs and preceeded be spaces.
    """

    # Arrange
    source_markdown = """```python  
abc
  ```\t"""
    expected_tokens = [
        "[fcode-block(1,1):`:3:python::  :::]",
        "[text(2,1):abc\n  ```   :]",
        "[end-fcode-block::::True]",
    ]
    expected_gfm = """<pre><code class="language-python">abc
  ```   
</code></pre>"""

    # Act & Assert
    act_and_assert(source_markdown, expected_gfm, expected_tokens, show_debug=False)


@pytest.mark.gfm
def test_whitespaces_fenced_code_closed_with_form_feeds_after():
    """
    Test case:  Fenced Code blocks closed followed by form feeds.
    """

    # Arrange
    source_markdown = """```python  
abc
```\u000C"""
    expected_tokens = [
        "[fcode-block(1,1):`:3:python::  :::]",
        "[text(2,1):abc\n```\u000C:]",
        "[end-fcode-block::::True]",
    ]
    expected_gfm = """<pre><code class="language-python">abc
```\u000C
</code></pre>"""

    # Act & Assert
    act_and_assert(source_markdown, expected_gfm, expected_tokens)


@pytest.mark.gfm
def test_whitespaces_html_with_spaces_before():
    """
    Test case:  Html blocks closed followed by spaces.
    """

    # Arrange
    source_markdown = """  <!-- comment"""
    expected_tokens = [
        "[html-block(1,1)]",
        "[text(1,3):<!-- comment:  ]",
        "[end-html-block:::True]",
    ]
    expected_gfm = """  <!-- comment"""

    # Act & Assert
    act_and_assert(source_markdown, expected_gfm, expected_tokens)


@pytest.mark.gfm
def test_whitespaces_html_with_tabs_before():
    """
    Test case:  HTML block followed by spaces and tabs.
    """

    # Arrange
    source_markdown = """ \t<!-- comment"""
    expected_tokens = [
        "[icode-block(1,5):    :]",
        "[text(1,5):\a<\a&lt;\a!-- comment:]",
        "[end-icode-block:::True]",
    ]
    expected_gfm = """<pre><code>&lt;!-- comment
</code></pre>"""

    # Act & Assert
    act_and_assert(source_markdown, expected_gfm, expected_tokens)


@pytest.mark.gfm
def test_whitespaces_html_with_form_feeds_before():
    """
    Test case:  HTML blocks followed by form feeds.
    """

    # Arrange
    source_markdown = """ \u000C<!-- comment"""
    expected_tokens = [
        "[para(1,2): \u000C]",
        "[text(1,2):\a<\a&lt;\a!-- comment:]",
        "[end-para:::True]",
    ]
    expected_gfm = """<p>&lt;!-- comment</p>"""

    # Act & Assert
    act_and_assert(source_markdown, expected_gfm, expected_tokens)


@pytest.mark.gfm
def test_whitespaces_html_start_6_with_spaces_after():
    """
    Test case:  Html blocks type 6 followed by spaces.
    """

    # Arrange
    source_markdown = """<dialog  """
    expected_tokens = [
        "[html-block(1,1)]",
        "[text(1,1):<dialog  :]",
        "[end-html-block:::True]",
    ]
    expected_gfm = """<dialog  """

    # Act & Assert
    act_and_assert(source_markdown, expected_gfm, expected_tokens)


@pytest.mark.gfm
def test_whitespaces_html_start_6_with_tabs_after():
    """
    Test case:  HTML block followed by spaces and tabs.
    """

    # Arrange
    source_markdown = """<dialog\t"""
    expected_tokens = [
        "[html-block(1,1)]",
        "[text(1,1):<dialog :]",
        "[end-html-block:::True]",
    ]
    expected_gfm = """<dialog """

    # Act & Assert
    act_and_assert(source_markdown, expected_gfm, expected_tokens)


@pytest.mark.gfm
def test_whitespaces_html_start_6_with_form_feeds_after():
    """
    Test case:  HTML blocks followed by form feeds.
    """

    # Arrange
    source_markdown = """<dialog\u000c"""
    expected_tokens = [
        "[para(1,1)::\u000c]",
        "[text(1,1):\a<\a&lt;\adialog:]",
        "[end-para:::True]",
    ]
    expected_gfm = """<p>&lt;dialog</p>"""

    # Act & Assert
    act_and_assert(source_markdown, expected_gfm, expected_tokens)


@pytest.mark.gfm
def test_whitespaces_html_start_7_with_spaces_after():
    """
    Test case:  Html blocks type 7 followed by spaces.
    """

    # Arrange
    source_markdown = """<dialog>  """
    expected_tokens = [
        "[html-block(1,1)]",
        "[text(1,1):<dialog>  :]",
        "[end-html-block:::True]",
    ]
    expected_gfm = """<dialog>  """

    # Act & Assert
    act_and_assert(source_markdown, expected_gfm, expected_tokens)


@pytest.mark.gfm
def test_whitespaces_html_start_7_with_tabs_after():
    """
    Test case:  HTML block type 7 followed by spaces and tabs.
    """

    # Arrange
    source_markdown = """<dialog>\t"""
    expected_tokens = [
        "[html-block(1,1)]",
        "[text(1,1):<dialog>    :]",
        "[end-html-block:::True]",
    ]
    expected_gfm = """<dialog>    """

    # Act & Assert
    act_and_assert(source_markdown, expected_gfm, expected_tokens)


@pytest.mark.gfm
def test_whitespaces_html_start_7_with_form_feeds_after():
    """
    Test case:  HTML blocks type 7 followed by form feeds.
    """

    # Arrange
    source_markdown = """<dialog>\u000c"""
    expected_tokens = [
        "[html-block(1,1)]",
        "[text(1,1):<dialog>\u000c:]",
        "[end-html-block:::True]",
    ]
    expected_gfm = """<dialog>\u000c"""

    # Act & Assert
    act_and_assert(source_markdown, expected_gfm, expected_tokens)


@pytest.mark.gfm
def test_whitespaces_lrd_with_spaces_before():
    """
    Test case:  LRD preceeded by spaces.
    """

    # Arrange
    source_markdown = """   [fred]: /url
[fred]"""
    expected_tokens = [
        "[link-ref-def(1,4):True:   :fred:: :/url:::::]",
        "[para(2,1):]",
        "[link(2,1):shortcut:/url:::::fred:False::::]",
        "[text(2,2):fred:]",
        "[end-link::]",
        "[end-para:::True]",
    ]
    expected_gfm = """<p><a href="/url">fred</a></p>"""

    # Act & Assert
    act_and_assert(source_markdown, expected_gfm, expected_tokens)


@pytest.mark.gfm
def test_whitespaces_lrd_with_tabs_before():
    """
    Test case:  LRD preceeded by tabs.
    """

    # Arrange
    source_markdown = """\t[fred]: /url
[fred]"""
    expected_tokens = [
        "[icode-block(1,5):    :]",
        "[text(1,5):[fred]: /url:]",
        "[end-icode-block:::False]",
        "[para(2,1):]",
        "[text(2,1):[:]",
        "[text(2,2):fred:]",
        "[text(2,6):]:]",
        "[end-para:::True]",
    ]
    expected_gfm = """<pre><code>[fred]: /url
</code></pre>
<p>[fred]</p>"""

    # Act & Assert
    act_and_assert(source_markdown, expected_gfm, expected_tokens)


@pytest.mark.gfm
def test_whitespaces_lrd_with_form_feeds_before():
    """
    Test case:  LRD preceeded by form feeds.
    """

    # Arrange
    source_markdown = """\u000c[fred]: /url
[fred]"""
    expected_tokens = [
        "[para(1,1):\u000c\n]",
        "[text(1,1):[:]",
        "[text(1,2):fred:]",
        "[text(1,6):]:]",
        "[text(1,7):: /url\n::\n]",
        "[text(2,1):[:]",
        "[text(2,2):fred:]",
        "[text(2,6):]:]",
        "[end-para:::True]",
    ]
    expected_gfm = """<p>[fred]: /url
[fred]</p>"""

    # Act & Assert
    act_and_assert(source_markdown, expected_gfm, expected_tokens)


@pytest.mark.gfm
def test_whitespaces_lrd_with_spaces_before_label():
    """
    Test case:  LRD link label preceeded by spaces.
    """

    # Arrange
    source_markdown = """[  fred]: /url
[ fred]"""
    expected_tokens = [
        "[link-ref-def(1,1):True::fred:  fred: :/url:::::]",
        "[para(2,1):]",
        "[link(2,1):shortcut:/url::::: fred:False::::]",
        "[text(2,2): fred:]",
        "[end-link::]",
        "[end-para:::True]",
    ]
    expected_gfm = """<p><a href="/url"> fred</a></p>"""

    # Act & Assert
    act_and_assert(source_markdown, expected_gfm, expected_tokens)


@pytest.mark.gfm
def test_whitespaces_lrd_with_tabs_before_label():
    """
    Test case:  LRD link label preceeded by tabs.
    """

    # Arrange
    source_markdown = """[\t\tfred]: /url
[ fred]"""
    expected_tokens = [
        "[link-ref-def(1,1):True::fred:       fred: :/url:::::]",
        "[para(2,1):]",
        "[link(2,1):shortcut:/url::::: fred:False::::]",
        "[text(2,2): fred:]",
        "[end-link::]",
        "[end-para:::True]",
    ]
    expected_gfm = """<p><a href="/url"> fred</a></p>"""

    # Act & Assert
    act_and_assert(source_markdown, expected_gfm, expected_tokens)


@pytest.mark.gfm
def test_whitespaces_lrd_with_form_feeds_before_label():
    """
    Test case:  LRD link label preceeded by form feeds.
    """

    # Arrange
    source_markdown = """[\u000cfred]: /url
[ fred]"""
    expected_tokens = [
        "[link-ref-def(1,1):True::fred:\u000cfred: :/url:::::]",
        "[para(2,1):]",
        "[link(2,1):shortcut:/url::::: fred:False::::]",
        "[text(2,2): fred:]",
        "[end-link::]",
        "[end-para:::True]",
    ]
    expected_gfm = """<p><a href="/url"> fred</a></p>"""

    # Act & Assert
    act_and_assert(source_markdown, expected_gfm, expected_tokens)


@pytest.mark.gfm
def test_whitespaces_lrd_with_spaces_after_label():
    """
    Test case:  LRD link label followed by spaces.
    """

    # Arrange
    source_markdown = """[fred  ]: /url
[fred ]"""
    expected_tokens = [
        "[link-ref-def(1,1):True::fred:fred  : :/url:::::]",
        "[para(2,1):]",
        "[link(2,1):shortcut:/url:::::fred :False::::]",
        "[text(2,2):fred :]",
        "[end-link::]",
        "[end-para:::True]",
    ]
    expected_gfm = """<p><a href="/url">fred </a></p>"""

    # Act & Assert
    act_and_assert(source_markdown, expected_gfm, expected_tokens)


@pytest.mark.gfm
def test_whitespaces_lrd_with_tabs_after_label():
    """
    Test case:  LRD link label followwed by tabs.
    """

    # Arrange
    source_markdown = """[fred\t\t]: /url
[fred ]"""
    expected_tokens = [
        "[link-ref-def(1,1):True::fred:fred       : :/url:::::]",
        "[para(2,1):]",
        "[link(2,1):shortcut:/url:::::fred :False::::]",
        "[text(2,2):fred :]",
        "[end-link::]",
        "[end-para:::True]",
    ]
    expected_gfm = """<p><a href="/url">fred </a></p>"""

    # Act & Assert
    act_and_assert(source_markdown, expected_gfm, expected_tokens)


@pytest.mark.gfm
def test_whitespaces_lrd_with_form_feeds_after_label():
    """
    Test case:  LRD link label followed by form feeds.
    """

    # Arrange
    source_markdown = """[fred\u000c]: /url
[fred ]"""
    expected_tokens = [
        "[link-ref-def(1,1):True::fred:fred\u000c: :/url:::::]",
        "[para(2,1):]",
        "[link(2,1):shortcut:/url:::::fred :False::::]",
        "[text(2,2):fred :]",
        "[end-link::]",
        "[end-para:::True]",
    ]
    expected_gfm = """<p><a href="/url">fred </a></p>"""

    # Act & Assert
    act_and_assert(source_markdown, expected_gfm, expected_tokens)


@pytest.mark.gfm
def test_whitespaces_lrd_with_spaces_in_label():
    """
    Test case:  LRD link label with spaces inside.
    """

    # Arrange
    source_markdown = """[fred  boy]: /url
[fred boy]"""
    expected_tokens = [
        "[link-ref-def(1,1):True::fred boy:fred  boy: :/url:::::]",
        "[para(2,1):]",
        "[link(2,1):shortcut:/url:::::fred boy:False::::]",
        "[text(2,2):fred boy:]",
        "[end-link::]",
        "[end-para:::True]",
    ]
    expected_gfm = """<p><a href="/url">fred boy</a></p>"""

    # Act & Assert
    act_and_assert(source_markdown, expected_gfm, expected_tokens)


@pytest.mark.gfm
def test_whitespaces_lrd_with_tabs_in_label():
    """
    Test case:  LRD link label followwed by tabs.
    """

    # Arrange
    source_markdown = """[fred\t\tboy]: /url
[fred boy]"""
    expected_tokens = [
        "[link-ref-def(1,1):True::fred boy:fred       boy: :/url:::::]",
        "[para(2,1):]",
        "[link(2,1):shortcut:/url:::::fred boy:False::::]",
        "[text(2,2):fred boy:]",
        "[end-link::]",
        "[end-para:::True]",
    ]
    expected_gfm = """<p><a href="/url">fred boy</a></p>"""

    # Act & Assert
    act_and_assert(source_markdown, expected_gfm, expected_tokens)


@pytest.mark.gfm
def test_whitespaces_lrd_with_form_feeds_in_label():
    """
    Test case:  LRD link label followed by form feeds.
    """

    # Arrange
    source_markdown = """[fred\u000c\u000cboy]: /url
[fred boy]"""
    expected_tokens = [
        "[link-ref-def(1,1):True::fred boy:fred\u000c\u000cboy: :/url:::::]",
        "[para(2,1):]",
        "[link(2,1):shortcut:/url:::::fred boy:False::::]",
        "[text(2,2):fred boy:]",
        "[end-link::]",
        "[end-para:::True]",
    ]
    expected_gfm = """<p><a href="/url">fred boy</a></p>"""

    # Act & Assert
    act_and_assert(source_markdown, expected_gfm, expected_tokens)


@pytest.mark.gfm
def test_whitespaces_lrd_with_spaces_before_destination():
    """
    Test case:  LRD destination preceeded by spaces.
    """

    # Arrange
    source_markdown = """[fred]:  /url
[fred]"""
    expected_tokens = [
        "[link-ref-def(1,1):True::fred::  :/url:::::]",
        "[para(2,1):]",
        "[link(2,1):shortcut:/url:::::fred:False::::]",
        "[text(2,2):fred:]",
        "[end-link::]",
        "[end-para:::True]",
    ]
    expected_gfm = """<p><a href="/url">fred</a></p>"""

    # Act & Assert
    act_and_assert(source_markdown, expected_gfm, expected_tokens)


@pytest.mark.gfm
def test_whitespaces_lrd_with_tabs_before_destination():
    """
    Test case:  LRD destination preceeded by tabs.
    """

    # Arrange
    source_markdown = """[fred]:\t/url
[fred]"""
    expected_tokens = [
        "[link-ref-def(1,1):True::fred:: :/url:::::]",
        "[para(2,1):]",
        "[link(2,1):shortcut:/url:::::fred:False::::]",
        "[text(2,2):fred:]",
        "[end-link::]",
        "[end-para:::True]",
    ]
    expected_gfm = """<p><a href="/url">fred</a></p>"""

    # Act & Assert
    act_and_assert(source_markdown, expected_gfm, expected_tokens)


@pytest.mark.gfm
def test_whitespaces_lrd_with_form_feeds_before_destination():
    """
    Test case:  LRD destination preceeded by form feeds.
    """

    # Arrange
    source_markdown = """[fred]:\u000c/url
[fred]"""
    expected_tokens = [
        "[link-ref-def(1,1):True::fred::\u000c:/url:::::]",
        "[para(2,1):]",
        "[link(2,1):shortcut:/url:::::fred:False::::]",
        "[text(2,2):fred:]",
        "[end-link::]",
        "[end-para:::True]",
    ]
    expected_gfm = """<p><a href="/url">fred</a></p>"""

    # Act & Assert
    act_and_assert(source_markdown, expected_gfm, expected_tokens)


@pytest.mark.gfm
def test_whitespaces_lrd_with_spaces_after_destination():
    """
    Test case:  LRD destination followed by spaces.
    """

    # Arrange
    source_markdown = """[fred]: /url  
[fred]"""
    expected_tokens = [
        "[link-ref-def(1,1):True::fred:: :/url::  :::]",
        "[para(2,1):]",
        "[link(2,1):shortcut:/url:::::fred:False::::]",
        "[text(2,2):fred:]",
        "[end-link::]",
        "[end-para:::True]",
    ]
    expected_gfm = """<p><a href="/url">fred</a></p>"""

    # Act & Assert
    act_and_assert(source_markdown, expected_gfm, expected_tokens)


@pytest.mark.gfm
def test_whitespaces_lrd_with_tabs_after_destination():
    """
    Test case:  LRD destination followed by tabs.
    """

    # Arrange
    source_markdown = """[fred]: /url\t\t
[fred]"""
    expected_tokens = [
        "[link-ref-def(1,1):True::fred:: :/url::        :::]",
        "[para(2,1):]",
        "[link(2,1):shortcut:/url:::::fred:False::::]",
        "[text(2,2):fred:]",
        "[end-link::]",
        "[end-para:::True]",
    ]
    expected_gfm = """<p><a href="/url">fred</a></p>"""

    # Act & Assert
    act_and_assert(source_markdown, expected_gfm, expected_tokens)


@pytest.mark.gfm
def test_whitespaces_lrd_with_form_feeds_after_destination():
    """
    Test case:  LRD destination followed by form feeds.
    """

    # Arrange
    source_markdown = """[fred]: /url\u000c\u000c
[fred]"""
    expected_tokens = [
        "[link-ref-def(1,1):True::fred:: :/url::\u000c\u000c:::]",
        "[para(2,1):]",
        "[link(2,1):shortcut:/url:::::fred:False::::]",
        "[text(2,2):fred:]",
        "[end-link::]",
        "[end-para:::True]",
    ]
    expected_gfm = """<p><a href="/url">fred</a></p>"""

    # Act & Assert
    act_and_assert(source_markdown, expected_gfm, expected_tokens)


@pytest.mark.gfm
def test_whitespaces_lrd_with_spaces_before_title():
    """
    Test case:  LRD title preceeded by spaces.
    """

    # Arrange
    source_markdown = """[fred]: /url "title"
[fred]"""
    expected_tokens = [
        '[link-ref-def(1,1):True::fred:: :/url:: :title:"title":]',
        "[para(2,1):]",
        "[link(2,1):shortcut:/url:title::::fred:False::::]",
        "[text(2,2):fred:]",
        "[end-link::]",
        "[end-para:::True]",
    ]
    expected_gfm = """<p><a href="/url" title="title">fred</a></p>"""

    # Act & Assert
    act_and_assert(source_markdown, expected_gfm, expected_tokens)


@pytest.mark.gfm
def test_whitespaces_lrd_with_tabs_before_title():
    """
    Test case:  LRD title preceeded by tabs.
    """

    # Arrange
    source_markdown = """[fred]: /url\t"title"
[fred]"""
    expected_tokens = [
        '[link-ref-def(1,1):True::fred:: :/url::    :title:"title":]',
        "[para(2,1):]",
        "[link(2,1):shortcut:/url:title::::fred:False::::]",
        "[text(2,2):fred:]",
        "[end-link::]",
        "[end-para:::True]",
    ]
    expected_gfm = """<p><a href="/url" title="title">fred</a></p>"""

    # Act & Assert
    act_and_assert(source_markdown, expected_gfm, expected_tokens)


@pytest.mark.gfm
def test_whitespaces_lrd_with_form_feeds_before_title():
    """
    Test case:  LRD title preceeded by form feeds.
    """

    # Arrange
    source_markdown = """[fred]: /url\u000c"title"
[fred]"""
    expected_tokens = [
        '[link-ref-def(1,1):True::fred:: :/url::\u000c:title:"title":]',
        "[para(2,1):]",
        "[link(2,1):shortcut:/url:title::::fred:False::::]",
        "[text(2,2):fred:]",
        "[end-link::]",
        "[end-para:::True]",
    ]
    expected_gfm = """<p><a href="/url" title="title">fred</a></p>"""

    # Act & Assert
    act_and_assert(source_markdown, expected_gfm, expected_tokens)


@pytest.mark.gfm
def test_whitespaces_lrd_with_spaces_after_title():
    """
    Test case:  LRD title followed by spaces.
    """

    # Arrange
    source_markdown = """[fred]: /url "title"   
[fred]"""
    expected_tokens = [
        '[link-ref-def(1,1):True::fred:: :/url:: :title:"title":   ]',
        "[para(2,1):]",
        "[link(2,1):shortcut:/url:title::::fred:False::::]",
        "[text(2,2):fred:]",
        "[end-link::]",
        "[end-para:::True]",
    ]
    expected_gfm = """<p><a href="/url" title="title">fred</a></p>"""

    # Act & Assert
    act_and_assert(source_markdown, expected_gfm, expected_tokens)


@pytest.mark.gfm
def test_whitespaces_lrd_with_tabs_after_title():
    """
    Test case:  LRD title followed by tabs.
    """

    # Arrange
    source_markdown = """[fred]: /url "title"\t\t
[fred]"""
    expected_tokens = [
        '[link-ref-def(1,1):True::fred:: :/url:: :title:"title":        ]',
        "[para(2,1):]",
        "[link(2,1):shortcut:/url:title::::fred:False::::]",
        "[text(2,2):fred:]",
        "[end-link::]",
        "[end-para:::True]",
    ]
    expected_gfm = """<p><a href="/url" title="title">fred</a></p>"""

    # Act & Assert
    act_and_assert(source_markdown, expected_gfm, expected_tokens)


@pytest.mark.gfm
def test_whitespaces_lrd_with_form_feeds_after_title():
    """
    Test case:  LRD title followed by form feeds.
    """

    # Arrange
    source_markdown = """[fred]: /url "title"\u000c\u000c
[fred]"""
    expected_tokens = [
        '[link-ref-def(1,1):True::fred:: :/url:: :title:"title":\u000c\u000c]',
        "[para(2,1):]",
        "[link(2,1):shortcut:/url:title::::fred:False::::]",
        "[text(2,2):fred:]",
        "[end-link::]",
        "[end-para:::True]",
    ]
    expected_gfm = """<p><a href="/url" title="title">fred</a></p>"""

    # Act & Assert
    act_and_assert(source_markdown, expected_gfm, expected_tokens)


@pytest.mark.gfm
def test_whitespaces_paragraph_with_spaces_before():
    """
    Test case:  paragraph preceeded by spaces.
    """

    # Arrange
    source_markdown = """  a paragraph"""
    expected_tokens = [
        "[para(1,3):  ]",
        "[text(1,3):a paragraph:]",
        "[end-para:::True]",
    ]
    expected_gfm = """<p>a paragraph</p>"""

    # Act & Assert
    act_and_assert(source_markdown, expected_gfm, expected_tokens)


@pytest.mark.gfm
def test_whitespaces_paragraph_with_tabs_before():
    """
    Test case:  paragraph preceeded by tabs.
    """

    # Arrange
    source_markdown = """\ta paragraph"""
    expected_tokens = [
        "[icode-block(1,5):    :]",
        "[text(1,5):a paragraph:]",
        "[end-icode-block:::True]",
    ]
    expected_gfm = """<pre><code>a paragraph
</code></pre>"""

    # Act & Assert
    act_and_assert(source_markdown, expected_gfm, expected_tokens)


@pytest.mark.gfm
def test_whitespaces_paragraph_with_tabs_inside():
    """
    Test case:  paragraph preceeded by tabs.
    """

    # Arrange
    source_markdown = """a\tlong\tparagraph"""
    expected_tokens = [
        "[para(1,1):]",
        "[text(1,1):a   long    paragraph:]",
        "[end-para:::True]",
    ]
    expected_gfm = """<p>a   long    paragraph</p>"""

    # Act & Assert
    act_and_assert(source_markdown, expected_gfm, expected_tokens)


@pytest.mark.gfm
def test_whitespaces_paragraph_with_tabs_inside_and_emphasis():
    """
    Test case:  paragraph preceeded by tabs.
    """

    # Arrange
    source_markdown = """a\t*long*\tparagraph"""
    expected_tokens = [
        "[para(1,1):]",
        "[text(1,1):a   :]",
        "[emphasis(1,5):1:*]",
        "[text(1,6):long:]",
        "[end-emphasis(1,10)::]",
        "[text(1,11):  paragraph:]",
        "[end-para:::True]",
    ]
    expected_gfm = """<p>a   <em>long</em>  paragraph</p>"""

    # Act & Assert
    act_and_assert(source_markdown, expected_gfm, expected_tokens)


@pytest.mark.gfm
def test_whitespaces_paragraph_with_form_feeds_before():
    """
    Test case:  paragraph preceeded by form feeds.
    """

    # Arrange
    source_markdown = """\u000ca paragraph"""
    expected_tokens = [
        "[para(1,1):\u000c]",
        "[text(1,1):a paragraph:]",
        "[end-para:::True]",
    ]
    expected_gfm = """<p>a paragraph</p>"""

    # Act & Assert
    act_and_assert(source_markdown, expected_gfm, expected_tokens)


@pytest.mark.gfm
def test_whitespaces_paragraph_with_spaces_and_form_feeds_before():
    """
    Test case:  paragraph preceeded by form feeds.
    """

    # Arrange
    source_markdown = """ \u000ca paragraph"""
    expected_tokens = [
        "[para(1,2): \u000c]",
        "[text(1,2):a paragraph:]",
        "[end-para:::True]",
    ]
    expected_gfm = """<p>a paragraph</p>"""

    # Act & Assert
    act_and_assert(source_markdown, expected_gfm, expected_tokens)


@pytest.mark.gfm
def test_whitespaces_paragraph_with_spaces_and_form_feeds_before_and_after():
    """
    Test case:  paragraph preceeded by form feeds.
    """

    # Arrange
    source_markdown = """ \u000c a paragraph"""
    expected_tokens = [
        "[para(1,2): \u000c ]",
        "[text(1,2):a paragraph:]",
        "[end-para:::True]",
    ]
    expected_gfm = """<p>a paragraph</p>"""

    # Act & Assert
    act_and_assert(source_markdown, expected_gfm, expected_tokens)


@pytest.mark.gfm
def test_whitespaces_paragraph_with_spaces_after():
    """
    Test case:  paragraph followed by spaces.
    """

    # Arrange
    source_markdown = """a paragraph  """
    expected_tokens = [
        "[para(1,1)::  ]",
        "[text(1,1):a paragraph:]",
        "[end-para:::True]",
    ]
    expected_gfm = """<p>a paragraph</p>"""

    # Act & Assert
    act_and_assert(source_markdown, expected_gfm, expected_tokens)


@pytest.mark.gfm
def test_whitespaces_paragraph_with_tabs_after():
    """
    Test case:  paragraph followed by tabs.
    """

    # Arrange
    source_markdown = """a paragraph\t"""
    expected_tokens = [
        "[para(1,1):: ]",
        "[text(1,1):a paragraph:]",
        "[end-para:::True]",
    ]
    expected_gfm = """<p>a paragraph</p>"""

    # Act & Assert
    act_and_assert(source_markdown, expected_gfm, expected_tokens)


@pytest.mark.gfm
def test_whitespaces_paragraph_with_form_feeds_after():
    """
    Test case:  paragraph followed by form feeds.
    """

    # Arrange
    source_markdown = """a paragraph\u000c"""
    expected_tokens = [
        "[para(1,1)::\u000c]",
        "[text(1,1):a paragraph:]",
        "[end-para:::True]",
    ]
    expected_gfm = """<p>a paragraph</p>"""

    # Act & Assert
    act_and_assert(source_markdown, expected_gfm, expected_tokens)


@pytest.mark.gfm
def test_whitespaces_code_span_with_spaces():
    """
    Test case:  code span with spaces at the front and end
    """

    # Arrange
    source_markdown = """a ` good ` paragraph"""
    expected_tokens = [
        "[para(1,1):]",
        "[text(1,1):a :]",
        "[icode-span(1,3):good:`: : ]",
        "[text(1,11): paragraph:]",
        "[end-para:::True]",
    ]
    expected_gfm = """<p>a <code>good</code> paragraph</p>"""

    # Act & Assert
    act_and_assert(source_markdown, expected_gfm, expected_tokens)


@pytest.mark.gfm
@pytest.mark.skip
def test_whitespaces_code_span_with_tabs():
    """
    Test case:  code span with tabs at the front and end
    """

    # Arrange
    source_markdown = """a `\tgood\t` paragraph"""
    expected_tokens = [
        "[para(1,1):]",
        "[text(1,1):a :]",
        "[icode-span(1,3):good   :`: : ]",
        "[text(1,14): paragraph:]",
        "[end-para:::True]",
    ]
    expected_gfm = """<p>a <code>   good    </code> paragraph</p>"""

    # Act & Assert
    act_and_assert(source_markdown, expected_gfm, expected_tokens, show_debug=True)


@pytest.mark.gfm
def test_whitespaces_code_spans_with_form_feeds():
    """
    Test case: code span with form feeds at the front and end
    """

    # Arrange
    source_markdown = """a `\u000cgood\u000c` paragraph"""
    expected_tokens = [
        "[para(1,1):]",
        "[text(1,1):a :]",
        "[icode-span(1,3):\u000cgood\u000c:`::]",
        "[text(1,11): paragraph:]",
        "[end-para:::True]",
    ]
    expected_gfm = """<p>a <code>\u000cgood\u000c</code> paragraph</p>"""

    # Act & Assert
    act_and_assert(source_markdown, expected_gfm, expected_tokens)


@pytest.mark.gfm
def test_whitespaces_hard_break_with_spaces():
    """
    Test case:  hard_break with spaces
    """

    # Arrange
    source_markdown = """foo   
bar"""
    expected_tokens = [
        "[para(1,1):\n]",
        "[text(1,1):foo:]",
        "[hard-break(1,4):   :\n]",
        "[text(2,1):bar:]",
        "[end-para:::True]",
    ]
    expected_gfm = """<p>foo<br />
bar</p>"""

    # Act & Assert
    act_and_assert(source_markdown, expected_gfm, expected_tokens)


@pytest.mark.gfm
def test_whitespaces_hard_break_with_tabs():
    """
    Test case:  hard_break with tabs
    """

    # Arrange
    source_markdown = """foo\t\t
bar"""
    expected_tokens = [
        "[para(1,1):\n]",
        "[text(1,1):foo\nbar::     \n]",
        "[end-para:::True]",
    ]
    expected_gfm = """<p>foo\a\a\a\a\a
bar</p>""".replace(
        "\a", " "
    )

    # Act & Assert
    act_and_assert(source_markdown, expected_gfm, expected_tokens)


@pytest.mark.gfm
def test_whitespaces_hard_break_with_form_feeds():
    """
    Test case: hard_break with form feeds
    """

    # Arrange
    source_markdown = """foo\u000c\u000c
bar"""
    expected_tokens = [
        "[para(1,1):\n]",
        "[text(1,1):foo\u000c\u000c\nbar::\n]",
        "[end-para:::True]",
    ]
    expected_gfm = """<p>foo\u000c\u000c
bar</p>"""

    # Act & Assert
    act_and_assert(source_markdown, expected_gfm, expected_tokens)


@pytest.mark.gfm
def test_whitespaces_autolink_uri_with_spaces():
    """
    Test case:  autolink_uri with spaces
    """

    # Arrange
    source_markdown = """<http://foo.bar.baz/test?q=hello man&id=22&boolean>"""
    expected_tokens = [
        "[para(1,1):]",
        "[text(1,1):\a<\a&lt;\ahttp://foo.bar.baz/test?q=hello man\a&\a&amp;\aid=22\a&\a&amp;\aboolean\a>\a&gt;\a:]",
        "[end-para:::True]",
    ]
    expected_gfm = (
        """<p>&lt;http://foo.bar.baz/test?q=hello man&amp;id=22&amp;boolean&gt;</p>"""
    )

    # Act & Assert
    act_and_assert(source_markdown, expected_gfm, expected_tokens)


@pytest.mark.gfm
def test_whitespaces_autolink_uri_with_tabs():
    """
    Test case:  autolink_uri with tabs
    """

    # Arrange
    source_markdown = """<http://foo.bar.baz/test?q=hello\tman&id=22&boolean>"""
    expected_tokens = [
        "[para(1,1):]",
        "[text(1,1):\a<\a&lt;\ahttp://foo.bar.baz/test?q=hello    man\a&\a&amp;\aid=22\a&\a&amp;\aboolean\a>\a&gt;\a:]",
        "[end-para:::True]",
    ]
    expected_gfm = """<p>&lt;http://foo.bar.baz/test?q=hello    man&amp;id=22&amp;boolean&gt;</p>"""

    # Act & Assert
    act_and_assert(source_markdown, expected_gfm, expected_tokens)


@pytest.mark.gfm
def test_whitespaces_autolink_uri_with_form_feeds():
    """
    Test case: autolink_uri with form feeds
    """

    # Arrange
    source_markdown = """<http://foo.bar.baz/test?q=hello\u000cman&id=22&boolean>"""
    expected_tokens = [
        "[para(1,1):]",
        "[text(1,1):\a<\a&lt;\ahttp://foo.bar.baz/test?q=hello\u000cman\a&\a&amp;\aid=22\a&\a&amp;\aboolean\a>\a&gt;\a:]",
        "[end-para:::True]",
    ]
    expected_gfm = """<p>&lt;http://foo.bar.baz/test?q=hello\u000cman&amp;id=22&amp;boolean&gt;</p>"""

    # Act & Assert
    act_and_assert(source_markdown, expected_gfm, expected_tokens)


@pytest.mark.gfm
def test_whitespaces_inline_link_with_spaces_before_label():
    """
    Test case:  inline link label with spaces before
    """

    # Arrange
    source_markdown = """[ fred](/url)"""
    expected_tokens = [
        "[para(1,1):]",
        "[link(1,1):inline:/url::::: fred:False::::]",
        "[text(1,2): fred:]",
        "[end-link::]",
        "[end-para:::True]",
    ]
    expected_gfm = """<p><a href="/url"> fred</a></p>"""

    # Act & Assert
    act_and_assert(source_markdown, expected_gfm, expected_tokens)


@pytest.mark.gfm
def test_whitespaces_inline_link_with_tabs_before_label():
    """
    Test case:  inline link label with tabs before
    """

    # Arrange
    source_markdown = """[\tfred](/url)"""
    expected_tokens = [
        "[para(1,1):]",
        "[link(1,1):inline:/url:::::   fred:False::::]",
        "[text(1,2):   fred:]",
        "[end-link::]",
        "[end-para:::True]",
    ]
    expected_gfm = """<p><a href="/url">   fred</a></p>"""

    # Act & Assert
    act_and_assert(source_markdown, expected_gfm, expected_tokens)


@pytest.mark.gfm
def test_whitespaces_inline_link_with_form_feeds_before_label():
    """
    Test case:  inline link label with form feeds before
    """

    # Arrange
    source_markdown = """[\u000cfred](/url)"""
    expected_tokens = [
        "[para(1,1):]",
        "[link(1,1):inline:/url:::::\u000cfred:False::::]",
        "[text(1,2):\u000cfred:]",
        "[end-link::]",
        "[end-para:::True]",
    ]
    expected_gfm = """<p><a href="/url">\u000cfred</a></p>"""

    # Act & Assert
    act_and_assert(source_markdown, expected_gfm, expected_tokens)


@pytest.mark.gfm
def test_whitespaces_shortcut_link_with_spaces_before_label():
    """
    Test case:  shortcut link label with spaces before
    """

    # Arrange
    source_markdown = """[  fred]

[ fred]: /url
"""
    expected_tokens = [
        "[para(1,1):]",
        "[link(1,1):shortcut:/url:::::  fred:False::::]",
        "[text(1,2):  fred:]",
        "[end-link::]",
        "[end-para:::True]",
        "[BLANK(2,1):]",
        "[link-ref-def(3,1):True::fred: fred: :/url:::::]",
        "[BLANK(4,1):]",
    ]
    expected_gfm = """<p><a href="/url">  fred</a></p>"""

    # Act & Assert
    act_and_assert(source_markdown, expected_gfm, expected_tokens)


@pytest.mark.gfm
def test_whitespaces_shortcut_link_with_tabs_before_label():
    """
    Test case:  shortcut link label with tabs before
    """

    # Arrange
    source_markdown = """[\t\tfred]

[ fred]: /url"""
    expected_tokens = [
        "[para(1,1):]",
        "[link(1,1):shortcut:/url:::::       fred:False::::]",
        "[text(1,2):       fred:]",
        "[end-link::]",
        "[end-para:::True]",
        "[BLANK(2,1):]",
        "[link-ref-def(3,1):True::fred: fred: :/url:::::]",
    ]
    expected_gfm = """<p><a href="/url">       fred</a></p>"""

    # Act & Assert
    act_and_assert(source_markdown, expected_gfm, expected_tokens)


@pytest.mark.gfm
def test_whitespaces_shortcut_link_with_form_feeds_before_label():
    """
    Test case:  shortcut link label with form feeds before
    """

    # Arrange
    source_markdown = """[\u000c\u000cfred]

[ fred]: /url"""
    expected_tokens = [
        "[para(1,1):]",
        "[link(1,1):shortcut:/url:::::\u000c\u000cfred:False::::]",
        "[text(1,2):\u000c\u000cfred:]",
        "[end-link::]",
        "[end-para:::True]",
        "[BLANK(2,1):]",
        "[link-ref-def(3,1):True::fred: fred: :/url:::::]",
    ]
    expected_gfm = """<p><a href="/url">\u000c\u000cfred</a></p>"""

    # Act & Assert
    act_and_assert(source_markdown, expected_gfm, expected_tokens)


@pytest.mark.gfm
def test_whitespaces_inline_link_with_spaces_in_label():
    """
    Test case:  inline link label with spaces in
    """

    # Arrange
    source_markdown = """[fred  boy](/url)"""
    expected_tokens = [
        "[para(1,1):]",
        "[link(1,1):inline:/url:::::fred  boy:False::::]",
        "[text(1,2):fred  boy:]",
        "[end-link::]",
        "[end-para:::True]",
    ]
    expected_gfm = """<p><a href="/url">fred  boy</a></p>"""

    # Act & Assert
    act_and_assert(source_markdown, expected_gfm, expected_tokens)


@pytest.mark.gfm
def test_whitespaces_inline_link_with_tabs_in_label():
    """
    Test case:  inline link label with tabs in
    """

    # Arrange
    source_markdown = """[fred\t\tboy](/url)"""
    expected_tokens = [
        "[para(1,1):]",
        "[link(1,1):inline:/url:::::fred       boy:False::::]",
        "[text(1,2):fred       boy:]",
        "[end-link::]",
        "[end-para:::True]",
    ]
    expected_gfm = """<p><a href="/url">fred       boy</a></p>"""

    # Act & Assert
    act_and_assert(source_markdown, expected_gfm, expected_tokens)


@pytest.mark.gfm
def test_whitespaces_inline_link_with_form_feeds_in_label():
    """
    Test case:  inline link label with form feeds in
    """

    # Arrange
    source_markdown = """[fred\u000c\u000cboy](/url)"""
    expected_tokens = [
        "[para(1,1):]",
        "[link(1,1):inline:/url:::::fred\u000c\u000cboy:False::::]",
        "[text(1,2):fred\u000c\u000cboy:]",
        "[end-link::]",
        "[end-para:::True]",
    ]
    expected_gfm = """<p><a href="/url">fred\u000c\u000cboy</a></p>"""

    # Act & Assert
    act_and_assert(source_markdown, expected_gfm, expected_tokens)


@pytest.mark.gfm
def test_whitespaces_shortcut_link_with_spaces_in_label():
    """
    Test case:  shortcut link label with spaces in
    """

    # Arrange
    source_markdown = """[fred  boy]

[fred boy]: /url"""
    expected_tokens = [
        "[para(1,1):]",
        "[link(1,1):shortcut:/url:::::fred  boy:False::::]",
        "[text(1,2):fred  boy:]",
        "[end-link::]",
        "[end-para:::True]",
        "[BLANK(2,1):]",
        "[link-ref-def(3,1):True::fred boy:: :/url:::::]",
    ]
    expected_gfm = """<p><a href="/url">fred  boy</a></p>"""

    # Act & Assert
    act_and_assert(source_markdown, expected_gfm, expected_tokens)


@pytest.mark.gfm
def test_whitespaces_shortcut_link_with_tabs_in_label():
    """
    Test case:  shortcut link label with tabs in
    """

    # Arrange
    source_markdown = """[fred\t\tboy]

[fred boy]: /url"""
    expected_tokens = [
        "[para(1,1):]",
        "[link(1,1):shortcut:/url:::::fred       boy:False::::]",
        "[text(1,2):fred       boy:]",
        "[end-link::]",
        "[end-para:::True]",
        "[BLANK(2,1):]",
        "[link-ref-def(3,1):True::fred boy:: :/url:::::]",
    ]
    expected_gfm = """<p><a href="/url">fred       boy</a></p>"""

    # Act & Assert
    act_and_assert(source_markdown, expected_gfm, expected_tokens)


@pytest.mark.gfm
def test_whitespaces_shortcut_link_with_form_feeds_in_label():
    """
    Test case:  shortcut link label with form feeds in
    """

    # Arrange
    source_markdown = """[fred\u000c\u000cboy]

[fred boy]: /url"""
    expected_tokens = [
        "[para(1,1):]",
        "[link(1,1):shortcut:/url:::::fred\u000c\u000cboy:False::::]",
        "[text(1,2):fred\u000c\u000cboy:]",
        "[end-link::]",
        "[end-para:::True]",
        "[BLANK(2,1):]",
        "[link-ref-def(3,1):True::fred boy:: :/url:::::]",
    ]
    expected_gfm = """<p><a href="/url">fred\u000c\u000cboy</a></p>"""

    # Act & Assert
    act_and_assert(source_markdown, expected_gfm, expected_tokens)


@pytest.mark.gfm
def test_whitespaces_inline_link_with_spaces_after_label():
    """
    Test case:  inline link label with after before
    """

    # Arrange
    source_markdown = """[fred ](/url)"""
    expected_tokens = [
        "[para(1,1):]",
        "[link(1,1):inline:/url:::::fred :False::::]",
        "[text(1,2):fred :]",
        "[end-link::]",
        "[end-para:::True]",
    ]
    expected_gfm = """<p><a href="/url">fred </a></p>"""

    # Act & Assert
    act_and_assert(source_markdown, expected_gfm, expected_tokens)


@pytest.mark.gfm
def test_whitespaces_inline_link_with_tabs_after_label():
    """
    Test case:  inline link label with tabs after
    """

    # Arrange
    source_markdown = """[fred\t\t](/url)"""
    expected_tokens = [
        "[para(1,1):]",
        "[link(1,1):inline:/url:::::fred       :False::::]",
        "[text(1,2):fred       :]",
        "[end-link::]",
        "[end-para:::True]",
    ]
    expected_gfm = """<p><a href="/url">fred       </a></p>"""

    # Act & Assert
    act_and_assert(source_markdown, expected_gfm, expected_tokens)


@pytest.mark.gfm
def test_whitespaces_inline_link_with_form_feeds_after_label():
    """
    Test case:  inline link label with form feeds after
    """

    # Arrange
    source_markdown = """[fred\u000c\u000c](/url)"""
    expected_tokens = [
        "[para(1,1):]",
        "[link(1,1):inline:/url:::::fred\u000c\u000c:False::::]",
        "[text(1,2):fred\u000c\u000c:]",
        "[end-link::]",
        "[end-para:::True]",
    ]
    expected_gfm = """<p><a href="/url">fred\u000c\u000c</a></p>"""

    # Act & Assert
    act_and_assert(source_markdown, expected_gfm, expected_tokens)


@pytest.mark.gfm
def test_whitespaces_shortcut_link_with_spaces_after_label():
    """
    Test case:  shortcut link label with spaces after
    """

    # Arrange
    source_markdown = """[fred  ]

[fred ]: /url"""
    expected_tokens = [
        "[para(1,1):]",
        "[link(1,1):shortcut:/url:::::fred  :False::::]",
        "[text(1,2):fred  :]",
        "[end-link::]",
        "[end-para:::True]",
        "[BLANK(2,1):]",
        "[link-ref-def(3,1):True::fred:fred : :/url:::::]",
    ]
    expected_gfm = """<p><a href="/url">fred  </a></p>"""

    # Act & Assert
    act_and_assert(source_markdown, expected_gfm, expected_tokens)


@pytest.mark.gfm
def test_whitespaces_shortcut_link_with_tabs_after_label():
    """
    Test case:  shortcut link label with tabs after
    """

    # Arrange
    source_markdown = """[fred\t\t]

[fred ]: /url"""
    expected_tokens = [
        "[para(1,1):]",
        "[link(1,1):shortcut:/url:::::fred       :False::::]",
        "[text(1,2):fred       :]",
        "[end-link::]",
        "[end-para:::True]",
        "[BLANK(2,1):]",
        "[link-ref-def(3,1):True::fred:fred : :/url:::::]",
    ]
    expected_gfm = """<p><a href="/url">fred       </a></p>"""

    # Act & Assert
    act_and_assert(source_markdown, expected_gfm, expected_tokens)


@pytest.mark.gfm
def test_whitespaces_shortcut_link_with_form_feeds_after_label():
    """
    Test case:  shortcut link label with form feeds after
    """

    # Arrange
    source_markdown = """[fred\u000c\u000c]

[fred ]: /url"""
    expected_tokens = [
        "[para(1,1):]",
        "[link(1,1):shortcut:/url:::::fred\u000c\u000c:False::::]",
        "[text(1,2):fred\u000c\u000c:]",
        "[end-link::]",
        "[end-para:::True]",
        "[BLANK(2,1):]",
        "[link-ref-def(3,1):True::fred:fred : :/url:::::]",
    ]
    expected_gfm = """<p><a href="/url">fred\u000c\u000c</a></p>"""

    # Act & Assert
    act_and_assert(source_markdown, expected_gfm, expected_tokens)


@pytest.mark.gfm
def test_whitespaces_inline_link_with_spaces_before_destination():
    """
    Test case:  inline link label with spaces before the destination
    """

    # Arrange
    source_markdown = """[fred](  /url)"""
    expected_tokens = [
        "[para(1,1):]",
        "[link(1,1):inline:/url:::::fred:False::  ::]",
        "[text(1,2):fred:]",
        "[end-link::]",
        "[end-para:::True]",
    ]
    expected_gfm = """<p><a href="/url">fred</a></p>"""

    # Act & Assert
    act_and_assert(source_markdown, expected_gfm, expected_tokens)


@pytest.mark.gfm
def test_whitespaces_inline_link_with_tabs_before_destination():
    """
    Test case:  inline link label with tabs before the destination
    """

    # Arrange
    source_markdown = """[fred](\t\t/url)"""
    expected_tokens = [
        "[para(1,1):]",
        "[link(1,1):inline:/url:::::fred:False::     ::]",
        "[text(1,2):fred:]",
        "[end-link::]",
        "[end-para:::True]",
    ]
    expected_gfm = """<p><a href="/url">fred</a></p>"""

    # Act & Assert
    act_and_assert(source_markdown, expected_gfm, expected_tokens)


@pytest.mark.gfm
def test_whitespaces_inline_link_with_form_feeds_before_destination():
    """
    Test case:  inline link label with form feeds before the destination
    """

    # Arrange
    source_markdown = """[fred](\u000c\u000c/url)"""
    expected_tokens = [
        "[para(1,1):]",
        "[link(1,1):inline:/url:::::fred:False::\u000c\u000c::]",
        "[text(1,2):fred:]",
        "[end-link::]",
        "[end-para:::True]",
    ]
    expected_gfm = """<p><a href="/url">fred</a></p>"""

    # Act & Assert
    act_and_assert(source_markdown, expected_gfm, expected_tokens)


@pytest.mark.gfm
def test_whitespaces_inline_link_with_spaces_after_destination():
    """
    Test case:  inline link label with spaces after the destination
    """

    # Arrange
    source_markdown = """[fred](/url  )"""
    expected_tokens = [
        "[para(1,1):]",
        "[link(1,1):inline:/url:::::fred:False:::  :]",
        "[text(1,2):fred:]",
        "[end-link::]",
        "[end-para:::True]",
    ]
    expected_gfm = """<p><a href="/url">fred</a></p>"""

    # Act & Assert
    act_and_assert(source_markdown, expected_gfm, expected_tokens)


@pytest.mark.gfm
def test_whitespaces_inline_link_with_tabs_after_destination():
    """
    Test case:  inline link label with tabs after the destination
    """

    # Arrange
    source_markdown = """[fred](/url\t\t)"""
    expected_tokens = [
        "[para(1,1):]",
        "[link(1,1):inline:/url:::::fred:False:::     :]",
        "[text(1,2):fred:]",
        "[end-link::]",
        "[end-para:::True]",
    ]
    expected_gfm = """<p><a href="/url">fred</a></p>"""

    # Act & Assert
    act_and_assert(source_markdown, expected_gfm, expected_tokens)


@pytest.mark.gfm
def test_whitespaces_inline_link_with_form_feeds_after_destination():
    """
    Test case:  inline link label with form feeds after the destination
    """

    # Arrange
    source_markdown = """[fred](/url\u000c\u000c)"""
    expected_tokens = [
        "[para(1,1):]",
        "[link(1,1):inline:/url:::::fred:False:::\u000c\u000c:]",
        "[text(1,2):fred:]",
        "[end-link::]",
        "[end-para:::True]",
    ]
    expected_gfm = """<p><a href="/url">fred</a></p>"""

    # Act & Assert
    act_and_assert(source_markdown, expected_gfm, expected_tokens)


@pytest.mark.gfm
def test_whitespaces_inline_link_with_spaces_before_title():
    """
    Test case:  inline link label with spaces before the title
    """

    # Arrange
    source_markdown = """[fred](/url  'title')"""
    expected_tokens = [
        "[para(1,1):]",
        "[link(1,1):inline:/url:title::::fred:False:'::  :]",
        "[text(1,2):fred:]",
        "[end-link::]",
        "[end-para:::True]",
    ]
    expected_gfm = """<p><a href="/url" title="title">fred</a></p>"""

    # Act & Assert
    act_and_assert(source_markdown, expected_gfm, expected_tokens)


@pytest.mark.gfm
def test_whitespaces_inline_link_with_tabs_before_title():
    """
    Test case:  inline link label with tabs before the title
    """

    # Arrange
    source_markdown = """[fred](/url\t\t'title')"""
    expected_tokens = [
        "[para(1,1):]",
        "[link(1,1):inline:/url:title::::fred:False:'::     :]",
        "[text(1,2):fred:]",
        "[end-link::]",
        "[end-para:::True]",
    ]
    expected_gfm = """<p><a href="/url" title="title">fred</a></p>"""

    # Act & Assert
    act_and_assert(source_markdown, expected_gfm, expected_tokens)


@pytest.mark.gfm
def test_whitespaces_inline_link_with_form_feeds_before_title():
    """
    Test case:  inline link label with form feeds before the title
    """

    # Arrange
    source_markdown = """[fred](/url\u000c\u000c'title')"""
    expected_tokens = [
        "[para(1,1):]",
        "[link(1,1):inline:/url:title::::fred:False:'::\u000c\u000c:]",
        "[text(1,2):fred:]",
        "[end-link::]",
        "[end-para:::True]",
    ]
    expected_gfm = """<p><a href="/url" title="title">fred</a></p>"""

    # Act & Assert
    act_and_assert(source_markdown, expected_gfm, expected_tokens)


@pytest.mark.gfm
def test_whitespaces_inline_link_with_spaces_after_title():
    """
    Test case:  inline link label with spaces after the title
    """

    # Arrange
    source_markdown = """[fred](/url 'title'  )"""
    expected_tokens = [
        "[para(1,1):]",
        "[link(1,1):inline:/url:title::::fred:False:':: :  ]",
        "[text(1,2):fred:]",
        "[end-link::]",
        "[end-para:::True]",
    ]
    expected_gfm = """<p><a href="/url" title="title">fred</a></p>"""

    # Act & Assert
    act_and_assert(source_markdown, expected_gfm, expected_tokens)


@pytest.mark.gfm
def test_whitespaces_inline_link_with_tabs_after_title():
    """
    Test case:  inline link label with tabs after the title
    """

    # Arrange
    source_markdown = """[fred](/url 'title'\t\t)"""
    expected_tokens = [
        "[para(1,1):]",
        "[link(1,1):inline:/url:title::::fred:False:':: :     ]",
        "[text(1,2):fred:]",
        "[end-link::]",
        "[end-para:::True]",
    ]
    expected_gfm = """<p><a href="/url" title="title">fred</a></p>"""

    # Act & Assert
    act_and_assert(source_markdown, expected_gfm, expected_tokens)


@pytest.mark.gfm
def test_whitespaces_inline_link_with_form_feeds_after_title():
    """
    Test case:  inline link label with form feeds after the title
    """

    # Arrange
    source_markdown = """[fred](/url 'title'\u000c\u000c)"""
    expected_tokens = [
        "[para(1,1):]",
        "[link(1,1):inline:/url:title::::fred:False:':: :\u000c\u000c]",
        "[text(1,2):fred:]",
        "[end-link::]",
        "[end-para:::True]",
    ]
    expected_gfm = """<p><a href="/url" title="title">fred</a></p>"""

    # Act & Assert
    act_and_assert(source_markdown, expected_gfm, expected_tokens)<|MERGE_RESOLUTION|>--- conflicted
+++ resolved
@@ -1123,7 +1123,6 @@
     ]
     expected_gfm = """<pre><code class="language-python">abc
 ``` 
-<<<<<<< HEAD
 </code></pre>"""
 
     # Act & Assert
@@ -1147,8 +1146,6 @@
     ]
     expected_gfm = """<pre><code class="language-python">abc
   ```   
-=======
->>>>>>> 4e9dbf9a
 </code></pre>"""
 
     # Act & Assert
