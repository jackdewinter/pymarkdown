"""
https://github.com/jackdewinter/pymarkdown/issues/456
"""
from test.utils import act_and_assert

import pytest


@pytest.mark.gfm
def test_whitespaces_block_quotes_with_spaces():
    """
    Test case:  Block quotes preceeded by spaces.
    """

    # Arrange
    source_markdown = """   > block quote"""
    expected_tokens = [
        "[block-quote(1,4):   :   > ]",
        "[para(1,6):]",
        "[text(1,6):block quote:]",
        "[end-para:::True]",
        "[end-block-quote:::True]",
    ]
    expected_gfm = """<blockquote>
<p>block quote</p>
</blockquote>"""

    # Act & Assert
    act_and_assert(source_markdown, expected_gfm, expected_tokens)


@pytest.mark.gfm
@pytest.mark.skip
def test_whitespaces_block_quotes_with_tabs():
    """
    Test case:  Block quotes preceeded by spaces and tabs.
    """

    # Arrange
    source_markdown = """ > block quote
 >\t> another block quote"""
    expected_tokens = [
        "[atx(1,1):2:0:]",
        "[text(1,4):\\\b\\this is a fun day: ]",
        "[end-atx::]",
    ]
    expected_gfm = """<blockquote>
<p>block quote</p>
<blockquote>
<p>another block quote</p>
</blockquote>
</blockquote>"""

    # Act & Assert
    act_and_assert(source_markdown, expected_gfm, expected_tokens)


@pytest.mark.gfm
def test_whitespaces_block_quotes_with_form_feeds():
    """
    Test case:  Block quotes preceeded by spaces and form feeds (ascii whitespace).
    """

    # Arrange
    source_markdown = """ > block quote
 >\u000C> another block quote"""
    expected_tokens = [
        "[block-quote(1,2): : > \n >]",
        "[para(1,4):\n]",
        "[text(1,4):block quote\n\u000C\a>\a&gt;\a another block quote::\n]",
        "[end-para:::True]",
        "[end-block-quote:::True]",
    ]
    expected_gfm = """<blockquote>
<p>block quote
\u000C&gt; another block quote</p>
</blockquote>"""

    # Act & Assert
    act_and_assert(source_markdown, expected_gfm, expected_tokens)


@pytest.mark.gfm
def test_whitespaces_ordered_lists_with_spaces():
    """
    Test case:  Ordered lists preceeded by spaces.
    """

    # Arrange
    source_markdown = """   1. list item"""
    expected_tokens = [
        "[olist(1,4):.:1:6:   ]",
        "[para(1,7):]",
        "[text(1,7):list item:]",
        "[end-para:::True]",
        "[end-olist:::True]",
    ]
    expected_gfm = """<ol>
<li>list item</li>
</ol>"""

    # Act & Assert
    act_and_assert(source_markdown, expected_gfm, expected_tokens)


@pytest.mark.gfm
def test_whitespaces_ordered_lists_with_tabs():
    """
    Test case:  Ordered lists preceeded by spaces and tabs.
    """

    # Arrange
    source_markdown = """1. list item
 \t1. inner list item"""
    expected_tokens = [
        "[olist(1,1):.:1:3:]",
        "[para(1,4):]",
        "[text(1,4):list item:]",
        "[end-para:::True]",
        "[olist(2,5):.:1:7:    ]",
        "[para(2,8):]",
        "[text(2,8):inner list item:]",
        "[end-para:::True]",
        "[end-olist:::True]",
        "[end-olist:::True]",
    ]
    expected_gfm = """<ol>
<li>list item
<ol>
<li>inner list item</li>
</ol>
</li>
</ol>"""

    # Act & Assert
    act_and_assert(source_markdown, expected_gfm, expected_tokens)


@pytest.mark.gfm
def test_whitespaces_ordered_lists_with_form_feeds():
    """
    Test case:  Ordered lists preceeded by spaces and form feeds (ascii whitespace).
    """

    # Arrange
    source_markdown = """1. list item
 \u000C1. inner list item"""
    expected_tokens = [
        "[olist(1,1):.:1:3::]",
        "[para(1,4):\n ]",
        "[text(1,4):list item\n\u000C1. inner list item::\n]",
        "[end-para:::True]",
        "[end-olist:::True]",
    ]
    expected_gfm = """<ol>
<li>list item
\u000C1. inner list item</li>
</ol>"""

    # Act & Assert
    act_and_assert(source_markdown, expected_gfm, expected_tokens)


@pytest.mark.gfm
def test_whitespaces_unordered_lists_with_spaces():
    """
    Test case:  Unordered lists preceeded by spaces.
    """

    # Arrange
    source_markdown = """   + list item"""
    expected_tokens = [
        "[ulist(1,4):+::5:   ]",
        "[para(1,6):]",
        "[text(1,6):list item:]",
        "[end-para:::True]",
        "[end-ulist:::True]",
    ]
    expected_gfm = """<ul>
<li>list item</li>
</ul>"""

    # Act & Assert
    act_and_assert(source_markdown, expected_gfm, expected_tokens)


@pytest.mark.gfm
def test_whitespaces_unordered_lists_with_tabs():
    """
    Test case:  Unordered lists preceeded by spaces and tabs.
    """

    # Arrange
    source_markdown = """+ list item
 \t+ inner list item"""
    expected_tokens = [
        "[ulist(1,1):+::2:]",
        "[para(1,3):]",
        "[text(1,3):list item:]",
        "[end-para:::True]",
        "[ulist(2,5):+::6:    ]",
        "[para(2,7):]",
        "[text(2,7):inner list item:]",
        "[end-para:::True]",
        "[end-ulist:::True]",
        "[end-ulist:::True]",
    ]
    expected_gfm = """<ul>
<li>list item
<ul>
<li>inner list item</li>
</ul>
</li>
</ul>"""

    # Act & Assert
    act_and_assert(source_markdown, expected_gfm, expected_tokens)


@pytest.mark.gfm
def test_whitespaces_unordered_lists_with_form_feeds():
    """
    Test case:  Unordered lists preceeded by spaces and form feeds (ascii whitespace).
    """

    # Arrange
    source_markdown = """+ list item
 \u000C + inner list item"""
    expected_tokens = [
        "[ulist(1,1):+::2::]",
        "[para(1,3):\n ]",
        "[text(1,3):list item\n\u000C + inner list item::\n]",
        "[end-para:::True]",
        "[end-ulist:::True]",
    ]
    expected_gfm = """<ul>
<li>list item
\u000C + inner list item</li>
</ul>"""

    # Act & Assert
    act_and_assert(source_markdown, expected_gfm, expected_tokens)


@pytest.mark.gfm
def test_whitespaces_thematic_breaks_with_spaces():
    """
    Test case:  Thematic breaks preceeded by spaces.
    """

    # Arrange
    source_markdown = """   * * *"""
    expected_tokens = ["[tbreak(1,4):*:   :* * *]"]
    expected_gfm = """<hr />"""

    # Act & Assert
    act_and_assert(source_markdown, expected_gfm, expected_tokens)


@pytest.mark.gfm
def test_whitespaces_thematic_breaks_with_tabs_before():
    """
    Test case:  Thematic breaks preceeded by spaces and tabs.
    """

    # Arrange
    source_markdown = """ \t * * *"""
    expected_tokens = [
        "[icode-block(1,5):    :]",
        "[text(1,5):* * *: ]",
        "[end-icode-block:::True]",
    ]
    expected_gfm = """<pre><code> * * *
</code></pre>"""

    # Act & Assert
    act_and_assert(source_markdown, expected_gfm, expected_tokens)


@pytest.mark.gfm
def test_whitespaces_thematic_breaks_with_form_feeds_before():
    """
    Test case:  Thematic breaks preceeded by spaces and form feeds.
    """

    # Arrange
    source_markdown = """ \u000C * * *"""
    expected_tokens = [
        "[para(1,2): \u000C ]",
        "[text(1,2):*:]",
        "[text(1,3): :]",
        "[text(1,4):*:]",
        "[text(1,5): :]",
        "[text(1,6):*:]",
        "[end-para:::True]",
    ]
    expected_gfm = """<p>* * *</p>"""

    # Act & Assert
    act_and_assert(source_markdown, expected_gfm, expected_tokens)


@pytest.mark.gfm
def test_whitespaces_thematic_breaks_with_tabs_inside():
    """
    Test case:  Thematic breaks containing spaces and tabs.
    """

    # Arrange
    source_markdown = """* *\t*"""
    expected_tokens = ["[tbreak(1,1):*::* * *]"]
    expected_gfm = """<hr />"""

    # Act & Assert
    act_and_assert(source_markdown, expected_gfm, expected_tokens)


@pytest.mark.gfm
def test_whitespaces_thematic_breaks_with_form_feeds_inside():
    """
    Test case:  Thematic breaks containing spaces and form feeds.
    """

    # Arrange
    source_markdown = """* *\u000C*"""
    expected_tokens = [
        "[ulist(1,1):*::2:]",
        "[para(1,3):]",
        "[text(1,3):*:]",
        "[text(1,4):\u000C:]",
        "[text(1,5):*:]",
        "[end-para:::True]",
        "[end-ulist:::True]",
    ]
    expected_gfm = """<ul>
<li>*\u000C*</li>
</ul>"""

    # Act & Assert
    act_and_assert(source_markdown, expected_gfm, expected_tokens)


@pytest.mark.gfm
def test_whitespaces_thematic_breaks_with_spaces_after():
    """
    Test case:  Thematic breaks followed by spaces.
    """

    # Arrange
    source_markdown = """* * * """
    expected_tokens = ["[tbreak(1,1):*::* * * ]"]
    expected_gfm = """<hr />"""

    # Act & Assert
    act_and_assert(source_markdown, expected_gfm, expected_tokens)


@pytest.mark.gfm
def test_whitespaces_thematic_breaks_with_tabs_after():
    """
    Test case:  Thematic breaks followed by spaces and tabs.
    """

    # Arrange
    source_markdown = """* * *\t"""
    expected_tokens = ["[tbreak(1,1):*::* * *   ]"]
    expected_gfm = """<hr />"""

    # Act & Assert
    act_and_assert(source_markdown, expected_gfm, expected_tokens)


@pytest.mark.gfm
def test_whitespaces_thematic_breaks_with_form_feeds_after():
    """
    Test case:  Thematic breaks followed by spaces and form feeds.
    """

    # Arrange
    source_markdown = """* * *\u000C"""
    expected_tokens = [
        "[ulist(1,1):*::2:]",
        "[ulist(1,3):*::4:  ]",
        "[para(1,5)::\u000C]",
        "[text(1,5):*:]",
        "[end-para:::True]",
        "[end-ulist:::True]",
        "[end-ulist:::True]",
    ]
    expected_gfm = """<ul>
<li>
<ul>
<li>*</li>
</ul>
</li>
</ul>"""

    # Act & Assert
    act_and_assert(source_markdown, expected_gfm, expected_tokens)


@pytest.mark.gfm
def test_whitespaces_atx_headings_with_spaces_before():
    """
    Test case:  Atx Headings preceeded by spaces.
    """

    # Arrange
    source_markdown = """  # abc"""
    expected_tokens = ["[atx(1,3):1:0:  ]", "[text(1,5):abc: ]", "[end-atx::]"]
    expected_gfm = """<h1>abc</h1>"""

    # Act & Assert
    act_and_assert(source_markdown, expected_gfm, expected_tokens)


@pytest.mark.gfm
def test_whitespaces_atx_headings_with_tabs_before():
    """
    Test case:  Atx Headings preceeded by spaces and tabs.
    """

    # Arrange
    source_markdown = """ \t # abc"""
    expected_tokens = [
        "[icode-block(1,5):    :]",
        "[text(1,5):# abc: ]",
        "[end-icode-block:::True]",
    ]
    expected_gfm = """<pre><code> # abc
</code></pre>"""

    # Act & Assert
    act_and_assert(source_markdown, expected_gfm, expected_tokens)


@pytest.mark.gfm
def test_whitespaces_atx_headings_with_form_feeds_before():
    """
    Test case:  Atx Headings preceeded by spaces and form feeds.
    """

    # Arrange
    source_markdown = """ \u000C # abc"""
    expected_tokens = [
        "[para(1,2): \u000C ]",
        "[text(1,2):# abc:]",
        "[end-para:::True]",
    ]
    expected_gfm = """<p># abc</p>"""

    # Act & Assert
    act_and_assert(source_markdown, expected_gfm, expected_tokens)


@pytest.mark.gfm
def test_whitespaces_atx_headings_with_tabs_inside():
    """
    Test case:  Atx Headings containing spaces and tabs.
    """

    # Arrange
    source_markdown = """#\tabc"""
    expected_tokens = ["[atx(1,1):1:0:]", "[text(1,5):abc:   ]", "[end-atx::]"]
    expected_gfm = """<h1>abc</h1>"""

    # Act & Assert
    act_and_assert(source_markdown, expected_gfm, expected_tokens)


@pytest.mark.gfm
def test_whitespaces_atx_headings_with_form_feeds_inside():
    """
    Test case:  Atx Headings containing form feeds.
    """

    # Arrange
    source_markdown = """#\u000Cabc"""
    expected_tokens = ["[para(1,1):]", "[text(1,1):#\u000Cabc:]", "[end-para:::True]"]
    expected_gfm = """<p>#\u000Cabc</p>"""

    # Act & Assert
    act_and_assert(source_markdown, expected_gfm, expected_tokens)


@pytest.mark.gfm
def test_whitespaces_atx_headings_with_spaces_after():
    """
    Test case:  Atx Headings followed by spaces.
    """

    # Arrange
    source_markdown = """# abc  """
    expected_tokens = ["[atx(1,1):1:0:]", "[text(1,3):abc: ]", "[end-atx:  :]"]
    expected_gfm = """<h1>abc</h1>"""

    # Act & Assert
    act_and_assert(source_markdown, expected_gfm, expected_tokens)


@pytest.mark.gfm
def test_whitespaces_atx_headings_with_tabs_after():
    """
    Test case:  Atx Headings followed by spaces and tabs.
    """

    # Arrange
    source_markdown = """# abc \t"""
    expected_tokens = ["[atx(1,1):1:0:]", "[text(1,3):abc: ]", "[end-atx:   :]"]
    expected_gfm = """<h1>abc</h1>"""

    # Act & Assert
    act_and_assert(source_markdown, expected_gfm, expected_tokens)


@pytest.mark.gfm
def test_whitespaces_atx_headings_with_form_feeds_after():
    """
    Test case:  Atx Headings containing form feeds.
    """

    # Arrange
    source_markdown = """# abc\u000C"""
    expected_tokens = ["[atx(1,1):1:0:]", "[text(1,3):abc\u000C: ]", "[end-atx::]"]
    expected_gfm = """<h1>abc\u000C</h1>"""

    # Act & Assert
    act_and_assert(source_markdown, expected_gfm, expected_tokens)


@pytest.mark.gfm
def test_whitespaces_atx_headings_with_spaces_after_closed():
    """
    Test case:  Atx Headings followed by spaces.
    """

    # Arrange
    source_markdown = """# abc #"""
    expected_tokens = ["[atx(1,1):1:1:]", "[text(1,3):abc: ]", "[end-atx:: ]"]
    expected_gfm = """<h1>abc</h1>"""

    # Act & Assert
    act_and_assert(source_markdown, expected_gfm, expected_tokens)


@pytest.mark.gfm
def test_whitespaces_atx_headings_with_tabs_after_closed():
    """
    Test case:  Atx Headings followed by spaces and tabs.
    """

    # Arrange
    source_markdown = """# abc\t#"""
    expected_tokens = ["[atx(1,1):1:1:]", "[text(1,3):abc: ]", "[end-atx::   ]"]
    expected_gfm = """<h1>abc</h1>"""

    # Act & Assert
    act_and_assert(source_markdown, expected_gfm, expected_tokens)


@pytest.mark.gfm
def test_whitespaces_atx_headings_with_form_feeds_after_closed():
    """
    Test case:  Atx Headings followed by form feeds.
    """

    # Arrange
    source_markdown = """# abc\u000C#"""
    expected_tokens = ["[atx(1,1):1:0:]", "[text(1,3):abc\u000C#: ]", "[end-atx::]"]
    expected_gfm = """<h1>abc\u000C#</h1>"""

    # Act & Assert
    act_and_assert(source_markdown, expected_gfm, expected_tokens)


@pytest.mark.gfm
def test_whitespaces_atx_headings_closed_with_spaces_after():
    """
    Test case:  Atx Headings followed by spaces.
    """

    # Arrange
    source_markdown = """# abc #  """
    expected_tokens = ["[atx(1,1):1:1:]", "[text(1,3):abc: ]", "[end-atx:  : ]"]
    expected_gfm = """<h1>abc</h1>"""

    # Act & Assert
    act_and_assert(source_markdown, expected_gfm, expected_tokens)


@pytest.mark.gfm
def test_whitespaces_atx_headings_closed_with_tabs_after():
    """
    Test case:  Atx Headings followed by spaces and tabs.
    """

    # Arrange
    source_markdown = """# abc #\t"""
    expected_tokens = ["[atx(1,1):1:1:]", "[text(1,3):abc: ]", "[end-atx: : ]"]
    expected_gfm = """<h1>abc</h1>"""

    # Act & Assert
    act_and_assert(source_markdown, expected_gfm, expected_tokens)


@pytest.mark.gfm
def test_whitespaces_atx_headings_closed_with_form_feeds_after():
    """
    Test case:  Atx Headings followed by form feeds.
    """

    # Arrange
    source_markdown = """# abc #\u000C"""
    expected_tokens = ["[atx(1,1):1:0:]", "[text(1,3):abc #\u000C: ]", "[end-atx::]"]
    expected_gfm = """<h1>abc #\u000C</h1>"""

    # Act & Assert
    act_and_assert(source_markdown, expected_gfm, expected_tokens)


@pytest.mark.gfm
def test_whitespaces_setext_headings_with_spaces_before():
    """
    Test case:  SetExt Headings preceeded by spaces.
    """

    # Arrange
    source_markdown = """abc
  ---"""
    expected_tokens = [
        "[setext(2,3):-:3::(1,1)]",
        "[text(1,1):abc:]",
        "[end-setext:  :]",
    ]
    expected_gfm = """<h2>abc</h2>"""

    # Act & Assert
    act_and_assert(source_markdown, expected_gfm, expected_tokens)


@pytest.mark.gfm
def test_whitespaces_setext_headings_with_tabs_before():
    """
    Test case:  SetExt Headings preceeded by spaces and tabs.
    """

    # Arrange
    source_markdown = """abc
\t---"""
    expected_tokens = [
        "[para(1,1):\n    ]",
        "[text(1,1):abc\n---::\n]",
        "[end-para:::True]",
    ]
    expected_gfm = """<p>abc
---</p>"""

    # Act & Assert
    act_and_assert(source_markdown, expected_gfm, expected_tokens)


@pytest.mark.gfm
def test_whitespaces_setext_headings_with_form_feeds_before():
    """
    Test case:  SetExt Headings preceeded by form feeds.
    """

    # Arrange
    source_markdown = """abc
\u000C---"""
    expected_tokens = [
        "[para(1,1):\n]",
        "[text(1,1):abc\n\u000C---::\n]",
        "[end-para:::True]",
    ]
    expected_gfm = """<p>abc
\u000C---</p>"""

    # Act & Assert
    act_and_assert(source_markdown, expected_gfm, expected_tokens)


@pytest.mark.gfm
def test_whitespaces_setext_headings_with_spaces_after():
    """
    Test case:  SetExt Headings followed by spaces.
    """

    # Arrange
    source_markdown = """abc
---  """
    expected_tokens = [
        "[setext(2,1):-:3::(1,1)]",
        "[text(1,1):abc:]",
        "[end-setext::  ]",
    ]
    expected_gfm = """<h2>abc</h2>"""

    # Act & Assert
    act_and_assert(source_markdown, expected_gfm, expected_tokens)


@pytest.mark.gfm
def test_whitespaces_setext_headings_with_tabs_after():
    """
    Test case:  SetExt Headings followed by spaces and tabs.
    """

    # Arrange
    source_markdown = """abc
---\t"""
    expected_tokens = [
        "[setext(2,1):-:3::(1,1)]",
        "[text(1,1):abc:]",
        "[end-setext:: ]",
    ]
    expected_gfm = """<h2>abc</h2>"""

    # Act & Assert
    act_and_assert(source_markdown, expected_gfm, expected_tokens)


@pytest.mark.gfm
def test_whitespaces_setext_headings_with_form_feeds_after():
    """
    Test case:  SetExt Headings followed by form feeds.
    """

    # Arrange
    source_markdown = """abc
--- \u000C"""
    expected_tokens = [
        "[para(1,1):\n: \u000C]",
        "[text(1,1):abc\n---::\n]",
        "[end-para:::True]",
    ]
    expected_gfm = """<p>abc
---</p>"""

    # Act & Assert
    act_and_assert(source_markdown, expected_gfm, expected_tokens)


@pytest.mark.gfm
def test_whitespaces_indented_code_with_spaces_before():
    """
    Test case:  Indented Code blocks preceeded by spaces.
    """

    # Arrange
    source_markdown = """    indented block"""
    expected_tokens = [
        "[icode-block(1,5):    :]",
        "[text(1,5):indented block:]",
        "[end-icode-block:::True]",
    ]
    expected_gfm = """<pre><code>indented block
</code></pre>"""

    # Act & Assert
    act_and_assert(source_markdown, expected_gfm, expected_tokens)


@pytest.mark.gfm
def test_whitespaces_indented_code_with_tabs_before():
    """
    Test case:  Indented Code blocks preceeded by spaces and tabs.
    """

    # Arrange
    source_markdown = """\tindented block"""
    expected_tokens = [
        "[icode-block(1,5):    :]",
        "[text(1,5):indented block:]",
        "[end-icode-block:::True]",
    ]
    expected_gfm = """<pre><code>indented block
</code></pre>"""

    # Act & Assert
    act_and_assert(source_markdown, expected_gfm, expected_tokens)


@pytest.mark.gfm
def test_whitespaces_indented_code_with_form_feeds_before():
    """
    Test case:  Indented Code blocks preceeded by form feeds.
    """

    # Arrange
    source_markdown = """\u000C\u000C\u000C\u000Cindented block"""
    expected_tokens = [
        "[para(1,1):\u000C\u000C\u000C\u000C]",
        "[text(1,1):indented block:]",
        "[end-para:::True]",
    ]
    expected_gfm = """<p>indented block</p>"""

    # Act & Assert
    act_and_assert(source_markdown, expected_gfm, expected_tokens)


@pytest.mark.gfm
def test_whitespaces_fenced_code_open_with_spaces_before():
    """
    Test case:  Fenced Code blocks preceeded by spaces.
    """

    # Arrange
    source_markdown = """  ```python
abc"""
    expected_tokens = [
        "[fcode-block(1,3):`:3:python::::  :]",
        "[text(2,1):abc:]",
        "[end-fcode-block::::True]",
    ]
    expected_gfm = """<pre><code class="language-python">abc
</code></pre>"""

    # Act & Assert
    act_and_assert(source_markdown, expected_gfm, expected_tokens)


@pytest.mark.gfm
def test_whitespaces_fenced_code_open_with_tabs_before():
    """
    Test case:  Fenced Code block preceeded by spaces and tabs.
    """

    # Arrange
    source_markdown = """ \t```python
abc"""
    expected_tokens = [
        "[icode-block(1,5):    :]",
        "[text(1,5):```python:]",
        "[end-icode-block:::False]",
        "[para(2,1):]",
        "[text(2,1):abc:]",
        "[end-para:::True]",
    ]
    expected_gfm = """<pre><code>```python
</code></pre>
<p>abc</p>"""

    # Act & Assert
    act_and_assert(source_markdown, expected_gfm, expected_tokens)


@pytest.mark.gfm
def test_whitespaces_fenced_code_open_with_form_feeds_before():
    """
    Test case:  Fenced Code blocks preceeded by form feeds.
    """

    # Arrange
    source_markdown = """ \u000C```python
abc"""
    expected_tokens = [
        "[para(1,2): \u000C\n]",
        "[text(1,2):```python\nabc::\n]",
        "[end-para:::True]",
    ]
    expected_gfm = """<p>```python
abc</p>"""

    # Act & Assert
    act_and_assert(source_markdown, expected_gfm, expected_tokens)


@pytest.mark.gfm
def test_whitespaces_fenced_code_open_with_spaces_before_info():
    """
    Test case:  Fenced Code blocks info string followed by spaces.
    """

    # Arrange
    source_markdown = """```  python
abc"""
    expected_tokens = [
        "[fcode-block(1,1):`:3:python:::::  ]",
        "[text(2,1):abc:]",
        "[end-fcode-block::::True]",
    ]
    expected_gfm = """<pre><code class="language-python">abc
</code></pre>"""

    # Act & Assert
    act_and_assert(source_markdown, expected_gfm, expected_tokens)


@pytest.mark.gfm
def test_whitespaces_fenced_code_open_with_tabs_before_info():
    """
    Test case:  Fenced Code block info string followed by spaces and tabs.
    """

    # Arrange
    source_markdown = """```\tpython
abc"""
    expected_tokens = [
        "[fcode-block(1,1):`:3:python::::: ]",
        "[text(2,1):abc:]",
        "[end-fcode-block::::True]",
    ]
    expected_gfm = """<pre><code class="language-python">abc
</code></pre>"""

    # Act & Assert
    act_and_assert(source_markdown, expected_gfm, expected_tokens)


@pytest.mark.gfm
def test_whitespaces_fenced_code_open_with_form_feeds_before_info():
    """
    Test case:  Fenced Code blocks info string followed by form feeds.
    """

    # Arrange
    source_markdown = """```\u000Cpython
abc"""
    expected_tokens = [
        "[fcode-block(1,1):`:3:python:::::\u000C]",
        "[text(2,1):abc:]",
        "[end-fcode-block::::True]",
    ]
    expected_gfm = """<pre><code class="language-python">abc
</code></pre>"""

    # Act & Assert
    act_and_assert(source_markdown, expected_gfm, expected_tokens)


@pytest.mark.gfm
def test_whitespaces_fenced_code_open_with_spaces_after_info():
    """
    Test case:  Fenced Code blocks info string followed by spaces.
    """

    # Arrange
    source_markdown = """```python  
abc"""
    expected_tokens = [
        "[fcode-block(1,1):`:3:python::  :::]",
        "[text(2,1):abc:]",
        "[end-fcode-block::::True]",
    ]
    expected_gfm = """<pre><code class="language-python">abc
</code></pre>"""

    # Act & Assert
    act_and_assert(source_markdown, expected_gfm, expected_tokens)


@pytest.mark.gfm
def test_whitespaces_fenced_code_open_with_tabs_after_info():
    """
    Test case:  Fenced Code block info string followed by spaces and tabs.
    """

    # Arrange
    source_markdown = """```python\t
abc"""
    expected_tokens = [
        "[fcode-block(1,1):`:3:python::   :::]",
        "[text(2,1):abc:]",
        "[end-fcode-block::::True]",
    ]
    expected_gfm = """<pre><code class="language-python">abc
</code></pre>"""

    # Act & Assert
    act_and_assert(source_markdown, expected_gfm, expected_tokens)


@pytest.mark.gfm
def test_whitespaces_fenced_code_open_with_form_feeds_after_language():
    """
    Test case:  Fenced Code blocks info string followed by form feeds.
    """

    # Arrange
    source_markdown = """```python\u000C
abc"""
    expected_tokens = [
        "[fcode-block(1,1):`:3:python::\u000C:::]",
        "[text(2,1):abc:]",
        "[end-fcode-block::::True]",
    ]
    expected_gfm = """<pre><code class="language-python">abc
</code></pre>"""

    # Act & Assert
    act_and_assert(source_markdown, expected_gfm, expected_tokens)


@pytest.mark.gfm
def test_whitespaces_fenced_code_open_with_form_feeds_after_info():
    """
    Test case:  Fenced Code blocks info string followed by form feeds.
    """

    # Arrange
    source_markdown = """```python a\u000C\a
abc""".replace(
        "\a", " "
    )
    expected_tokens = [
        "[fcode-block(1,1):`:3:python:: a\u000C :::]",
        "[text(2,1):abc:]",
        "[end-fcode-block::::True]",
    ]
    expected_gfm = """<pre><code class="language-python">abc
</code></pre>"""

    # Act & Assert
    act_and_assert(source_markdown, expected_gfm, expected_tokens)


@pytest.mark.gfm
def test_whitespaces_fenced_code_closed_with_spaces_before():
    """
    Test case:  Fenced Code blocks closed preceeded by spaces.
    """

    # Arrange
    source_markdown = """```python
abc
  ```"""
    expected_tokens = [
        "[fcode-block(1,1):`:3:python:::::]",
        "[text(2,1):abc:]",
        "[end-fcode-block:  ::3:False]",
    ]
    expected_gfm = """<pre><code class="language-python">abc
</code></pre>"""

    # Act & Assert
    act_and_assert(source_markdown, expected_gfm, expected_tokens)


@pytest.mark.gfm
def test_whitespaces_fenced_code_closed_with_tabs_before():
    """
    Test case:  Fenced Code block closed preceeded by spaces and tabs.
    """

    # Arrange
    source_markdown = """```python
abc
\t```"""
    expected_tokens = [
        "[fcode-block(1,1):`:3:python:::::]",
        "[text(2,1):abc\n    ```:]",
        "[end-fcode-block::::True]",
    ]
    expected_gfm = """<pre><code class="language-python">abc
    ```
</code></pre>"""

    # Act & Assert
    act_and_assert(source_markdown, expected_gfm, expected_tokens)


@pytest.mark.gfm
def test_whitespaces_fenced_code_closed_with_form_feeds_before():
    """
    Test case:  Fenced Code blocks closed preceeded by form feeds.
    """

    # Arrange
    source_markdown = """```python
abc
\u000C```"""
    expected_tokens = [
        "[fcode-block(1,1):`:3:python:::::]",
        "[text(2,1):abc\n\u000C```:]",
        "[end-fcode-block::::True]",
    ]
    expected_gfm = """<pre><code class="language-python">abc
\u000C```
</code></pre>"""

    # Act & Assert
    act_and_assert(source_markdown, expected_gfm, expected_tokens)


@pytest.mark.gfm
def test_whitespaces_fenced_code_closed_with_spaces_after():
    """
    Test case:  Fenced Code blocks closed followed by spaces.
    """

    # Arrange
    source_markdown = """```python  
abc
``` """
    expected_tokens = [
        "[fcode-block(1,1):`:3:python::  :::]",
        "[text(2,1):abc:]",
        "[end-fcode-block:: :3:False]",
    ]
    expected_gfm = """<pre><code class="language-python">abc
</code></pre>"""

    # Act & Assert
    act_and_assert(source_markdown, expected_gfm, expected_tokens)


@pytest.mark.gfm
def test_whitespaces_fenced_code_closed_with_tabs_after():
    """
    Test case:  Fenced Code block closed followed by spaces and tabs.
    """

    # Arrange
    source_markdown = """```python  
abc
```\t"""
    expected_tokens = [
        "[fcode-block(1,1):`:3:python::  :::]",
        "[text(2,1):abc\n``` :]",
        "[end-fcode-block::::True]",
    ]
    expected_gfm = """<pre><code class="language-python">abc
``` 
</code></pre>"""

    # Act & Assert
    act_and_assert(source_markdown, expected_gfm, expected_tokens)


@pytest.mark.gfm
def test_whitespaces_fenced_code_closed_with_tabs_after_and_before():
    """
    Test case:  Fenced Code block close followed by tabs and preceeded be spaces.
    """

    # Arrange
    source_markdown = """```python  
abc
  ```\t"""
    expected_tokens = [
        "[fcode-block(1,1):`:3:python::  :::]",
        "[text(2,1):abc\n  ```   :]",
        "[end-fcode-block::::True]",
    ]
    expected_gfm = """<pre><code class="language-python">abc
  ```   
</code></pre>"""

    # Act & Assert
    act_and_assert(source_markdown, expected_gfm, expected_tokens)


@pytest.mark.gfm
def test_whitespaces_fenced_code_closed_with_form_feeds_after():
    """
    Test case:  Fenced Code blocks closed followed by form feeds.
    """

    # Arrange
    source_markdown = """```python  
abc
```\u000C"""
    expected_tokens = [
        "[fcode-block(1,1):`:3:python::  :::]",
        "[text(2,1):abc\n```\u000C:]",
        "[end-fcode-block::::True]",
    ]
    expected_gfm = """<pre><code class="language-python">abc
```\u000C
</code></pre>"""

    # Act & Assert
    act_and_assert(source_markdown, expected_gfm, expected_tokens)


@pytest.mark.gfm
def test_whitespaces_html_with_spaces_before():
    """
    Test case:  Html blocks closed followed by spaces.
    """

    # Arrange
    source_markdown = """  <!-- comment"""
    expected_tokens = [
        "[html-block(1,1)]",
        "[text(1,3):<!-- comment:  ]",
        "[end-html-block:::True]",
    ]
    expected_gfm = """  <!-- comment"""

    # Act & Assert
    act_and_assert(source_markdown, expected_gfm, expected_tokens)


@pytest.mark.gfm
def test_whitespaces_html_with_tabs_before():
    """
    Test case:  HTML block followed by spaces and tabs.
    """

    # Arrange
    source_markdown = """ \t<!-- comment"""
    expected_tokens = [
        "[icode-block(1,5):    :]",
        "[text(1,5):\a<\a&lt;\a!-- comment:]",
        "[end-icode-block:::True]",
    ]
    expected_gfm = """<pre><code>&lt;!-- comment
</code></pre>"""

    # Act & Assert
    act_and_assert(source_markdown, expected_gfm, expected_tokens)


@pytest.mark.gfm
def test_whitespaces_html_with_form_feeds_before():
    """
    Test case:  HTML blocks followed by form feeds.
    """

    # Arrange
    source_markdown = """ \u000C<!-- comment"""
    expected_tokens = [
        "[para(1,2): \u000C]",
        "[text(1,2):\a<\a&lt;\a!-- comment:]",
        "[end-para:::True]",
    ]
    expected_gfm = """<p>&lt;!-- comment</p>"""

    # Act & Assert
    act_and_assert(source_markdown, expected_gfm, expected_tokens)


@pytest.mark.gfm
def test_whitespaces_html_start_6_with_spaces_after():
    """
    Test case:  Html blocks type 6 followed by spaces.
    """

    # Arrange
    source_markdown = """<dialog  """
    expected_tokens = [
        "[html-block(1,1)]",
        "[text(1,1):<dialog  :]",
        "[end-html-block:::True]",
    ]
    expected_gfm = """<dialog  """

    # Act & Assert
    act_and_assert(source_markdown, expected_gfm, expected_tokens)


@pytest.mark.gfm
def test_whitespaces_html_start_6_with_tabs_after():
    """
    Test case:  HTML block followed by spaces and tabs.
    """

    # Arrange
    source_markdown = """<dialog\t"""
    expected_tokens = [
        "[html-block(1,1)]",
        "[text(1,1):<dialog :]",
        "[end-html-block:::True]",
    ]
    expected_gfm = """<dialog """

    # Act & Assert
    act_and_assert(source_markdown, expected_gfm, expected_tokens)


@pytest.mark.gfm
def test_whitespaces_html_start_6_with_form_feeds_after():
    """
    Test case:  HTML blocks followed by form feeds.
    """

    # Arrange
    source_markdown = """<dialog\u000c"""
    expected_tokens = [
        "[para(1,1)::\u000c]",
        "[text(1,1):\a<\a&lt;\adialog:]",
        "[end-para:::True]",
    ]
    expected_gfm = """<p>&lt;dialog</p>"""

    # Act & Assert
    act_and_assert(source_markdown, expected_gfm, expected_tokens)


@pytest.mark.gfm
def test_whitespaces_html_start_7_with_spaces_after():
    """
    Test case:  Html blocks type 7 followed by spaces.
    """

    # Arrange
    source_markdown = """<dialog>  """
    expected_tokens = [
        "[html-block(1,1)]",
        "[text(1,1):<dialog>  :]",
        "[end-html-block:::True]",
    ]
    expected_gfm = """<dialog>  """

    # Act & Assert
    act_and_assert(source_markdown, expected_gfm, expected_tokens)


@pytest.mark.gfm
def test_whitespaces_html_start_7_with_tabs_after():
    """
    Test case:  HTML block type 7 followed by spaces and tabs.
    """

    # Arrange
    source_markdown = """<dialog>\t"""
    expected_tokens = [
        "[html-block(1,1)]",
        "[text(1,1):<dialog>    :]",
        "[end-html-block:::True]",
    ]
    expected_gfm = """<dialog>    """

    # Act & Assert
    act_and_assert(source_markdown, expected_gfm, expected_tokens)


@pytest.mark.gfm
def test_whitespaces_html_start_7_with_form_feeds_after():
    """
    Test case:  HTML blocks type 7 followed by form feeds.
    """

    # Arrange
    source_markdown = """<dialog>\u000c"""
    expected_tokens = [
        "[html-block(1,1)]",
        "[text(1,1):<dialog>\u000c:]",
        "[end-html-block:::True]",
    ]
    expected_gfm = """<dialog>\u000c"""

    # Act & Assert
    act_and_assert(source_markdown, expected_gfm, expected_tokens)


@pytest.mark.gfm
def test_whitespaces_lrd_with_spaces_before():
    """
    Test case:  LRD preceeded by spaces.
    """

    # Arrange
    source_markdown = """   [fred]: /url
[fred]"""
    expected_tokens = [
        "[link-ref-def(1,4):True:   :fred:: :/url:::::]",
        "[para(2,1):]",
        "[link(2,1):shortcut:/url:::::fred:False::::]",
        "[text(2,2):fred:]",
        "[end-link::]",
        "[end-para:::True]",
    ]
    expected_gfm = """<p><a href="/url">fred</a></p>"""

    # Act & Assert
    act_and_assert(source_markdown, expected_gfm, expected_tokens)


@pytest.mark.gfm
def test_whitespaces_lrd_with_tabs_before():
    """
    Test case:  LRD preceeded by tabs.
    """

    # Arrange
    source_markdown = """\t[fred]: /url
[fred]"""
    expected_tokens = [
        "[icode-block(1,5):    :]",
        "[text(1,5):[fred]: /url:]",
        "[end-icode-block:::False]",
        "[para(2,1):]",
        "[text(2,1):[:]",
        "[text(2,2):fred:]",
        "[text(2,6):]:]",
        "[end-para:::True]",
    ]
    expected_gfm = """<pre><code>[fred]: /url
</code></pre>
<p>[fred]</p>"""

    # Act & Assert
    act_and_assert(source_markdown, expected_gfm, expected_tokens)


@pytest.mark.gfm
def test_whitespaces_lrd_with_form_feeds_before():
    """
    Test case:  LRD preceeded by form feeds.
    """

    # Arrange
    source_markdown = """\u000c[fred]: /url
[fred]"""
    expected_tokens = [
        "[para(1,1):\u000c\n]",
        "[text(1,1):[:]",
        "[text(1,2):fred:]",
        "[text(1,6):]:]",
        "[text(1,7):: /url\n::\n]",
        "[text(2,1):[:]",
        "[text(2,2):fred:]",
        "[text(2,6):]:]",
        "[end-para:::True]",
    ]
    expected_gfm = """<p>[fred]: /url
[fred]</p>"""

    # Act & Assert
    act_and_assert(source_markdown, expected_gfm, expected_tokens)


@pytest.mark.gfm
def test_whitespaces_lrd_with_spaces_before_label():
    """
    Test case:  LRD link label preceeded by spaces.
    """

    # Arrange
    source_markdown = """[  fred]: /url
[ fred]"""
    expected_tokens = [
        "[link-ref-def(1,1):True::fred:  fred: :/url:::::]",
        "[para(2,1):]",
        "[link(2,1):shortcut:/url::::: fred:False::::]",
        "[text(2,2): fred:]",
        "[end-link::]",
        "[end-para:::True]",
    ]
    expected_gfm = """<p><a href="/url"> fred</a></p>"""

    # Act & Assert
    act_and_assert(source_markdown, expected_gfm, expected_tokens)


@pytest.mark.gfm
def test_whitespaces_lrd_with_tabs_before_label():
    """
    Test case:  LRD link label preceeded by tabs.
    """

    # Arrange
    source_markdown = """[\t\tfred]: /url
[ fred]"""
    expected_tokens = [
        "[link-ref-def(1,1):True::fred:       fred: :/url:::::]",
        "[para(2,1):]",
        "[link(2,1):shortcut:/url::::: fred:False::::]",
        "[text(2,2): fred:]",
        "[end-link::]",
        "[end-para:::True]",
    ]
    expected_gfm = """<p><a href="/url"> fred</a></p>"""

    # Act & Assert
    act_and_assert(source_markdown, expected_gfm, expected_tokens)


@pytest.mark.gfm
def test_whitespaces_lrd_with_form_feeds_before_label():
    """
    Test case:  LRD link label preceeded by form feeds.
    """

    # Arrange
    source_markdown = """[\u000cfred]: /url
[ fred]"""
    expected_tokens = [
        "[link-ref-def(1,1):True::fred:\u000cfred: :/url:::::]",
        "[para(2,1):]",
        "[link(2,1):shortcut:/url::::: fred:False::::]",
        "[text(2,2): fred:]",
        "[end-link::]",
        "[end-para:::True]",
    ]
    expected_gfm = """<p><a href="/url"> fred</a></p>"""

    # Act & Assert
    act_and_assert(source_markdown, expected_gfm, expected_tokens)


@pytest.mark.gfm
def test_whitespaces_lrd_with_spaces_after_label():
    """
    Test case:  LRD link label followed by spaces.
    """

    # Arrange
    source_markdown = """[fred  ]: /url
[fred ]"""
    expected_tokens = [
        "[link-ref-def(1,1):True::fred:fred  : :/url:::::]",
        "[para(2,1):]",
        "[link(2,1):shortcut:/url:::::fred :False::::]",
        "[text(2,2):fred :]",
        "[end-link::]",
        "[end-para:::True]",
    ]
    expected_gfm = """<p><a href="/url">fred </a></p>"""

    # Act & Assert
    act_and_assert(source_markdown, expected_gfm, expected_tokens)


@pytest.mark.gfm
def test_whitespaces_lrd_with_tabs_after_label():
    """
    Test case:  LRD link label followwed by tabs.
    """

    # Arrange
    source_markdown = """[fred\t\t]: /url
[fred ]"""
    expected_tokens = [
        "[link-ref-def(1,1):True::fred:fred       : :/url:::::]",
        "[para(2,1):]",
        "[link(2,1):shortcut:/url:::::fred :False::::]",
        "[text(2,2):fred :]",
        "[end-link::]",
        "[end-para:::True]",
    ]
    expected_gfm = """<p><a href="/url">fred </a></p>"""

    # Act & Assert
    act_and_assert(source_markdown, expected_gfm, expected_tokens)


@pytest.mark.gfm
def test_whitespaces_lrd_with_form_feeds_after_label():
    """
    Test case:  LRD link label followed by form feeds.
    """

    # Arrange
    source_markdown = """[fred\u000c]: /url
[fred ]"""
    expected_tokens = [
        "[link-ref-def(1,1):True::fred:fred\u000c: :/url:::::]",
        "[para(2,1):]",
        "[link(2,1):shortcut:/url:::::fred :False::::]",
        "[text(2,2):fred :]",
        "[end-link::]",
        "[end-para:::True]",
    ]
    expected_gfm = """<p><a href="/url">fred </a></p>"""

    # Act & Assert
    act_and_assert(source_markdown, expected_gfm, expected_tokens)


@pytest.mark.gfm
def test_whitespaces_lrd_with_spaces_in_label():
    """
    Test case:  LRD link label with spaces inside.
    """

    # Arrange
    source_markdown = """[fred  boy]: /url
[fred boy]"""
    expected_tokens = [
        "[link-ref-def(1,1):True::fred boy:fred  boy: :/url:::::]",
        "[para(2,1):]",
        "[link(2,1):shortcut:/url:::::fred boy:False::::]",
        "[text(2,2):fred boy:]",
        "[end-link::]",
        "[end-para:::True]",
    ]
    expected_gfm = """<p><a href="/url">fred boy</a></p>"""

    # Act & Assert
    act_and_assert(source_markdown, expected_gfm, expected_tokens)


@pytest.mark.gfm
def test_whitespaces_lrd_with_tabs_in_label():
    """
    Test case:  LRD link label followwed by tabs.
    """

    # Arrange
    source_markdown = """[fred\t\tboy]: /url
[fred boy]"""
    expected_tokens = [
        "[link-ref-def(1,1):True::fred boy:fred       boy: :/url:::::]",
        "[para(2,1):]",
        "[link(2,1):shortcut:/url:::::fred boy:False::::]",
        "[text(2,2):fred boy:]",
        "[end-link::]",
        "[end-para:::True]",
    ]
    expected_gfm = """<p><a href="/url">fred boy</a></p>"""

    # Act & Assert
    act_and_assert(source_markdown, expected_gfm, expected_tokens)


@pytest.mark.gfm
def test_whitespaces_lrd_with_form_feeds_in_label():
    """
    Test case:  LRD link label followed by form feeds.
    """

    # Arrange
    source_markdown = """[fred\u000c\u000cboy]: /url
[fred boy]"""
    expected_tokens = [
        "[link-ref-def(1,1):True::fred boy:fred\u000c\u000cboy: :/url:::::]",
        "[para(2,1):]",
        "[link(2,1):shortcut:/url:::::fred boy:False::::]",
        "[text(2,2):fred boy:]",
        "[end-link::]",
        "[end-para:::True]",
    ]
    expected_gfm = """<p><a href="/url">fred boy</a></p>"""

    # Act & Assert
    act_and_assert(source_markdown, expected_gfm, expected_tokens)


@pytest.mark.gfm
def test_whitespaces_lrd_with_spaces_before_destination():
    """
    Test case:  LRD destination preceeded by spaces.
    """

    # Arrange
    source_markdown = """[fred]:  /url
[fred]"""
    expected_tokens = [
        "[link-ref-def(1,1):True::fred::  :/url:::::]",
        "[para(2,1):]",
        "[link(2,1):shortcut:/url:::::fred:False::::]",
        "[text(2,2):fred:]",
        "[end-link::]",
        "[end-para:::True]",
    ]
    expected_gfm = """<p><a href="/url">fred</a></p>"""

    # Act & Assert
    act_and_assert(source_markdown, expected_gfm, expected_tokens)


@pytest.mark.gfm
def test_whitespaces_lrd_with_tabs_before_destination():
    """
    Test case:  LRD destination preceeded by tabs.
    """

    # Arrange
    source_markdown = """[fred]:\t/url
[fred]"""
    expected_tokens = [
        "[link-ref-def(1,1):True::fred:: :/url:::::]",
        "[para(2,1):]",
        "[link(2,1):shortcut:/url:::::fred:False::::]",
        "[text(2,2):fred:]",
        "[end-link::]",
        "[end-para:::True]",
    ]
    expected_gfm = """<p><a href="/url">fred</a></p>"""

    # Act & Assert
    act_and_assert(source_markdown, expected_gfm, expected_tokens)


@pytest.mark.gfm
def test_whitespaces_lrd_with_form_feeds_before_destination():
    """
    Test case:  LRD destination preceeded by form feeds.
    """

    # Arrange
    source_markdown = """[fred]:\u000c/url
[fred]"""
    expected_tokens = [
        "[link-ref-def(1,1):True::fred::\u000c:/url:::::]",
        "[para(2,1):]",
        "[link(2,1):shortcut:/url:::::fred:False::::]",
        "[text(2,2):fred:]",
        "[end-link::]",
        "[end-para:::True]",
    ]
    expected_gfm = """<p><a href="/url">fred</a></p>"""

    # Act & Assert
    act_and_assert(source_markdown, expected_gfm, expected_tokens)


@pytest.mark.gfm
def test_whitespaces_lrd_with_spaces_after_destination():
    """
    Test case:  LRD destination followed by spaces.
    """

    # Arrange
    source_markdown = """[fred]: /url  
[fred]"""
    expected_tokens = [
        "[link-ref-def(1,1):True::fred:: :/url::  :::]",
        "[para(2,1):]",
        "[link(2,1):shortcut:/url:::::fred:False::::]",
        "[text(2,2):fred:]",
        "[end-link::]",
        "[end-para:::True]",
    ]
    expected_gfm = """<p><a href="/url">fred</a></p>"""

    # Act & Assert
    act_and_assert(source_markdown, expected_gfm, expected_tokens)


@pytest.mark.gfm
def test_whitespaces_lrd_with_tabs_after_destination():
    """
    Test case:  LRD destination followed by tabs.
    """

    # Arrange
    source_markdown = """[fred]: /url\t\t
[fred]"""
    expected_tokens = [
        "[link-ref-def(1,1):True::fred:: :/url::        :::]",
        "[para(2,1):]",
        "[link(2,1):shortcut:/url:::::fred:False::::]",
        "[text(2,2):fred:]",
        "[end-link::]",
        "[end-para:::True]",
    ]
    expected_gfm = """<p><a href="/url">fred</a></p>"""

    # Act & Assert
    act_and_assert(source_markdown, expected_gfm, expected_tokens)


@pytest.mark.gfm
def test_whitespaces_lrd_with_form_feeds_after_destination():
    """
    Test case:  LRD destination followed by form feeds.
    """

    # Arrange
    source_markdown = """[fred]: /url\u000c\u000c
[fred]"""
    expected_tokens = [
        "[link-ref-def(1,1):True::fred:: :/url::\u000c\u000c:::]",
        "[para(2,1):]",
        "[link(2,1):shortcut:/url:::::fred:False::::]",
        "[text(2,2):fred:]",
        "[end-link::]",
        "[end-para:::True]",
    ]
    expected_gfm = """<p><a href="/url">fred</a></p>"""

    # Act & Assert
    act_and_assert(source_markdown, expected_gfm, expected_tokens)


@pytest.mark.gfm
def test_whitespaces_lrd_with_spaces_before_title():
    """
    Test case:  LRD title preceeded by spaces.
    """

    # Arrange
    source_markdown = """[fred]: /url "title"
[fred]"""
    expected_tokens = [
        '[link-ref-def(1,1):True::fred:: :/url:: :title:"title":]',
        "[para(2,1):]",
        "[link(2,1):shortcut:/url:title::::fred:False::::]",
        "[text(2,2):fred:]",
        "[end-link::]",
        "[end-para:::True]",
    ]
    expected_gfm = """<p><a href="/url" title="title">fred</a></p>"""

    # Act & Assert
    act_and_assert(source_markdown, expected_gfm, expected_tokens)


@pytest.mark.gfm
def test_whitespaces_lrd_with_tabs_before_title():
    """
    Test case:  LRD title preceeded by tabs.
    """

    # Arrange
    source_markdown = """[fred]: /url\t"title"
[fred]"""
    expected_tokens = [
        '[link-ref-def(1,1):True::fred:: :/url::    :title:"title":]',
        "[para(2,1):]",
        "[link(2,1):shortcut:/url:title::::fred:False::::]",
        "[text(2,2):fred:]",
        "[end-link::]",
        "[end-para:::True]",
    ]
    expected_gfm = """<p><a href="/url" title="title">fred</a></p>"""

    # Act & Assert
    act_and_assert(source_markdown, expected_gfm, expected_tokens)


@pytest.mark.gfm
def test_whitespaces_lrd_with_form_feeds_before_title():
    """
    Test case:  LRD title preceeded by form feeds.
    """

    # Arrange
    source_markdown = """[fred]: /url\u000c"title"
[fred]"""
    expected_tokens = [
        '[link-ref-def(1,1):True::fred:: :/url::\u000c:title:"title":]',
        "[para(2,1):]",
        "[link(2,1):shortcut:/url:title::::fred:False::::]",
        "[text(2,2):fred:]",
        "[end-link::]",
        "[end-para:::True]",
    ]
    expected_gfm = """<p><a href="/url" title="title">fred</a></p>"""

    # Act & Assert
    act_and_assert(source_markdown, expected_gfm, expected_tokens)


@pytest.mark.gfm
def test_whitespaces_lrd_with_spaces_after_title():
    """
    Test case:  LRD title followed by spaces.
    """

    # Arrange
    source_markdown = """[fred]: /url "title"   
[fred]"""
    expected_tokens = [
        '[link-ref-def(1,1):True::fred:: :/url:: :title:"title":   ]',
        "[para(2,1):]",
        "[link(2,1):shortcut:/url:title::::fred:False::::]",
        "[text(2,2):fred:]",
        "[end-link::]",
        "[end-para:::True]",
    ]
    expected_gfm = """<p><a href="/url" title="title">fred</a></p>"""

    # Act & Assert
    act_and_assert(source_markdown, expected_gfm, expected_tokens)


@pytest.mark.gfm
def test_whitespaces_lrd_with_tabs_after_title():
    """
    Test case:  LRD title followed by tabs.
    """

    # Arrange
    source_markdown = """[fred]: /url "title"\t\t
[fred]"""
    expected_tokens = [
        '[link-ref-def(1,1):True::fred:: :/url:: :title:"title":        ]',
        "[para(2,1):]",
        "[link(2,1):shortcut:/url:title::::fred:False::::]",
        "[text(2,2):fred:]",
        "[end-link::]",
        "[end-para:::True]",
    ]
    expected_gfm = """<p><a href="/url" title="title">fred</a></p>"""

    # Act & Assert
    act_and_assert(source_markdown, expected_gfm, expected_tokens)


@pytest.mark.gfm
def test_whitespaces_lrd_with_form_feeds_after_title():
    """
    Test case:  LRD title followed by form feeds.
    """

    # Arrange
    source_markdown = """[fred]: /url "title"\u000c\u000c
[fred]"""
    expected_tokens = [
        '[link-ref-def(1,1):True::fred:: :/url:: :title:"title":\u000c\u000c]',
        "[para(2,1):]",
        "[link(2,1):shortcut:/url:title::::fred:False::::]",
        "[text(2,2):fred:]",
        "[end-link::]",
        "[end-para:::True]",
    ]
    expected_gfm = """<p><a href="/url" title="title">fred</a></p>"""

    # Act & Assert
    act_and_assert(source_markdown, expected_gfm, expected_tokens)


@pytest.mark.gfm
def test_whitespaces_paragraph_with_spaces_before():
    """
    Test case:  paragraph preceeded by spaces.
    """

    # Arrange
    source_markdown = """  a paragraph"""
    expected_tokens = [
        "[para(1,3):  ]",
        "[text(1,3):a paragraph:]",
        "[end-para:::True]",
    ]
    expected_gfm = """<p>a paragraph</p>"""

    # Act & Assert
    act_and_assert(source_markdown, expected_gfm, expected_tokens)


@pytest.mark.gfm
def test_whitespaces_paragraph_with_tabs_before():
    """
    Test case:  paragraph preceeded by tabs.
    """

    # Arrange
    source_markdown = """\ta paragraph"""
    expected_tokens = [
        "[icode-block(1,5):    :]",
        "[text(1,5):a paragraph:]",
        "[end-icode-block:::True]",
    ]
    expected_gfm = """<pre><code>a paragraph
</code></pre>"""

    # Act & Assert
    act_and_assert(source_markdown, expected_gfm, expected_tokens)


@pytest.mark.gfm
def test_whitespaces_paragraph_with_tabs_inside():
    """
    Test case:  paragraph preceeded by tabs.
    """

    # Arrange
    source_markdown = """a\tlong\tparagraph"""
    expected_tokens = [
        "[para(1,1):]",
        "[text(1,1):a   long    paragraph:]",
        "[end-para:::True]",
    ]
    expected_gfm = """<p>a   long    paragraph</p>"""

    # Act & Assert
    act_and_assert(source_markdown, expected_gfm, expected_tokens)


@pytest.mark.gfm
def test_whitespaces_paragraph_with_tabs_inside_and_emphasis():
    """
    Test case:  paragraph preceeded by tabs.
    """

    # Arrange
    source_markdown = """a\t*long*\tparagraph"""
    expected_tokens = [
        "[para(1,1):]",
        "[text(1,1):a   :]",
        "[emphasis(1,5):1:*]",
        "[text(1,6):long:]",
        "[end-emphasis(1,10)::]",
        "[text(1,11):  paragraph:]",
        "[end-para:::True]",
    ]
    expected_gfm = """<p>a   <em>long</em>  paragraph</p>"""

    # Act & Assert
    act_and_assert(source_markdown, expected_gfm, expected_tokens)


@pytest.mark.gfm
def test_whitespaces_paragraph_with_form_feeds_before():
    """
    Test case:  paragraph preceeded by form feeds.
    """

    # Arrange
    source_markdown = """\u000ca paragraph"""
    expected_tokens = [
        "[para(1,1):\u000c]",
        "[text(1,1):a paragraph:]",
        "[end-para:::True]",
    ]
    expected_gfm = """<p>a paragraph</p>"""

    # Act & Assert
    act_and_assert(source_markdown, expected_gfm, expected_tokens)


@pytest.mark.gfm
def test_whitespaces_paragraph_with_spaces_and_form_feeds_before():
    """
    Test case:  paragraph preceeded by form feeds.
    """

    # Arrange
    source_markdown = """ \u000ca paragraph"""
    expected_tokens = [
        "[para(1,2): \u000c]",
        "[text(1,2):a paragraph:]",
        "[end-para:::True]",
    ]
    expected_gfm = """<p>a paragraph</p>"""

    # Act & Assert
    act_and_assert(source_markdown, expected_gfm, expected_tokens)


@pytest.mark.gfm
def test_whitespaces_paragraph_with_spaces_and_form_feeds_before_and_after():
    """
    Test case:  paragraph preceeded by form feeds.
    """

    # Arrange
    source_markdown = """ \u000c a paragraph"""
    expected_tokens = [
        "[para(1,2): \u000c ]",
        "[text(1,2):a paragraph:]",
        "[end-para:::True]",
    ]
    expected_gfm = """<p>a paragraph</p>"""

    # Act & Assert
    act_and_assert(source_markdown, expected_gfm, expected_tokens)


@pytest.mark.gfm
def test_whitespaces_paragraph_with_spaces_after():
    """
    Test case:  paragraph followed by spaces.
    """

    # Arrange
    source_markdown = """a paragraph  """
    expected_tokens = [
        "[para(1,1)::  ]",
        "[text(1,1):a paragraph:]",
        "[end-para:::True]",
    ]
    expected_gfm = """<p>a paragraph</p>"""

    # Act & Assert
    act_and_assert(source_markdown, expected_gfm, expected_tokens)


@pytest.mark.gfm
def test_whitespaces_paragraph_with_tabs_after():
    """
    Test case:  paragraph followed by tabs.
    """

    # Arrange
    source_markdown = """a paragraph\t"""
    expected_tokens = [
        "[para(1,1):: ]",
        "[text(1,1):a paragraph:]",
        "[end-para:::True]",
    ]
    expected_gfm = """<p>a paragraph</p>"""

    # Act & Assert
    act_and_assert(source_markdown, expected_gfm, expected_tokens)


@pytest.mark.gfm
def test_whitespaces_paragraph_with_form_feeds_after():
    """
    Test case:  paragraph followed by form feeds.
    """

    # Arrange
    source_markdown = """a paragraph\u000c"""
    expected_tokens = [
        "[para(1,1)::\u000c]",
        "[text(1,1):a paragraph:]",
        "[end-para:::True]",
    ]
    expected_gfm = """<p>a paragraph</p>"""

    # Act & Assert
    act_and_assert(source_markdown, expected_gfm, expected_tokens)


@pytest.mark.gfm
def test_whitespaces_code_span_with_spaces():
    """
    Test case:  code span with spaces at the front and end
    """

    # Arrange
    source_markdown = """a ` good ` paragraph"""
    expected_tokens = [
        "[para(1,1):]",
        "[text(1,1):a :]",
        "[icode-span(1,3):good:`: : ]",
        "[text(1,11): paragraph:]",
        "[end-para:::True]",
    ]
    expected_gfm = """<p>a <code>good</code> paragraph</p>"""

    # Act & Assert
    act_and_assert(source_markdown, expected_gfm, expected_tokens)


@pytest.mark.gfm
def test_whitespaces_code_span_with_tabs_0x():
    """
    Test case:  code span with tabs at the front and end
    """

    # Arrange
    source_markdown = """a `\tgood\t` paragraph"""
    expected_tokens = [
        "[para(1,1):]",
        "[text(1,1):a :]",
        "[icode-span(1,3): good    :`::]",
        "[text(1,14): paragraph:]",
        "[end-para:::True]",
    ]
    expected_gfm = """<p>a <code> good    </code> paragraph</p>"""

    # Act & Assert
<<<<<<< HEAD
    act_and_assert(source_markdown, expected_gfm, expected_tokens)
=======
    act_and_assert(source_markdown, expected_gfm, expected_tokens, show_debug=False)
>>>>>>> a08a1581


@pytest.mark.gfm
def test_whitespaces_code_span_with_tabs_0a():
    """
    Test case:  code span with tabs at the front and end
    """

    # Arrange
    source_markdown = """a `\tgood` paragraph"""
    expected_tokens = [
        "[para(1,1):]",
        "[text(1,1):a :]",
        "[icode-span(1,3): good:`::]",
        "[text(1,10): paragraph:]",
        "[end-para:::True]",
    ]
    expected_gfm = """<p>a <code> good</code> paragraph</p>"""

    # Act & Assert
<<<<<<< HEAD
    act_and_assert(source_markdown, expected_gfm, expected_tokens)
=======
    act_and_assert(source_markdown, expected_gfm, expected_tokens, show_debug=False)
>>>>>>> a08a1581


@pytest.mark.gfm
def test_whitespaces_code_span_with_tabs_0b():
    """
    Test case:  code span with tabs at the front and end
    """

    # Arrange
    source_markdown = """a `good\t` paragraph"""
    expected_tokens = [
        "[para(1,1):]",
        "[text(1,1):a :]",
        "[icode-span(1,3):good :`::]",
        "[text(1,10): paragraph:]",
        "[end-para:::True]",
    ]
    expected_gfm = """<p>a <code>good </code> paragraph</p>"""

    # Act & Assert
<<<<<<< HEAD
    act_and_assert(source_markdown, expected_gfm, expected_tokens)
=======
    act_and_assert(source_markdown, expected_gfm, expected_tokens, show_debug=False)
>>>>>>> a08a1581


@pytest.mark.gfm
def test_whitespaces_code_span_with_tabs_0c():
    """
    Test case:  code span with tabs at the front and end
    """

    # Arrange
    source_markdown = """`\tgood\t`"""
    expected_tokens = [
        "[para(1,1):]",
        "[icode-span(1,1):   good    :`::]",
        "[end-para:::True]",
    ]
    expected_gfm = """<p><code>   good    </code></p>"""

    # Act & Assert
<<<<<<< HEAD
    act_and_assert(source_markdown, expected_gfm, expected_tokens)
=======
    act_and_assert(source_markdown, expected_gfm, expected_tokens, show_debug=False)
>>>>>>> a08a1581


@pytest.mark.gfm
def test_whitespaces_code_span_with_tabs_1():
    """
    Test case:  code span with tabs at the front and end
    """

    # Arrange
    source_markdown = """a `&#09;good&#09;` paragraph"""
    expected_tokens = [
        "[para(1,1):]",
        "[text(1,1):a :]",
        "[icode-span(1,3):\a&\a&amp;\a#09;good\a&\a&amp;\a#09;:`::]",
        "[text(1,19): paragraph:]",
        "[end-para:::True]",
    ]
    expected_gfm = """<p>a <code>&amp;#09;good&amp;#09;</code> paragraph</p>"""

    # Act & Assert
<<<<<<< HEAD
    act_and_assert(source_markdown, expected_gfm, expected_tokens)
=======
    act_and_assert(source_markdown, expected_gfm, expected_tokens, show_debug=False)
>>>>>>> a08a1581


@pytest.mark.gfm
def test_whitespaces_code_span_with_tabs_2():
    """
    Test case:  code span with tabs at the front and end
    """

    # Arrange
    source_markdown = """a &#09;`good`&#09; paragraph"""
    expected_tokens = [
        "[para(1,1):]",
        "[text(1,1):a \a&#09;\a\t\a:]",
        "[icode-span(1,8):good:`::]",
        "[text(1,14):\a&#09;\a\t\a paragraph:]",
        "[end-para:::True]",
    ]
    expected_gfm = """<p>a 	<code>good</code>	 paragraph</p>"""

    # Act & Assert
<<<<<<< HEAD
    act_and_assert(source_markdown, expected_gfm, expected_tokens)
=======
    act_and_assert(source_markdown, expected_gfm, expected_tokens, show_debug=False)
>>>>>>> a08a1581


@pytest.mark.gfm
def test_whitespaces_code_span_with_tabs_3():
    """
    Test case:  code span with tabs at the front and end
    """

    # Arrange
    source_markdown = """a &#09;`&#09;good&#09;`&#09; paragraph"""
    expected_tokens = [
        "[para(1,1):]",
        "[text(1,1):a \a&#09;\a\t\a:]",
        "[icode-span(1,8):\a&\a&amp;\a#09;good\a&\a&amp;\a#09;:`::]",
        "[text(1,24):\a&#09;\a\t\a paragraph:]",
        "[end-para:::True]",
    ]
    expected_gfm = """<p>a 	<code>&amp;#09;good&amp;#09;</code>	 paragraph</p>"""

    # Act & Assert
<<<<<<< HEAD
    act_and_assert(source_markdown, expected_gfm, expected_tokens)
=======
    act_and_assert(source_markdown, expected_gfm, expected_tokens, show_debug=False)
>>>>>>> a08a1581


@pytest.mark.gfm
def test_whitespaces_code_span_with_tabs_4():
    """
    Test case:  code span with tabs at the front and end
    """

    # Arrange
    source_markdown = """a \t`&#09;good&#09;`\t paragraph"""
    expected_tokens = [
        "[para(1,1):]",
        "[text(1,1):a   :]",
        "[icode-span(1,5):\a&\a&amp;\a#09;good\a&\a&amp;\a#09;:`::]",
        "[text(1,21):     paragraph:]",
        "[end-para:::True]",
    ]
    expected_gfm = """<p>a   <code>&amp;#09;good&amp;#09;</code>     paragraph</p>"""
<<<<<<< HEAD

    # Act & Assert
    act_and_assert(source_markdown, expected_gfm, expected_tokens)


@pytest.mark.gfm
def test_whitespaces_code_span_with_tabs_4a():
    """
    Test case:  code span with tabs at the front and end
    """

    # Arrange
    source_markdown = """a \t`&#09;good&#09;` paragraph"""
    expected_tokens = [
        "[para(1,1):]",
        "[text(1,1):a   :]",
        "[icode-span(1,5):\a&\a&amp;\a#09;good\a&\a&amp;\a#09;:`::]",
        "[text(1,21): paragraph:]",
        "[end-para:::True]",
    ]
    expected_gfm = """<p>a   <code>&amp;#09;good&amp;#09;</code> paragraph</p>"""
=======
>>>>>>> a08a1581

    # Act & Assert
    act_and_assert(source_markdown, expected_gfm, expected_tokens)


@pytest.mark.gfm
def test_whitespaces_code_span_with_tabs_4b():
    """
    Test case:  code span with tabs at the front and end
    """

    # Arrange
    source_markdown = """a `&#09;good&#09;`\t paragraph"""
    expected_tokens = [
        "[para(1,1):]",
        "[text(1,1):a :]",
        "[icode-span(1,3):\a&\a&amp;\a#09;good\a&\a&amp;\a#09;:`::]",
        "[text(1,19):   paragraph:]",
        "[end-para:::True]",
    ]
    expected_gfm = """<p>a <code>&amp;#09;good&amp;#09;</code>   paragraph</p>"""

    # Act & Assert
    act_and_assert(source_markdown, expected_gfm, expected_tokens)


@pytest.mark.gfm
def test_whitespaces_code_span_with_tabs_4c():
    """
    Test case:  code span with tabs at the front and end
    """

    # Arrange
    source_markdown = """\t`&#09;good&#09;`\t"""
    expected_tokens = [
        "[icode-block(1,5):    :]",
        "[text(1,5):`\a&\a&amp;\a#09;good\a&\a&amp;\a#09;`    :]",
        "[end-icode-block:::True]",
    ]
    expected_gfm = """<pre><code>`&amp;#09;good&amp;#09;`\a\a\a\a
</code></pre>""".replace(
        "\a", " "
    )

    # Act & Assert
    act_and_assert(source_markdown, expected_gfm, expected_tokens)


@pytest.mark.gfm
def test_whitespaces_code_span_with_tabs_5():
    """
    Test case:  code span with tabs at the front and end
    """

    # Arrange
    source_markdown = """a &#09;`\tgood\t`&#09; paragraph"""
    expected_tokens = [
        "[para(1,1):]",
        "[text(1,1):a \a&#09;\a\t\a:]",
        "[icode-span(1,8):    good    :`::]",
        "[text(1,22):\a&#09;\a\t\a paragraph:]",
        "[end-para:::True]",
    ]
    expected_gfm = """<p>a 	<code>    good    </code>	 paragraph</p>"""

    # Act & Assert
    act_and_assert(source_markdown, expected_gfm, expected_tokens)


@pytest.mark.gfm
def test_whitespaces_code_span_with_tabs_5a():
    """
    Test case:  code span with tabs at the front and end
    """

    # Arrange
    source_markdown = """a &#09;`\tgood`&#09; paragraph"""
    expected_tokens = [
        "[para(1,1):]",
        "[text(1,1):a \a&#09;\a\t\a:]",
        "[icode-span(1,8):    good:`::]",
        "[text(1,18):\a&#09;\a\t\a paragraph:]",
        "[end-para:::True]",
    ]
    expected_gfm = """<p>a 	<code>    good</code>\t paragraph</p>"""

    # Act & Assert
    act_and_assert(source_markdown, expected_gfm, expected_tokens)


@pytest.mark.gfm
def test_whitespaces_code_span_with_tabs_5b():
    """
    Test case:  code span with tabs at the front and end
    """

    # Arrange
    source_markdown = """a &#09;`good\t`&#09; paragraph"""
    expected_tokens = [
        "[para(1,1):]",
        "[text(1,1):a \a&#09;\a\t\a:]",
        "[icode-span(1,8):good    :`::]",
        "[text(1,18):\a&#09;\a\t\a paragraph:]",
        "[end-para:::True]",
    ]
    expected_gfm = """<p>a 	<code>good    </code>\t paragraph</p>"""

    # Act & Assert
    act_and_assert(source_markdown, expected_gfm, expected_tokens)


@pytest.mark.gfm
def test_whitespaces_code_span_with_tabs_5c():
    """
    Test case:  code span with tabs at the front and end
    """

    # Arrange
    source_markdown = """`\tgood\t`"""
    expected_tokens = [
        "[para(1,1):]",
        "[icode-span(1,1):   good    :`::]",
        "[end-para:::True]",
    ]
    expected_gfm = """<p><code>   good    </code></p>"""

    # Act & Assert
    act_and_assert(source_markdown, expected_gfm, expected_tokens)


@pytest.mark.gfm
def test_whitespaces_code_span_with_tabs_4a():
    """
    Test case:  code span with tabs at the front and end
    """

    # Arrange
    source_markdown = """a \t`&#09;good&#09;` paragraph"""
    expected_tokens = [
        "[para(1,1):]",
        "[text(1,1):a   :]",
        "[icode-span(1,5):\a&\a&amp;\a#09;good\a&\a&amp;\a#09;:`::]",
        "[text(1,21): paragraph:]",
        "[end-para:::True]",
    ]
    expected_gfm = """<p>a   <code>&amp;#09;good&amp;#09;</code> paragraph</p>"""

    # Act & Assert
    act_and_assert(source_markdown, expected_gfm, expected_tokens, show_debug=False)


@pytest.mark.gfm
def test_whitespaces_code_span_with_tabs_4b():
    """
    Test case:  code span with tabs at the front and end
    """

    # Arrange
    source_markdown = """a `&#09;good&#09;`\t paragraph"""
    expected_tokens = [
        "[para(1,1):]",
        "[text(1,1):a :]",
        "[icode-span(1,3):\a&\a&amp;\a#09;good\a&\a&amp;\a#09;:`::]",
        "[text(1,19):   paragraph:]",
        "[end-para:::True]",
    ]
    expected_gfm = """<p>a <code>&amp;#09;good&amp;#09;</code>   paragraph</p>"""

    # Act & Assert
    act_and_assert(source_markdown, expected_gfm, expected_tokens, show_debug=False)


@pytest.mark.gfm
def test_whitespaces_code_span_with_tabs_4c():
    """
    Test case:  code span with tabs at the front and end
    """

    # Arrange
    source_markdown = """\t`&#09;good&#09;`\t"""
    expected_tokens = [
        "[icode-block(1,5):    :]",
        "[text(1,5):`\a&\a&amp;\a#09;good\a&\a&amp;\a#09;`    :]",
        "[end-icode-block:::True]",
    ]
    expected_gfm = """<pre><code>`&amp;#09;good&amp;#09;`\a\a\a\a
</code></pre>""".replace(
        "\a", " "
    )

    # Act & Assert
    act_and_assert(source_markdown, expected_gfm, expected_tokens, show_debug=False)


@pytest.mark.gfm
def test_whitespaces_code_span_with_tabs_5():
    """
    Test case:  code span with tabs at the front and end
    """

    # Arrange
    source_markdown = """a &#09;`\tgood\t`&#09; paragraph"""
    expected_tokens = [
        "[para(1,1):]",
        "[text(1,1):a \a&#09;\a\t\a:]",
        "[icode-span(1,8):    good    :`::]",
        "[text(1,22):\a&#09;\a\t\a paragraph:]",
        "[end-para:::True]",
    ]
    expected_gfm = """<p>a 	<code>    good    </code>	 paragraph</p>"""

    # Act & Assert
    act_and_assert(source_markdown, expected_gfm, expected_tokens, show_debug=True)


@pytest.mark.gfm
def test_whitespaces_code_span_with_tabs_5a():
    """
    Test case:  code span with tabs at the front and end
    """

    # Arrange
    source_markdown = """a &#09;`\tgood`&#09; paragraph"""
    expected_tokens = [
        "[para(1,1):]",
        "[text(1,1):a \a&#09;\a\t\a:]",
        "[icode-span(1,8):    good:`::]",
        "[text(1,18):\a&#09;\a\t\a paragraph:]",
        "[end-para:::True]",
    ]
    expected_gfm = """<p>a 	<code>    good</code>\t paragraph</p>"""

    # Act & Assert
    act_and_assert(source_markdown, expected_gfm, expected_tokens, show_debug=False)


@pytest.mark.gfm
def test_whitespaces_code_span_with_tabs_5b():
    """
    Test case:  code span with tabs at the front and end
    """

    # Arrange
    source_markdown = """a &#09;`good\t`&#09; paragraph"""
    expected_tokens = [
        "[para(1,1):]",
        "[text(1,1):a \a&#09;\a\t\a:]",
        "[icode-span(1,8):good    :`::]",
        "[text(1,18):\a&#09;\a\t\a paragraph:]",
        "[end-para:::True]",
    ]
    expected_gfm = """<p>a 	<code>good    </code>\t paragraph</p>"""

    # Act & Assert
    act_and_assert(source_markdown, expected_gfm, expected_tokens, show_debug=False)


@pytest.mark.gfm
def test_whitespaces_code_span_with_tabs_5c():
    """
    Test case:  code span with tabs at the front and end
    """

    # Arrange
    source_markdown = """`\tgood\t`"""
    expected_tokens = [
        "[para(1,1):]",
        "[icode-span(1,1):   good    :`::]",
        "[end-para:::True]",
    ]
    expected_gfm = """<p><code>   good    </code></p>"""

    # Act & Assert
    act_and_assert(source_markdown, expected_gfm, expected_tokens, show_debug=False)


@pytest.mark.gfm
def test_whitespaces_code_spans_with_form_feeds():
    """
    Test case: code span with form feeds at the front and end
    """

    # Arrange
    source_markdown = """a `\u000cgood\u000c` paragraph"""
    expected_tokens = [
        "[para(1,1):]",
        "[text(1,1):a :]",
        "[icode-span(1,3):\u000cgood\u000c:`::]",
        "[text(1,11): paragraph:]",
        "[end-para:::True]",
    ]
    expected_gfm = """<p>a <code>\u000cgood\u000c</code> paragraph</p>"""

    # Act & Assert
    act_and_assert(source_markdown, expected_gfm, expected_tokens)


@pytest.mark.gfm
def test_whitespaces_hard_break_with_spaces():
    """
    Test case:  hard_break with spaces
    """

    # Arrange
    source_markdown = """foo   
bar"""
    expected_tokens = [
        "[para(1,1):\n]",
        "[text(1,1):foo:]",
        "[hard-break(1,4):   :\n]",
        "[text(2,1):bar:]",
        "[end-para:::True]",
    ]
    expected_gfm = """<p>foo<br />
bar</p>"""

    # Act & Assert
    act_and_assert(source_markdown, expected_gfm, expected_tokens)


@pytest.mark.gfm
def test_whitespaces_hard_break_with_tabs():
    """
    Test case:  hard_break with tabs
    """

    # Arrange
    source_markdown = """foo\t\t
bar"""
    expected_tokens = [
        "[para(1,1):\n]",
        "[text(1,1):foo\nbar::     \n]",
        "[end-para:::True]",
    ]
    expected_gfm = """<p>foo\a\a\a\a\a
bar</p>""".replace(
        "\a", " "
    )

    # Act & Assert
    act_and_assert(source_markdown, expected_gfm, expected_tokens)


@pytest.mark.gfm
def test_whitespaces_hard_break_with_form_feeds():
    """
    Test case: hard_break with form feeds
    """

    # Arrange
    source_markdown = """foo\u000c\u000c
bar"""
    expected_tokens = [
        "[para(1,1):\n]",
        "[text(1,1):foo\u000c\u000c\nbar::\n]",
        "[end-para:::True]",
    ]
    expected_gfm = """<p>foo\u000c\u000c
bar</p>"""

    # Act & Assert
    act_and_assert(source_markdown, expected_gfm, expected_tokens)


@pytest.mark.gfm
def test_whitespaces_autolink_uri_with_spaces():
    """
    Test case:  autolink_uri with spaces
    """

    # Arrange
    source_markdown = """<http://foo.bar.baz/test?q=hello man&id=22&boolean>"""
    expected_tokens = [
        "[para(1,1):]",
        "[text(1,1):\a<\a&lt;\ahttp://foo.bar.baz/test?q=hello man\a&\a&amp;\aid=22\a&\a&amp;\aboolean\a>\a&gt;\a:]",
        "[end-para:::True]",
    ]
    expected_gfm = (
        """<p>&lt;http://foo.bar.baz/test?q=hello man&amp;id=22&amp;boolean&gt;</p>"""
    )

    # Act & Assert
    act_and_assert(source_markdown, expected_gfm, expected_tokens)


@pytest.mark.gfm
def test_whitespaces_autolink_uri_with_tabs():
    """
    Test case:  autolink_uri with tabs
    """

    # Arrange
    source_markdown = """<http://foo.bar.baz/test?q=hello\tman&id=22&boolean>"""
    expected_tokens = [
        "[para(1,1):]",
        "[text(1,1):\a<\a&lt;\ahttp://foo.bar.baz/test?q=hello    man\a&\a&amp;\aid=22\a&\a&amp;\aboolean\a>\a&gt;\a:]",
        "[end-para:::True]",
    ]
    expected_gfm = """<p>&lt;http://foo.bar.baz/test?q=hello    man&amp;id=22&amp;boolean&gt;</p>"""

    # Act & Assert
    act_and_assert(source_markdown, expected_gfm, expected_tokens)


@pytest.mark.gfm
def test_whitespaces_autolink_uri_with_form_feeds():
    """
    Test case: autolink_uri with form feeds
    """

    # Arrange
    source_markdown = """<http://foo.bar.baz/test?q=hello\u000cman&id=22&boolean>"""
    expected_tokens = [
        "[para(1,1):]",
        "[text(1,1):\a<\a&lt;\ahttp://foo.bar.baz/test?q=hello\u000cman\a&\a&amp;\aid=22\a&\a&amp;\aboolean\a>\a&gt;\a:]",
        "[end-para:::True]",
    ]
    expected_gfm = """<p>&lt;http://foo.bar.baz/test?q=hello\u000cman&amp;id=22&amp;boolean&gt;</p>"""

    # Act & Assert
    act_and_assert(source_markdown, expected_gfm, expected_tokens)


@pytest.mark.gfm
def test_whitespaces_inline_link_with_spaces_before_label():
    """
    Test case:  inline link label with spaces before
    """

    # Arrange
    source_markdown = """[ fred](/url)"""
    expected_tokens = [
        "[para(1,1):]",
        "[link(1,1):inline:/url::::: fred:False::::]",
        "[text(1,2): fred:]",
        "[end-link::]",
        "[end-para:::True]",
    ]
    expected_gfm = """<p><a href="/url"> fred</a></p>"""

    # Act & Assert
    act_and_assert(source_markdown, expected_gfm, expected_tokens)


@pytest.mark.gfm
def test_whitespaces_inline_link_with_tabs_before_label():
    """
    Test case:  inline link label with tabs before
    """

    # Arrange
    source_markdown = """[\tfred](/url)"""
    expected_tokens = [
        "[para(1,1):]",
        "[link(1,1):inline:/url:::::   fred:False::::]",
        "[text(1,2):   fred:]",
        "[end-link::]",
        "[end-para:::True]",
    ]
    expected_gfm = """<p><a href="/url">   fred</a></p>"""

    # Act & Assert
    act_and_assert(source_markdown, expected_gfm, expected_tokens)


@pytest.mark.gfm
def test_whitespaces_inline_link_with_form_feeds_before_label():
    """
    Test case:  inline link label with form feeds before
    """

    # Arrange
    source_markdown = """[\u000cfred](/url)"""
    expected_tokens = [
        "[para(1,1):]",
        "[link(1,1):inline:/url:::::\u000cfred:False::::]",
        "[text(1,2):\u000cfred:]",
        "[end-link::]",
        "[end-para:::True]",
    ]
    expected_gfm = """<p><a href="/url">\u000cfred</a></p>"""

    # Act & Assert
    act_and_assert(source_markdown, expected_gfm, expected_tokens)


@pytest.mark.gfm
def test_whitespaces_shortcut_link_with_spaces_before_label():
    """
    Test case:  shortcut link label with spaces before
    """

    # Arrange
    source_markdown = """[  fred]

[ fred]: /url
"""
    expected_tokens = [
        "[para(1,1):]",
        "[link(1,1):shortcut:/url:::::  fred:False::::]",
        "[text(1,2):  fred:]",
        "[end-link::]",
        "[end-para:::True]",
        "[BLANK(2,1):]",
        "[link-ref-def(3,1):True::fred: fred: :/url:::::]",
        "[BLANK(4,1):]",
    ]
    expected_gfm = """<p><a href="/url">  fred</a></p>"""

    # Act & Assert
    act_and_assert(source_markdown, expected_gfm, expected_tokens)


@pytest.mark.gfm
def test_whitespaces_shortcut_link_with_tabs_before_label():
    """
    Test case:  shortcut link label with tabs before
    """

    # Arrange
    source_markdown = """[\t\tfred]

[ fred]: /url"""
    expected_tokens = [
        "[para(1,1):]",
        "[link(1,1):shortcut:/url:::::       fred:False::::]",
        "[text(1,2):       fred:]",
        "[end-link::]",
        "[end-para:::True]",
        "[BLANK(2,1):]",
        "[link-ref-def(3,1):True::fred: fred: :/url:::::]",
    ]
    expected_gfm = """<p><a href="/url">       fred</a></p>"""

    # Act & Assert
    act_and_assert(source_markdown, expected_gfm, expected_tokens)


@pytest.mark.gfm
def test_whitespaces_shortcut_link_with_form_feeds_before_label():
    """
    Test case:  shortcut link label with form feeds before
    """

    # Arrange
    source_markdown = """[\u000c\u000cfred]

[ fred]: /url"""
    expected_tokens = [
        "[para(1,1):]",
        "[link(1,1):shortcut:/url:::::\u000c\u000cfred:False::::]",
        "[text(1,2):\u000c\u000cfred:]",
        "[end-link::]",
        "[end-para:::True]",
        "[BLANK(2,1):]",
        "[link-ref-def(3,1):True::fred: fred: :/url:::::]",
    ]
    expected_gfm = """<p><a href="/url">\u000c\u000cfred</a></p>"""

    # Act & Assert
    act_and_assert(source_markdown, expected_gfm, expected_tokens)


@pytest.mark.gfm
def test_whitespaces_inline_link_with_spaces_in_label():
    """
    Test case:  inline link label with spaces in
    """

    # Arrange
    source_markdown = """[fred  boy](/url)"""
    expected_tokens = [
        "[para(1,1):]",
        "[link(1,1):inline:/url:::::fred  boy:False::::]",
        "[text(1,2):fred  boy:]",
        "[end-link::]",
        "[end-para:::True]",
    ]
    expected_gfm = """<p><a href="/url">fred  boy</a></p>"""

    # Act & Assert
    act_and_assert(source_markdown, expected_gfm, expected_tokens)


@pytest.mark.gfm
def test_whitespaces_inline_link_with_tabs_in_label():
    """
    Test case:  inline link label with tabs in
    """

    # Arrange
    source_markdown = """[fred\t\tboy](/url)"""
    expected_tokens = [
        "[para(1,1):]",
        "[link(1,1):inline:/url:::::fred       boy:False::::]",
        "[text(1,2):fred       boy:]",
        "[end-link::]",
        "[end-para:::True]",
    ]
    expected_gfm = """<p><a href="/url">fred       boy</a></p>"""

    # Act & Assert
    act_and_assert(source_markdown, expected_gfm, expected_tokens)


@pytest.mark.gfm
def test_whitespaces_inline_link_with_form_feeds_in_label():
    """
    Test case:  inline link label with form feeds in
    """

    # Arrange
    source_markdown = """[fred\u000c\u000cboy](/url)"""
    expected_tokens = [
        "[para(1,1):]",
        "[link(1,1):inline:/url:::::fred\u000c\u000cboy:False::::]",
        "[text(1,2):fred\u000c\u000cboy:]",
        "[end-link::]",
        "[end-para:::True]",
    ]
    expected_gfm = """<p><a href="/url">fred\u000c\u000cboy</a></p>"""

    # Act & Assert
    act_and_assert(source_markdown, expected_gfm, expected_tokens)


@pytest.mark.gfm
def test_whitespaces_shortcut_link_with_spaces_in_label():
    """
    Test case:  shortcut link label with spaces in
    """

    # Arrange
    source_markdown = """[fred  boy]

[fred boy]: /url"""
    expected_tokens = [
        "[para(1,1):]",
        "[link(1,1):shortcut:/url:::::fred  boy:False::::]",
        "[text(1,2):fred  boy:]",
        "[end-link::]",
        "[end-para:::True]",
        "[BLANK(2,1):]",
        "[link-ref-def(3,1):True::fred boy:: :/url:::::]",
    ]
    expected_gfm = """<p><a href="/url">fred  boy</a></p>"""

    # Act & Assert
    act_and_assert(source_markdown, expected_gfm, expected_tokens)


@pytest.mark.gfm
def test_whitespaces_shortcut_link_with_tabs_in_label():
    """
    Test case:  shortcut link label with tabs in
    """

    # Arrange
    source_markdown = """[fred\t\tboy]

[fred boy]: /url"""
    expected_tokens = [
        "[para(1,1):]",
        "[link(1,1):shortcut:/url:::::fred       boy:False::::]",
        "[text(1,2):fred       boy:]",
        "[end-link::]",
        "[end-para:::True]",
        "[BLANK(2,1):]",
        "[link-ref-def(3,1):True::fred boy:: :/url:::::]",
    ]
    expected_gfm = """<p><a href="/url">fred       boy</a></p>"""

    # Act & Assert
    act_and_assert(source_markdown, expected_gfm, expected_tokens)


@pytest.mark.gfm
def test_whitespaces_shortcut_link_with_form_feeds_in_label():
    """
    Test case:  shortcut link label with form feeds in
    """

    # Arrange
    source_markdown = """[fred\u000c\u000cboy]

[fred boy]: /url"""
    expected_tokens = [
        "[para(1,1):]",
        "[link(1,1):shortcut:/url:::::fred\u000c\u000cboy:False::::]",
        "[text(1,2):fred\u000c\u000cboy:]",
        "[end-link::]",
        "[end-para:::True]",
        "[BLANK(2,1):]",
        "[link-ref-def(3,1):True::fred boy:: :/url:::::]",
    ]
    expected_gfm = """<p><a href="/url">fred\u000c\u000cboy</a></p>"""

    # Act & Assert
    act_and_assert(source_markdown, expected_gfm, expected_tokens)


@pytest.mark.gfm
def test_whitespaces_inline_link_with_spaces_after_label():
    """
    Test case:  inline link label with after before
    """

    # Arrange
    source_markdown = """[fred ](/url)"""
    expected_tokens = [
        "[para(1,1):]",
        "[link(1,1):inline:/url:::::fred :False::::]",
        "[text(1,2):fred :]",
        "[end-link::]",
        "[end-para:::True]",
    ]
    expected_gfm = """<p><a href="/url">fred </a></p>"""

    # Act & Assert
    act_and_assert(source_markdown, expected_gfm, expected_tokens)


@pytest.mark.gfm
def test_whitespaces_inline_link_with_tabs_after_label():
    """
    Test case:  inline link label with tabs after
    """

    # Arrange
    source_markdown = """[fred\t\t](/url)"""
    expected_tokens = [
        "[para(1,1):]",
        "[link(1,1):inline:/url:::::fred       :False::::]",
        "[text(1,2):fred       :]",
        "[end-link::]",
        "[end-para:::True]",
    ]
    expected_gfm = """<p><a href="/url">fred       </a></p>"""

    # Act & Assert
    act_and_assert(source_markdown, expected_gfm, expected_tokens)


@pytest.mark.gfm
def test_whitespaces_inline_link_with_form_feeds_after_label():
    """
    Test case:  inline link label with form feeds after
    """

    # Arrange
    source_markdown = """[fred\u000c\u000c](/url)"""
    expected_tokens = [
        "[para(1,1):]",
        "[link(1,1):inline:/url:::::fred\u000c\u000c:False::::]",
        "[text(1,2):fred\u000c\u000c:]",
        "[end-link::]",
        "[end-para:::True]",
    ]
    expected_gfm = """<p><a href="/url">fred\u000c\u000c</a></p>"""

    # Act & Assert
    act_and_assert(source_markdown, expected_gfm, expected_tokens)


@pytest.mark.gfm
def test_whitespaces_shortcut_link_with_spaces_after_label():
    """
    Test case:  shortcut link label with spaces after
    """

    # Arrange
    source_markdown = """[fred  ]

[fred ]: /url"""
    expected_tokens = [
        "[para(1,1):]",
        "[link(1,1):shortcut:/url:::::fred  :False::::]",
        "[text(1,2):fred  :]",
        "[end-link::]",
        "[end-para:::True]",
        "[BLANK(2,1):]",
        "[link-ref-def(3,1):True::fred:fred : :/url:::::]",
    ]
    expected_gfm = """<p><a href="/url">fred  </a></p>"""

    # Act & Assert
    act_and_assert(source_markdown, expected_gfm, expected_tokens)


@pytest.mark.gfm
def test_whitespaces_shortcut_link_with_tabs_after_label():
    """
    Test case:  shortcut link label with tabs after
    """

    # Arrange
    source_markdown = """[fred\t\t]

[fred ]: /url"""
    expected_tokens = [
        "[para(1,1):]",
        "[link(1,1):shortcut:/url:::::fred       :False::::]",
        "[text(1,2):fred       :]",
        "[end-link::]",
        "[end-para:::True]",
        "[BLANK(2,1):]",
        "[link-ref-def(3,1):True::fred:fred : :/url:::::]",
    ]
    expected_gfm = """<p><a href="/url">fred       </a></p>"""

    # Act & Assert
    act_and_assert(source_markdown, expected_gfm, expected_tokens)


@pytest.mark.gfm
def test_whitespaces_shortcut_link_with_form_feeds_after_label():
    """
    Test case:  shortcut link label with form feeds after
    """

    # Arrange
    source_markdown = """[fred\u000c\u000c]

[fred ]: /url"""
    expected_tokens = [
        "[para(1,1):]",
        "[link(1,1):shortcut:/url:::::fred\u000c\u000c:False::::]",
        "[text(1,2):fred\u000c\u000c:]",
        "[end-link::]",
        "[end-para:::True]",
        "[BLANK(2,1):]",
        "[link-ref-def(3,1):True::fred:fred : :/url:::::]",
    ]
    expected_gfm = """<p><a href="/url">fred\u000c\u000c</a></p>"""

    # Act & Assert
    act_and_assert(source_markdown, expected_gfm, expected_tokens)


@pytest.mark.gfm
def test_whitespaces_inline_link_with_spaces_before_destination():
    """
    Test case:  inline link label with spaces before the destination
    """

    # Arrange
    source_markdown = """[fred](  /url)"""
    expected_tokens = [
        "[para(1,1):]",
        "[link(1,1):inline:/url:::::fred:False::  ::]",
        "[text(1,2):fred:]",
        "[end-link::]",
        "[end-para:::True]",
    ]
    expected_gfm = """<p><a href="/url">fred</a></p>"""

    # Act & Assert
    act_and_assert(source_markdown, expected_gfm, expected_tokens)


@pytest.mark.gfm
def test_whitespaces_inline_link_with_tabs_before_destination():
    """
    Test case:  inline link label with tabs before the destination
    """

    # Arrange
    source_markdown = """[fred](\t\t/url)"""
    expected_tokens = [
        "[para(1,1):]",
        "[link(1,1):inline:/url:::::fred:False::     ::]",
        "[text(1,2):fred:]",
        "[end-link::]",
        "[end-para:::True]",
    ]
    expected_gfm = """<p><a href="/url">fred</a></p>"""

    # Act & Assert
    act_and_assert(source_markdown, expected_gfm, expected_tokens)


@pytest.mark.gfm
def test_whitespaces_inline_link_with_form_feeds_before_destination():
    """
    Test case:  inline link label with form feeds before the destination
    """

    # Arrange
    source_markdown = """[fred](\u000c\u000c/url)"""
    expected_tokens = [
        "[para(1,1):]",
        "[link(1,1):inline:/url:::::fred:False::\u000c\u000c::]",
        "[text(1,2):fred:]",
        "[end-link::]",
        "[end-para:::True]",
    ]
    expected_gfm = """<p><a href="/url">fred</a></p>"""

    # Act & Assert
    act_and_assert(source_markdown, expected_gfm, expected_tokens)


@pytest.mark.gfm
def test_whitespaces_inline_link_with_spaces_after_destination():
    """
    Test case:  inline link label with spaces after the destination
    """

    # Arrange
    source_markdown = """[fred](/url  )"""
    expected_tokens = [
        "[para(1,1):]",
        "[link(1,1):inline:/url:::::fred:False:::  :]",
        "[text(1,2):fred:]",
        "[end-link::]",
        "[end-para:::True]",
    ]
    expected_gfm = """<p><a href="/url">fred</a></p>"""

    # Act & Assert
    act_and_assert(source_markdown, expected_gfm, expected_tokens)


@pytest.mark.gfm
def test_whitespaces_inline_link_with_tabs_after_destination():
    """
    Test case:  inline link label with tabs after the destination
    """

    # Arrange
    source_markdown = """[fred](/url\t\t)"""
    expected_tokens = [
        "[para(1,1):]",
        "[link(1,1):inline:/url:::::fred:False:::     :]",
        "[text(1,2):fred:]",
        "[end-link::]",
        "[end-para:::True]",
    ]
    expected_gfm = """<p><a href="/url">fred</a></p>"""

    # Act & Assert
    act_and_assert(source_markdown, expected_gfm, expected_tokens)


@pytest.mark.gfm
def test_whitespaces_inline_link_with_form_feeds_after_destination():
    """
    Test case:  inline link label with form feeds after the destination
    """

    # Arrange
    source_markdown = """[fred](/url\u000c\u000c)"""
    expected_tokens = [
        "[para(1,1):]",
        "[link(1,1):inline:/url:::::fred:False:::\u000c\u000c:]",
        "[text(1,2):fred:]",
        "[end-link::]",
        "[end-para:::True]",
    ]
    expected_gfm = """<p><a href="/url">fred</a></p>"""

    # Act & Assert
    act_and_assert(source_markdown, expected_gfm, expected_tokens)


@pytest.mark.gfm
def test_whitespaces_inline_link_with_spaces_before_title():
    """
    Test case:  inline link label with spaces before the title
    """

    # Arrange
    source_markdown = """[fred](/url  'title')"""
    expected_tokens = [
        "[para(1,1):]",
        "[link(1,1):inline:/url:title::::fred:False:'::  :]",
        "[text(1,2):fred:]",
        "[end-link::]",
        "[end-para:::True]",
    ]
    expected_gfm = """<p><a href="/url" title="title">fred</a></p>"""

    # Act & Assert
    act_and_assert(source_markdown, expected_gfm, expected_tokens)


@pytest.mark.gfm
def test_whitespaces_inline_link_with_tabs_before_title():
    """
    Test case:  inline link label with tabs before the title
    """

    # Arrange
    source_markdown = """[fred](/url\t\t'title')"""
    expected_tokens = [
        "[para(1,1):]",
        "[link(1,1):inline:/url:title::::fred:False:'::     :]",
        "[text(1,2):fred:]",
        "[end-link::]",
        "[end-para:::True]",
    ]
    expected_gfm = """<p><a href="/url" title="title">fred</a></p>"""

    # Act & Assert
    act_and_assert(source_markdown, expected_gfm, expected_tokens)


@pytest.mark.gfm
def test_whitespaces_inline_link_with_form_feeds_before_title():
    """
    Test case:  inline link label with form feeds before the title
    """

    # Arrange
    source_markdown = """[fred](/url\u000c\u000c'title')"""
    expected_tokens = [
        "[para(1,1):]",
        "[link(1,1):inline:/url:title::::fred:False:'::\u000c\u000c:]",
        "[text(1,2):fred:]",
        "[end-link::]",
        "[end-para:::True]",
    ]
    expected_gfm = """<p><a href="/url" title="title">fred</a></p>"""

    # Act & Assert
    act_and_assert(source_markdown, expected_gfm, expected_tokens)


@pytest.mark.gfm
def test_whitespaces_inline_link_with_spaces_after_title():
    """
    Test case:  inline link label with spaces after the title
    """

    # Arrange
    source_markdown = """[fred](/url 'title'  )"""
    expected_tokens = [
        "[para(1,1):]",
        "[link(1,1):inline:/url:title::::fred:False:':: :  ]",
        "[text(1,2):fred:]",
        "[end-link::]",
        "[end-para:::True]",
    ]
    expected_gfm = """<p><a href="/url" title="title">fred</a></p>"""

    # Act & Assert
    act_and_assert(source_markdown, expected_gfm, expected_tokens)


@pytest.mark.gfm
def test_whitespaces_inline_link_with_tabs_after_title():
    """
    Test case:  inline link label with tabs after the title
    """

    # Arrange
    source_markdown = """[fred](/url 'title'\t\t)"""
    expected_tokens = [
        "[para(1,1):]",
        "[link(1,1):inline:/url:title::::fred:False:':: :     ]",
        "[text(1,2):fred:]",
        "[end-link::]",
        "[end-para:::True]",
    ]
    expected_gfm = """<p><a href="/url" title="title">fred</a></p>"""

    # Act & Assert
    act_and_assert(source_markdown, expected_gfm, expected_tokens)


@pytest.mark.gfm
def test_whitespaces_inline_link_with_form_feeds_after_title():
    """
    Test case:  inline link label with form feeds after the title
    """

    # Arrange
    source_markdown = """[fred](/url 'title'\u000c\u000c)"""
    expected_tokens = [
        "[para(1,1):]",
        "[link(1,1):inline:/url:title::::fred:False:':: :\u000c\u000c]",
        "[text(1,2):fred:]",
        "[end-link::]",
        "[end-para:::True]",
    ]
    expected_gfm = """<p><a href="/url" title="title">fred</a></p>"""

    # Act & Assert
    act_and_assert(source_markdown, expected_gfm, expected_tokens)


@pytest.mark.gfm
def test_whitespaces_emphasis_1x():
    """
    Test case:  open left is followed by whitespace
    """

    # Arrange
    source_markdown = """* *"""
    expected_tokens = [
        "[ulist(1,1):*::2:]",
        "[ulist(1,3):*::4:  ]",
        "[BLANK(1,4):]",
        "[end-ulist:::True]",
        "[end-ulist:::True]",
    ]
    expected_gfm = """<ul>
<li>
<ul>
<li></li>
</ul>
</li>
</ul>"""

    # Act & Assert
    act_and_assert(source_markdown, expected_gfm, expected_tokens)


@pytest.mark.gfm
def test_whitespaces_emphasis_1xa():
    """
    Test case:  open left is followed by whitespace
    """

    # Arrange
    source_markdown = """** **"""
    expected_tokens = ["[tbreak(1,1):*::** **]"]
    expected_gfm = """<hr />"""

    # Act & Assert
    act_and_assert(source_markdown, expected_gfm, expected_tokens)


@pytest.mark.gfm
def test_whitespaces_emphasis_1a():
    """
    Test case:  open left is followed by unicode whitespace
    """

    # Arrange
    source_markdown = """*\u00a0*"""
    expected_tokens = [
        "[para(1,1):]",
        "[text(1,1):*:]",
        "[text(1,2):\u00a0:]",
        "[text(1,3):*:]",
        "[end-para:::True]",
    ]
    expected_gfm = """<p>*\u00a0*</p>"""

    # Act & Assert
    act_and_assert(source_markdown, expected_gfm, expected_tokens)


@pytest.mark.gfm
def test_whitespaces_emphasis_1ax():
    """
    Test case:  open left is followed by unicode whitespace
    """

    # Arrange
    source_markdown = """**\u00a0**"""
    expected_tokens = [
        "[para(1,1):]",
        "[text(1,1):**:]",
        "[text(1,3):\u00a0:]",
        "[text(1,4):**:]",
        "[end-para:::True]",
    ]
    expected_gfm = """<p>**\u00a0**</p>"""

    # Act & Assert
    act_and_assert(source_markdown, expected_gfm, expected_tokens)


@pytest.mark.gfm
def test_whitespaces_emphasis_1b():
    """
    Test case:  open left is followed by whitespace
    """

    # Arrange
    source_markdown = """_ _"""
    expected_tokens = [
        "[para(1,1):]",
        "[text(1,1):_:]",
        "[text(1,2): :]",
        "[text(1,3):_:]",
        "[end-para:::True]",
    ]
    expected_gfm = """<p>_ _</p>"""

    # Act & Assert
    act_and_assert(source_markdown, expected_gfm, expected_tokens)


@pytest.mark.gfm
def test_whitespaces_emphasis_1bx():
    """
    Test case:  open left is followed by whitespace
    """

    # Arrange
    source_markdown = """__ __"""
    expected_tokens = ["[tbreak(1,1):_::__ __]"]
    expected_gfm = """<hr />"""

    # Act & Assert
    act_and_assert(source_markdown, expected_gfm, expected_tokens)


@pytest.mark.gfm
def test_whitespaces_emphasis_1c():
    """
    Test case:  open left is followed by unicode whitespace
    """

    # Arrange
    source_markdown = """_\u00a0_"""
    expected_tokens = [
        "[para(1,1):]",
        "[text(1,1):_:]",
        "[text(1,2):\u00a0:]",
        "[text(1,3):_:]",
        "[end-para:::True]",
    ]
    expected_gfm = """<p>_\u00a0_</p>"""

    # Act & Assert
    act_and_assert(source_markdown, expected_gfm, expected_tokens)


@pytest.mark.gfm
def test_whitespaces_emphasis_1cx():
    """
    Test case:  open left is followed by unicode whitespace
    """

    # Arrange
    source_markdown = """__\u00a0__"""
    expected_tokens = [
        "[para(1,1):]",
        "[text(1,1):__:]",
        "[text(1,3):\u00a0:]",
        "[text(1,4):__:]",
        "[end-para:::True]",
    ]
    expected_gfm = """<p>__\u00a0__</p>"""

    # Act & Assert
    act_and_assert(source_markdown, expected_gfm, expected_tokens)


@pytest.mark.gfm
def test_whitespaces_emphasis_1d():
    """
    Test case:  open left is followed by unicode whitespace
    """

    # Arrange
    source_markdown = """*\u2000*"""
    expected_tokens = [
        "[para(1,1):]",
        "[text(1,1):*:]",
        "[text(1,2):\u2000:]",
        "[text(1,3):*:]",
        "[end-para:::True]",
    ]
    expected_gfm = """<p>*\u2000*</p>"""

    # Act & Assert
    act_and_assert(source_markdown, expected_gfm, expected_tokens)


@pytest.mark.gfm
def test_whitespaces_emphasis_1dx():
    """
    Test case:  open left is followed by unicode whitespace
    """

    # Arrange
    source_markdown = """**\u2000**"""
    expected_tokens = [
        "[para(1,1):]",
        "[text(1,1):**:]",
        "[text(1,3):\u2000:]",
        "[text(1,4):**:]",
        "[end-para:::True]",
    ]
    expected_gfm = """<p>**\u2000**</p>"""

    # Act & Assert
    act_and_assert(source_markdown, expected_gfm, expected_tokens)


@pytest.mark.gfm
def test_whitespaces_emphasis_1e():
    """
    Test case:  open left is followed by unicode whitespace
    """

    # Arrange
    source_markdown = """_\u2000_"""
    expected_tokens = [
        "[para(1,1):]",
        "[text(1,1):_:]",
        "[text(1,2):\u2000:]",
        "[text(1,3):_:]",
        "[end-para:::True]",
    ]
    expected_gfm = """<p>_\u2000_</p>"""

    # Act & Assert
    act_and_assert(source_markdown, expected_gfm, expected_tokens)


@pytest.mark.gfm
def test_whitespaces_emphasis_1ex():
    """
    Test case:  open left is followed by unicode whitespace
    """

    # Arrange
    source_markdown = """__\u2000__"""
    expected_tokens = [
        "[para(1,1):]",
        "[text(1,1):__:]",
        "[text(1,3):\u2000:]",
        "[text(1,4):__:]",
        "[end-para:::True]",
    ]
    expected_gfm = """<p>__\u2000__</p>"""

    # Act & Assert
    act_and_assert(source_markdown, expected_gfm, expected_tokens)


@pytest.mark.gfm
def test_whitespaces_emphasis_2x():
    """
    Test case:  open left is not followed by unicode whitespace or punctuation
    """

    # Arrange
    source_markdown = """_a_"""
    expected_tokens = [
        "[para(1,1):]",
        "[emphasis(1,1):1:_]",
        "[text(1,2):a:]",
        "[end-emphasis(1,3)::]",
        "[end-para:::True]",
    ]
    expected_gfm = """<p><em>a</em></p>"""

    # Act & Assert
    act_and_assert(source_markdown, expected_gfm, expected_tokens)


@pytest.mark.gfm
def test_whitespaces_emphasis_2xx():
    """
    Test case:  open left is not followed by unicode whitespace or punctuation
    """

    # Arrange
    source_markdown = """__a__"""
    expected_tokens = [
        "[para(1,1):]",
        "[emphasis(1,1):2:_]",
        "[text(1,3):a:]",
        "[end-emphasis(1,4)::]",
        "[end-para:::True]",
    ]
    expected_gfm = """<p><strong>a</strong></p>"""

    # Act & Assert
    act_and_assert(source_markdown, expected_gfm, expected_tokens)


@pytest.mark.gfm
def test_whitespaces_emphasis_2a():
    """
    Test case:  open left is not followed by unicode whitespace or punctuation
    """

    # Arrange
    source_markdown = """*a*"""
    expected_tokens = [
        "[para(1,1):]",
        "[emphasis(1,1):1:*]",
        "[text(1,2):a:]",
        "[end-emphasis(1,3)::]",
        "[end-para:::True]",
    ]
    expected_gfm = """<p><em>a</em></p>"""

    # Act & Assert
    act_and_assert(source_markdown, expected_gfm, expected_tokens)


@pytest.mark.gfm
def test_whitespaces_emphasis_2ax():
    """
    Test case:  open left is not followed by unicode whitespace or punctuation
    """

    # Arrange
    source_markdown = """**a**"""
    expected_tokens = [
        "[para(1,1):]",
        "[emphasis(1,1):2:*]",
        "[text(1,3):a:]",
        "[end-emphasis(1,4)::]",
        "[end-para:::True]",
    ]
    expected_gfm = """<p><strong>a</strong></p>"""

    # Act & Assert
    act_and_assert(source_markdown, expected_gfm, expected_tokens)


@pytest.mark.gfm
def test_whitespaces_emphasis_3x():
    """
    Test case:  open left is followed by punctuation and preceeded by beginning of line
    """

    # Arrange
    source_markdown = """*.foo.*"""
    expected_tokens = [
        "[para(1,1):]",
        "[emphasis(1,1):1:*]",
        "[text(1,2):.foo.:]",
        "[end-emphasis(1,7)::]",
        "[end-para:::True]",
    ]
    expected_gfm = """<p><em>.foo.</em></p>"""

    # Act & Assert
    act_and_assert(source_markdown, expected_gfm, expected_tokens)


@pytest.mark.gfm
def test_whitespaces_emphasis_3xx():
    """
    Test case:  open left is followed by punctuation and preceeded by beginning of line
    """

    # Arrange
    source_markdown = """**.foo.**"""
    expected_tokens = [
        "[para(1,1):]",
        "[emphasis(1,1):2:*]",
        "[text(1,3):.foo.:]",
        "[end-emphasis(1,8)::]",
        "[end-para:::True]",
    ]
    expected_gfm = """<p><strong>.foo.</strong></p>"""

    # Act & Assert
    act_and_assert(source_markdown, expected_gfm, expected_tokens)


@pytest.mark.gfm
def test_whitespaces_emphasis_3a():
    """
    Test case:  open left is followed by punctuation and preceeded by beginning of line
    """

    # Arrange
    source_markdown = """*\u007efoo\u007e*"""
    expected_tokens = [
        "[para(1,1):]",
        "[emphasis(1,1):1:*]",
        "[text(1,2):~foo~:]",
        "[end-emphasis(1,7)::]",
        "[end-para:::True]",
    ]
    expected_gfm = """<p><em>~foo~</em></p>"""

    # Act & Assert
    act_and_assert(source_markdown, expected_gfm, expected_tokens)


@pytest.mark.gfm
def test_whitespaces_emphasis_3ax():
    """
    Test case:  open left is followed by punctuation and preceeded by beginning of line
    """

    # Arrange
    source_markdown = """**\u007efoo\u007e**"""
    expected_tokens = [
        "[para(1,1):]",
        "[emphasis(1,1):2:*]",
        "[text(1,3):~foo~:]",
        "[end-emphasis(1,8)::]",
        "[end-para:::True]",
    ]
    expected_gfm = """<p><strong>~foo~</strong></p>"""

    # Act & Assert
    act_and_assert(source_markdown, expected_gfm, expected_tokens)


@pytest.mark.gfm
def test_whitespaces_emphasis_3b():
    """
    Test case:  open left is followed by punctuation and preceeded by beginning of line
    """

    # Arrange
    source_markdown = """_.foo._"""
    expected_tokens = [
        "[para(1,1):]",
        "[emphasis(1,1):1:_]",
        "[text(1,2):.foo.:]",
        "[end-emphasis(1,7)::]",
        "[end-para:::True]",
    ]
    expected_gfm = """<p><em>.foo.</em></p>"""

    # Act & Assert
    act_and_assert(source_markdown, expected_gfm, expected_tokens)


@pytest.mark.gfm
def test_whitespaces_emphasis_3bx():
    """
    Test case:  open left is followed by punctuation and preceeded by beginning of line
    """

    # Arrange
    source_markdown = """__.foo.__"""
    expected_tokens = [
        "[para(1,1):]",
        "[emphasis(1,1):2:_]",
        "[text(1,3):.foo.:]",
        "[end-emphasis(1,8)::]",
        "[end-para:::True]",
    ]
    expected_gfm = """<p><strong>.foo.</strong></p>"""

    # Act & Assert
    act_and_assert(source_markdown, expected_gfm, expected_tokens)


@pytest.mark.gfm
def test_whitespaces_emphasis_3c():
    """
    Test case:  open left is followed by punctuation and preceeded by beginning of line
    """

    # Arrange
    source_markdown = """_\u007efoo\u007e_"""
    expected_tokens = [
        "[para(1,1):]",
        "[emphasis(1,1):1:_]",
        "[text(1,2):~foo~:]",
        "[end-emphasis(1,7)::]",
        "[end-para:::True]",
    ]
    expected_gfm = """<p><em>~foo~</em></p>"""

    # Act & Assert
    act_and_assert(source_markdown, expected_gfm, expected_tokens)


@pytest.mark.gfm
def test_whitespaces_emphasis_3cx():
    """
    Test case:  open left is followed by punctuation and preceeded by beginning of line
    """

    # Arrange
    source_markdown = """__\u007efoo\u007e__"""
    expected_tokens = [
        "[para(1,1):]",
        "[emphasis(1,1):2:_]",
        "[text(1,3):~foo~:]",
        "[end-emphasis(1,8)::]",
        "[end-para:::True]",
    ]
    expected_gfm = """<p><strong>~foo~</strong></p>"""

    # Act & Assert
    act_and_assert(source_markdown, expected_gfm, expected_tokens)


@pytest.mark.gfm
def test_whitespaces_emphasis_3d():
    """
    Test case:  open left is followed by punctuation and preceeded by beginning of line Pc
    """

    # Arrange
    source_markdown = """*\u203ffoo\u203f*"""
    expected_tokens = [
        "[para(1,1):]",
        "[emphasis(1,1):1:*]",
        "[text(1,2):\u203ffoo\u203f:]",
        "[end-emphasis(1,7)::]",
        "[end-para:::True]",
    ]
    expected_gfm = """<p><em>\u203ffoo\u203f</em></p>"""

    # Act & Assert
    act_and_assert(source_markdown, expected_gfm, expected_tokens)


@pytest.mark.gfm
def test_whitespaces_emphasis_3dx():
    """
    Test case:  open left is followed by punctuation and preceeded by beginning of line Pc
    """

    # Arrange
    source_markdown = """**\u203ffoo\u203f**"""
    expected_tokens = [
        "[para(1,1):]",
        "[emphasis(1,1):2:*]",
        "[text(1,3):\u203ffoo\u203f:]",
        "[end-emphasis(1,8)::]",
        "[end-para:::True]",
    ]
    expected_gfm = """<p><strong>\u203ffoo\u203f</strong></p>"""

    # Act & Assert
    act_and_assert(source_markdown, expected_gfm, expected_tokens)


@pytest.mark.gfm
def test_whitespaces_emphasis_3e():
    """
    Test case:  open left is followed by punctuation and preceeded by beginning of line Pc
    """

    # Arrange
    source_markdown = """_\u203ffoo\u203f_"""
    expected_tokens = [
        "[para(1,1):]",
        "[emphasis(1,1):1:_]",
        "[text(1,2):\u203ffoo\u203f:]",
        "[end-emphasis(1,7)::]",
        "[end-para:::True]",
    ]
    expected_gfm = """<p><em>\u203ffoo\u203f</em></p>"""

    # Act & Assert
    act_and_assert(source_markdown, expected_gfm, expected_tokens)


@pytest.mark.gfm
def test_whitespaces_emphasis_3ex():
    """
    Test case:  open left is followed by punctuation and preceeded by beginning of line
    """

    # Arrange
    source_markdown = """__\u203ffoo\u203f__"""
    expected_tokens = [
        "[para(1,1):]",
        "[emphasis(1,1):2:_]",
        "[text(1,3):\u203ffoo\u203f:]",
        "[end-emphasis(1,8)::]",
        "[end-para:::True]",
    ]
    expected_gfm = """<p><strong>\u203ffoo\u203f</strong></p>"""

    # Act & Assert
    act_and_assert(source_markdown, expected_gfm, expected_tokens)


@pytest.mark.gfm
def test_whitespaces_emphasis_4x():
    """
    Test case:  open left is followed by punctuation and preceeded by whitespace
    """

    # Arrange
    source_markdown = """ *.foo.* """
    expected_tokens = [
        "[para(1,2): : ]",
        "[emphasis(1,2):1:*]",
        "[text(1,3):.foo.:]",
        "[end-emphasis(1,8)::]",
        "[end-para:::True]",
    ]
    expected_gfm = """<p><em>.foo.</em></p>"""

    # Act & Assert
    act_and_assert(source_markdown, expected_gfm, expected_tokens)


@pytest.mark.gfm
def test_whitespaces_emphasis_4xa():
    """
    Test case:  open left is followed by punctuation and preceeded by whitespace
    """

    # Arrange
    source_markdown = """ **.foo.** """
    expected_tokens = [
        "[para(1,2): : ]",
        "[emphasis(1,2):2:*]",
        "[text(1,4):.foo.:]",
        "[end-emphasis(1,9)::]",
        "[end-para:::True]",
    ]
    expected_gfm = """<p><strong>.foo.</strong></p>"""

    # Act & Assert
    act_and_assert(source_markdown, expected_gfm, expected_tokens)


@pytest.mark.gfm
def test_whitespaces_emphasis_4a():
    """
    Test case:  open left is followed by punctuation and preceeded by whitespace
    """

    # Arrange
    source_markdown = """\u00a0*.foo.*\u00a0"""
    expected_tokens = [
        "[para(1,1):]",
        "[text(1,1):\u00a0:]",
        "[emphasis(1,2):1:*]",
        "[text(1,3):.foo.:]",
        "[end-emphasis(1,8)::]",
        "[text(1,9):\u00a0:]",
        "[end-para:::True]",
    ]
    expected_gfm = """<p>\u00a0<em>.foo.</em>\u00a0</p>"""

    # Act & Assert
    act_and_assert(source_markdown, expected_gfm, expected_tokens)


@pytest.mark.gfm
def test_whitespaces_emphasis_4ax():
    """
    Test case:  open left is followed by punctuation and preceeded by whitespace
    """

    # Arrange
    source_markdown = """\u00a0**.foo.**\u00a0"""
    expected_tokens = [
        "[para(1,1):]",
        "[text(1,1):\u00a0:]",
        "[emphasis(1,2):2:*]",
        "[text(1,4):.foo.:]",
        "[end-emphasis(1,9)::]",
        "[text(1,11):\u00a0:]",
        "[end-para:::True]",
    ]
    expected_gfm = """<p>\u00a0<strong>.foo.</strong>\u00a0</p>"""

    # Act & Assert
    act_and_assert(source_markdown, expected_gfm, expected_tokens)


@pytest.mark.gfm
def test_whitespaces_emphasis_4b():
    """
    Test case:  open left is followed by punctuation and preceeded by whitespace
    """

    # Arrange
    source_markdown = """ _.foo._ """
    expected_tokens = [
        "[para(1,2): : ]",
        "[emphasis(1,2):1:_]",
        "[text(1,3):.foo.:]",
        "[end-emphasis(1,8)::]",
        "[end-para:::True]",
    ]
    expected_gfm = """<p><em>.foo.</em></p>"""

    # Act & Assert
    act_and_assert(source_markdown, expected_gfm, expected_tokens)


@pytest.mark.gfm
def test_whitespaces_emphasis_4bx():
    """
    Test case:  open left is followed by punctuation and preceeded by whitespace
    """

    # Arrange
    source_markdown = """ __.foo.__ """
    expected_tokens = [
        "[para(1,2): : ]",
        "[emphasis(1,2):2:_]",
        "[text(1,4):.foo.:]",
        "[end-emphasis(1,9)::]",
        "[end-para:::True]",
    ]
    expected_gfm = """<p><strong>.foo.</strong></p>"""

    # Act & Assert
    act_and_assert(source_markdown, expected_gfm, expected_tokens)


@pytest.mark.gfm
def test_whitespaces_emphasis_4c():
    """
    Test case:  open left is followed by punctuation and preceeded by whitespace
    """

    # Arrange
    source_markdown = """\u00a0_.foo._\u00a0"""
    expected_tokens = [
        "[para(1,1):]",
        "[text(1,1):\u00a0:]",
        "[emphasis(1,2):1:_]",
        "[text(1,3):.foo.:]",
        "[end-emphasis(1,8)::]",
        "[text(1,9):\u00a0:]",
        "[end-para:::True]",
    ]
    expected_gfm = """<p>\u00a0<em>.foo.</em>\u00a0</p>"""

    # Act & Assert
    act_and_assert(source_markdown, expected_gfm, expected_tokens)


@pytest.mark.gfm
def test_whitespaces_emphasis_4cx():
    """
    Test case:  open left is followed by punctuation and preceeded by whitespace
    """

    # Arrange
    source_markdown = """\u00a0__.foo.__\u00a0"""
    expected_tokens = [
        "[para(1,1):]",
        "[text(1,1):\u00a0:]",
        "[emphasis(1,2):2:_]",
        "[text(1,4):.foo.:]",
        "[end-emphasis(1,9)::]",
        "[text(1,11):\u00a0:]",
        "[end-para:::True]",
    ]
    expected_gfm = """<p>\u00a0<strong>.foo.</strong>\u00a0</p>"""

    # Act & Assert
    act_and_assert(source_markdown, expected_gfm, expected_tokens)


@pytest.mark.gfm
def test_whitespaces_emphasis_4d():
    """
    Test case:  open left is followed by punctuation and preceeded by whitespace
    """

    # Arrange
    source_markdown = """\u2000*.foo.*\u2000"""
    expected_tokens = [
        "[para(1,1):]",
        "[text(1,1):\u2000:]",
        "[emphasis(1,2):1:*]",
        "[text(1,3):.foo.:]",
        "[end-emphasis(1,8)::]",
        "[text(1,9):\u2000:]",
        "[end-para:::True]",
    ]
    expected_gfm = """<p>\u2000<em>.foo.</em>\u2000</p>"""

    # Act & Assert
    act_and_assert(source_markdown, expected_gfm, expected_tokens)


@pytest.mark.gfm
def test_whitespaces_emphasis_4dx():
    """
    Test case:  open left is followed by punctuation and preceeded by whitespace
    """

    # Arrange
    source_markdown = """\u2000**.foo.**\u2000"""
    expected_tokens = [
        "[para(1,1):]",
        "[text(1,1):\u2000:]",
        "[emphasis(1,2):2:*]",
        "[text(1,4):.foo.:]",
        "[end-emphasis(1,9)::]",
        "[text(1,11):\u2000:]",
        "[end-para:::True]",
    ]
    expected_gfm = """<p>\u2000<strong>.foo.</strong>\u2000</p>"""

    # Act & Assert
    act_and_assert(source_markdown, expected_gfm, expected_tokens)


@pytest.mark.gfm
def test_whitespaces_emphasis_4e():
    """
    Test case:  open left is followed by punctuation and preceeded by whitespace
    """

    # Arrange
    source_markdown = """\u2000_.foo._\u2000"""
    expected_tokens = [
        "[para(1,1):]",
        "[text(1,1):\u2000:]",
        "[emphasis(1,2):1:_]",
        "[text(1,3):.foo.:]",
        "[end-emphasis(1,8)::]",
        "[text(1,9):\u2000:]",
        "[end-para:::True]",
    ]
    expected_gfm = """<p>\u2000<em>.foo.</em>\u2000</p>"""

    # Act & Assert
    act_and_assert(source_markdown, expected_gfm, expected_tokens)


@pytest.mark.gfm
def test_whitespaces_emphasis_4ex():
    """
    Test case:  open left is followed by punctuation and preceeded by whitespace
    """

    # Arrange
    source_markdown = """\u2000__.foo.__\u2000"""
    expected_tokens = [
        "[para(1,1):]",
        "[text(1,1):\u2000:]",
        "[emphasis(1,2):2:_]",
        "[text(1,4):.foo.:]",
        "[end-emphasis(1,9)::]",
        "[text(1,11):\u2000:]",
        "[end-para:::True]",
    ]
    expected_gfm = """<p>\u2000<strong>.foo.</strong>\u2000</p>"""

    # Act & Assert
    act_and_assert(source_markdown, expected_gfm, expected_tokens)


@pytest.mark.gfm
def test_whitespaces_emphasis_5x():
    """
    Test case:  open left is followed by punctuation and preceeded by punctuation
    """

    # Arrange
    source_markdown = """.*.foo.*."""
    expected_tokens = [
        "[para(1,1):]",
        "[text(1,1):.:]",
        "[emphasis(1,2):1:*]",
        "[text(1,3):.foo.:]",
        "[end-emphasis(1,8)::]",
        "[text(1,9):.:]",
        "[end-para:::True]",
    ]
    expected_gfm = """<p>.<em>.foo.</em>.</p>"""

    # Act & Assert
    act_and_assert(source_markdown, expected_gfm, expected_tokens)


@pytest.mark.gfm
def test_whitespaces_emphasis_5xx():
    """
    Test case:  open left is followed by punctuation and preceeded by punctuation
    """

    # Arrange
    source_markdown = """.**.foo.**."""
    expected_tokens = [
        "[para(1,1):]",
        "[text(1,1):.:]",
        "[emphasis(1,2):2:*]",
        "[text(1,4):.foo.:]",
        "[end-emphasis(1,9)::]",
        "[text(1,11):.:]",
        "[end-para:::True]",
    ]
    expected_gfm = """<p>.<strong>.foo.</strong>.</p>"""

    # Act & Assert
    act_and_assert(source_markdown, expected_gfm, expected_tokens)


@pytest.mark.gfm
def test_whitespaces_emphasis_5a():
    """
    Test case:  open left is followed by punctuation and preceeded by punctuation
    """

    # Arrange
    source_markdown = """\u007e*.foo.*\u007e"""
    expected_tokens = [
        "[para(1,1):]",
        "[text(1,1):~:]",
        "[emphasis(1,2):1:*]",
        "[text(1,3):.foo.:]",
        "[end-emphasis(1,8)::]",
        "[text(1,9):~:]",
        "[end-para:::True]",
    ]
    expected_gfm = """<p>~<em>.foo.</em>~</p>"""

    # Act & Assert
    act_and_assert(source_markdown, expected_gfm, expected_tokens)


@pytest.mark.gfm
def test_whitespaces_emphasis_5ax():
    """
    Test case:  open left is followed by punctuation and preceeded by punctuation
    """

    # Arrange
    source_markdown = """\u007e**.foo.**\u007e"""
    expected_tokens = [
        "[para(1,1):]",
        "[text(1,1):~:]",
        "[emphasis(1,2):2:*]",
        "[text(1,4):.foo.:]",
        "[end-emphasis(1,9)::]",
        "[text(1,11):~:]",
        "[end-para:::True]",
    ]
    expected_gfm = """<p>~<strong>.foo.</strong>~</p>"""

    # Act & Assert
    act_and_assert(source_markdown, expected_gfm, expected_tokens)


@pytest.mark.gfm
def test_whitespaces_emphasis_5b():
    """
    Test case:  open left is followed by punctuation and preceeded by punctuation
    """

    # Arrange
    source_markdown = """._.foo._."""
    expected_tokens = [
        "[para(1,1):]",
        "[text(1,1):.:]",
        "[emphasis(1,2):1:_]",
        "[text(1,3):.foo.:]",
        "[end-emphasis(1,8)::]",
        "[text(1,9):.:]",
        "[end-para:::True]",
    ]
    expected_gfm = """<p>.<em>.foo.</em>.</p>"""

    # Act & Assert
    act_and_assert(source_markdown, expected_gfm, expected_tokens, show_debug=False)


@pytest.mark.gfm
def test_whitespaces_emphasis_5bx():
    """
    Test case:  open left is followed by punctuation and preceeded by punctuation
    """

    # Arrange
    source_markdown = """.__.foo.__."""
    expected_tokens = [
        "[para(1,1):]",
        "[text(1,1):.:]",
        "[emphasis(1,2):2:_]",
        "[text(1,4):.foo.:]",
        "[end-emphasis(1,9)::]",
        "[text(1,11):.:]",
        "[end-para:::True]",
    ]
    expected_gfm = """<p>.<strong>.foo.</strong>.</p>"""

    # Act & Assert
    act_and_assert(source_markdown, expected_gfm, expected_tokens, show_debug=False)


@pytest.mark.gfm
def test_whitespaces_emphasis_5c():
    """
    Test case:  open left is followed by punctuation and preceeded by punctuation
    """

    # Arrange
    source_markdown = """\u007e_.foo._\u007e"""
    expected_tokens = [
        "[para(1,1):]",
        "[text(1,1):~:]",
        "[emphasis(1,2):1:_]",
        "[text(1,3):.foo.:]",
        "[end-emphasis(1,8)::]",
        "[text(1,9):~:]",
        "[end-para:::True]",
    ]
    expected_gfm = """<p>~<em>.foo.</em>~</p>"""

    # Act & Assert
    act_and_assert(source_markdown, expected_gfm, expected_tokens)


@pytest.mark.gfm
def test_whitespaces_emphasis_5cx():
    """
    Test case:  open left is followed by punctuation and preceeded by punctuation
    """

    # Arrange
    source_markdown = """\u007e__.foo.__\u007e"""
    expected_tokens = [
        "[para(1,1):]",
        "[text(1,1):~:]",
        "[emphasis(1,2):2:_]",
        "[text(1,4):.foo.:]",
        "[end-emphasis(1,9)::]",
        "[text(1,11):~:]",
        "[end-para:::True]",
    ]
    expected_gfm = """<p>~<strong>.foo.</strong>~</p>"""

    # Act & Assert
    act_and_assert(source_markdown, expected_gfm, expected_tokens)


@pytest.mark.gfm
def test_whitespaces_emphasis_5d():
    """
    Test case:  open left is followed by punctuation and preceeded by punctuation
    """

    # Arrange
    source_markdown = """\u203f*.foo.*\u203f"""
    expected_tokens = [
        "[para(1,1):]",
        "[text(1,1):‿:]",
        "[emphasis(1,2):1:*]",
        "[text(1,3):.foo.:]",
        "[end-emphasis(1,8)::]",
        "[text(1,9):‿:]",
        "[end-para:::True]",
    ]
    expected_gfm = """<p>\u203f<em>.foo.</em>\u203f</p>"""

    # Act & Assert
    act_and_assert(source_markdown, expected_gfm, expected_tokens)


@pytest.mark.gfm
def test_whitespaces_emphasis_5dx():
    """
    Test case:  open left is followed by punctuation and preceeded by punctuation
    """

    # Arrange
    source_markdown = """\u203f**.foo.**\u203f"""
    expected_tokens = [
        "[para(1,1):]",
        "[text(1,1):‿:]",
        "[emphasis(1,2):2:*]",
        "[text(1,4):.foo.:]",
        "[end-emphasis(1,9)::]",
        "[text(1,11):‿:]",
        "[end-para:::True]",
    ]
    expected_gfm = """<p>\u203f<strong>.foo.</strong>\u203f</p>"""

    # Act & Assert
    act_and_assert(source_markdown, expected_gfm, expected_tokens)


@pytest.mark.gfm
def test_whitespaces_emphasis_5e():
    """
    Test case:  open left is followed by punctuation and preceeded by punctuation
    """

    # Arrange
    source_markdown = """\u203f_.foo._\u203f"""
    expected_tokens = [
        "[para(1,1):]",
        "[text(1,1):‿:]",
        "[emphasis(1,2):1:_]",
        "[text(1,3):.foo.:]",
        "[end-emphasis(1,8)::]",
        "[text(1,9):‿:]",
        "[end-para:::True]",
    ]
    expected_gfm = """<p>\u203f<em>.foo.</em>\u203f</p>"""

    # Act & Assert
    act_and_assert(source_markdown, expected_gfm, expected_tokens)


@pytest.mark.gfm
def test_whitespaces_emphasis_5ex():
    """
    Test case:  open left is followed by punctuation and preceeded by punctuation
    """

    # Arrange
    source_markdown = """\u203f__.foo.__\u203f"""
    expected_tokens = [
        "[para(1,1):]",
        "[text(1,1):‿:]",
        "[emphasis(1,2):2:_]",
        "[text(1,4):.foo.:]",
        "[end-emphasis(1,9)::]",
        "[text(1,11):‿:]",
        "[end-para:::True]",
    ]
    expected_gfm = """<p>\u203f<strong>.foo.</strong>\u203f</p>"""

    # Act & Assert
    act_and_assert(source_markdown, expected_gfm, expected_tokens)


@pytest.mark.gfm
def test_whitespaces_emphasis_6x():
    """
    Test case:  open left is followed by punctuation and not preceeded by punctuation or whitespace
    """

    # Arrange
    source_markdown = """a*.foo.*.a"""
    expected_tokens = [
        "[para(1,1):]",
        "[text(1,1):a:]",
        "[text(1,2):*:]",
        "[text(1,3):.foo.:]",
        "[text(1,8):*:]",
        "[text(1,9):.a:]",
        "[end-para:::True]",
    ]
    expected_gfm = """<p>a*.foo.*.a</p>"""

    # Act & Assert
    act_and_assert(source_markdown, expected_gfm, expected_tokens)


@pytest.mark.gfm
def test_whitespaces_emphasis_6xx():
    """
    Test case:  open left is followed by punctuation and not preceeded by punctuation or whitespace
    """

    # Arrange
    source_markdown = """a**.foo.**.a"""
    expected_tokens = [
        "[para(1,1):]",
        "[text(1,1):a:]",
        "[text(1,2):**:]",
        "[text(1,4):.foo.:]",
        "[text(1,9):**:]",
        "[text(1,11):.a:]",
        "[end-para:::True]",
    ]
    expected_gfm = """<p>a**.foo.**.a</p>"""

    # Act & Assert
    act_and_assert(source_markdown, expected_gfm, expected_tokens)


@pytest.mark.gfm
def test_whitespaces_emphasis_6a():
    """
    Test case:  open left is followed by punctuation and not preceeded by punctuation or whitespace
    """

    # Arrange
    source_markdown = """a*\u007efoo\u007e*a"""
    expected_tokens = [
        "[para(1,1):]",
        "[text(1,1):a:]",
        "[text(1,2):*:]",
        "[text(1,3):~foo~:]",
        "[text(1,8):*:]",
        "[text(1,9):a:]",
        "[end-para:::True]",
    ]
    expected_gfm = """<p>a*~foo~*a</p>"""

    # Act & Assert
    act_and_assert(source_markdown, expected_gfm, expected_tokens)


@pytest.mark.gfm
def test_whitespaces_emphasis_6ax():
    """
    Test case:  open left is followed by punctuation and not preceeded by punctuation or whitespace
    """

    # Arrange
    source_markdown = """a**\u007efoo\u007e**a"""
    expected_tokens = [
        "[para(1,1):]",
        "[text(1,1):a:]",
        "[text(1,2):**:]",
        "[text(1,4):~foo~:]",
        "[text(1,9):**:]",
        "[text(1,11):a:]",
        "[end-para:::True]",
    ]
    expected_gfm = """<p>a**~foo~**a</p>"""

    # Act & Assert
    act_and_assert(source_markdown, expected_gfm, expected_tokens)


@pytest.mark.gfm
def test_whitespaces_emphasis_6b():
    """
    Test case:  open left is followed by punctuation and not preceeded by punctuation or whitespace
    """

    # Arrange
    source_markdown = """a_.foo._.a"""
    expected_tokens = [
        "[para(1,1):]",
        "[text(1,1):a:]",
        "[text(1,2):_:]",
        "[text(1,3):.foo.:]",
        "[text(1,8):_:]",
        "[text(1,9):.a:]",
        "[end-para:::True]",
    ]
    expected_gfm = """<p>a_.foo._.a</p>"""

    # Act & Assert
    act_and_assert(source_markdown, expected_gfm, expected_tokens)


@pytest.mark.gfm
def test_whitespaces_emphasis_6bx():
    """
    Test case:  open left is followed by punctuation and not preceeded by punctuation or whitespace
    """

    # Arrange
    source_markdown = """a__.foo.__.a"""
    expected_tokens = [
        "[para(1,1):]",
        "[text(1,1):a:]",
        "[text(1,2):__:]",
        "[text(1,4):.foo.:]",
        "[text(1,9):__:]",
        "[text(1,11):.a:]",
        "[end-para:::True]",
    ]
    expected_gfm = """<p>a__.foo.__.a</p>"""

    # Act & Assert
    act_and_assert(source_markdown, expected_gfm, expected_tokens)


@pytest.mark.gfm
def test_whitespaces_emphasis_6c():
    """
    Test case:  open left is followed by punctuation and not preceeded by punctuation or whitespace
    """

    # Arrange
    source_markdown = """a_\u007efoo\u007e_a"""
    expected_tokens = [
        "[para(1,1):]",
        "[text(1,1):a:]",
        "[text(1,2):_:]",
        "[text(1,3):~foo~:]",
        "[text(1,8):_:]",
        "[text(1,9):a:]",
        "[end-para:::True]",
    ]
    expected_gfm = """<p>a_~foo~_a</p>"""

    # Act & Assert
    act_and_assert(source_markdown, expected_gfm, expected_tokens)


@pytest.mark.gfm
def test_whitespaces_emphasis_6cx():
    """
    Test case:  open left is followed by punctuation and not preceeded by punctuation or whitespace
    """

    # Arrange
    source_markdown = """a__\u007efoo\u007e__a"""
    expected_tokens = [
        "[para(1,1):]",
        "[text(1,1):a:]",
        "[text(1,2):__:]",
        "[text(1,4):~foo~:]",
        "[text(1,9):__:]",
        "[text(1,11):a:]",
        "[end-para:::True]",
    ]
    expected_gfm = """<p>a__~foo~__a</p>"""

    # Act & Assert
    act_and_assert(source_markdown, expected_gfm, expected_tokens)


@pytest.mark.gfm
def test_whitespaces_emphasis_6d():
    """
    Test case:  open left is followed by punctuation and not preceeded by punctuation or whitespace
    """

    # Arrange
    source_markdown = """a*\u203ffoo\u203f*a"""
    expected_tokens = [
        "[para(1,1):]",
        "[text(1,1):a:]",
        "[text(1,2):*:]",
        "[text(1,3):‿foo‿:]",
        "[text(1,8):*:]",
        "[text(1,9):a:]",
        "[end-para:::True]",
    ]
    expected_gfm = """<p>a*\u203ffoo\u203f*a</p>"""

    # Act & Assert
    act_and_assert(source_markdown, expected_gfm, expected_tokens)


@pytest.mark.gfm
def test_whitespaces_emphasis_6dx():
    """
    Test case:  open left is followed by punctuation and not preceeded by punctuation or whitespace
    """

    # Arrange
    source_markdown = """a**\u203ffoo\u203f**a"""
    expected_tokens = [
        "[para(1,1):]",
        "[text(1,1):a:]",
        "[text(1,2):**:]",
        "[text(1,4):‿foo‿:]",
        "[text(1,9):**:]",
        "[text(1,11):a:]",
        "[end-para:::True]",
    ]
    expected_gfm = """<p>a**\u203ffoo\u203f**a</p>"""

    # Act & Assert
    act_and_assert(source_markdown, expected_gfm, expected_tokens)


@pytest.mark.gfm
def test_whitespaces_emphasis_6e():
    """
    Test case:  open left is followed by punctuation and not preceeded by punctuation or whitespace
    """

    # Arrange
    source_markdown = """a_\u203ffoo\u203f_a"""
    expected_tokens = [
        "[para(1,1):]",
        "[text(1,1):a:]",
        "[text(1,2):_:]",
        "[text(1,3):‿foo‿:]",
        "[text(1,8):_:]",
        "[text(1,9):a:]",
        "[end-para:::True]",
    ]
    expected_gfm = """<p>a_\u203ffoo\u203f_a</p>"""

    # Act & Assert
    act_and_assert(source_markdown, expected_gfm, expected_tokens)


@pytest.mark.gfm
def test_whitespaces_emphasis_6ex():
    """
    Test case:  open left is followed by punctuation and not preceeded by punctuation or whitespace
    """

    # Arrange
    source_markdown = """a__\u203ffoo\u203f__a"""
    expected_tokens = [
        "[para(1,1):]",
        "[text(1,1):a:]",
        "[text(1,2):__:]",
        "[text(1,4):‿foo‿:]",
        "[text(1,9):__:]",
        "[text(1,11):a:]",
        "[end-para:::True]",
    ]
    expected_gfm = """<p>a__\u203ffoo\u203f__a</p>"""

    # Act & Assert
    act_and_assert(source_markdown, expected_gfm, expected_tokens)<|MERGE_RESOLUTION|>--- conflicted
+++ resolved
@@ -2141,11 +2141,7 @@
     expected_gfm = """<p>a <code> good    </code> paragraph</p>"""
 
     # Act & Assert
-<<<<<<< HEAD
-    act_and_assert(source_markdown, expected_gfm, expected_tokens)
-=======
-    act_and_assert(source_markdown, expected_gfm, expected_tokens, show_debug=False)
->>>>>>> a08a1581
+    act_and_assert(source_markdown, expected_gfm, expected_tokens)
 
 
 @pytest.mark.gfm
@@ -2166,11 +2162,7 @@
     expected_gfm = """<p>a <code> good</code> paragraph</p>"""
 
     # Act & Assert
-<<<<<<< HEAD
-    act_and_assert(source_markdown, expected_gfm, expected_tokens)
-=======
-    act_and_assert(source_markdown, expected_gfm, expected_tokens, show_debug=False)
->>>>>>> a08a1581
+    act_and_assert(source_markdown, expected_gfm, expected_tokens)
 
 
 @pytest.mark.gfm
@@ -2191,11 +2183,7 @@
     expected_gfm = """<p>a <code>good </code> paragraph</p>"""
 
     # Act & Assert
-<<<<<<< HEAD
-    act_and_assert(source_markdown, expected_gfm, expected_tokens)
-=======
-    act_and_assert(source_markdown, expected_gfm, expected_tokens, show_debug=False)
->>>>>>> a08a1581
+    act_and_assert(source_markdown, expected_gfm, expected_tokens)
 
 
 @pytest.mark.gfm
@@ -2214,11 +2202,7 @@
     expected_gfm = """<p><code>   good    </code></p>"""
 
     # Act & Assert
-<<<<<<< HEAD
-    act_and_assert(source_markdown, expected_gfm, expected_tokens)
-=======
-    act_and_assert(source_markdown, expected_gfm, expected_tokens, show_debug=False)
->>>>>>> a08a1581
+    act_and_assert(source_markdown, expected_gfm, expected_tokens)
 
 
 @pytest.mark.gfm
@@ -2239,11 +2223,7 @@
     expected_gfm = """<p>a <code>&amp;#09;good&amp;#09;</code> paragraph</p>"""
 
     # Act & Assert
-<<<<<<< HEAD
-    act_and_assert(source_markdown, expected_gfm, expected_tokens)
-=======
-    act_and_assert(source_markdown, expected_gfm, expected_tokens, show_debug=False)
->>>>>>> a08a1581
+    act_and_assert(source_markdown, expected_gfm, expected_tokens)
 
 
 @pytest.mark.gfm
@@ -2264,11 +2244,7 @@
     expected_gfm = """<p>a 	<code>good</code>	 paragraph</p>"""
 
     # Act & Assert
-<<<<<<< HEAD
-    act_and_assert(source_markdown, expected_gfm, expected_tokens)
-=======
-    act_and_assert(source_markdown, expected_gfm, expected_tokens, show_debug=False)
->>>>>>> a08a1581
+    act_and_assert(source_markdown, expected_gfm, expected_tokens)
 
 
 @pytest.mark.gfm
@@ -2289,11 +2265,7 @@
     expected_gfm = """<p>a 	<code>&amp;#09;good&amp;#09;</code>	 paragraph</p>"""
 
     # Act & Assert
-<<<<<<< HEAD
-    act_and_assert(source_markdown, expected_gfm, expected_tokens)
-=======
-    act_and_assert(source_markdown, expected_gfm, expected_tokens, show_debug=False)
->>>>>>> a08a1581
+    act_and_assert(source_markdown, expected_gfm, expected_tokens)
 
 
 @pytest.mark.gfm
@@ -2312,7 +2284,6 @@
         "[end-para:::True]",
     ]
     expected_gfm = """<p>a   <code>&amp;#09;good&amp;#09;</code>     paragraph</p>"""
-<<<<<<< HEAD
 
     # Act & Assert
     act_and_assert(source_markdown, expected_gfm, expected_tokens)
@@ -2334,8 +2305,6 @@
         "[end-para:::True]",
     ]
     expected_gfm = """<p>a   <code>&amp;#09;good&amp;#09;</code> paragraph</p>"""
-=======
->>>>>>> a08a1581
 
     # Act & Assert
     act_and_assert(source_markdown, expected_gfm, expected_tokens)
