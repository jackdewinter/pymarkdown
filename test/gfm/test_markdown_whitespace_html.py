"""
Testing various aspects of whitespaces around html blocks.
"""
from test.utils import act_and_assert

import pytest


@pytest.mark.gfm
def test_whitespaces_html_with_spaces_before():
    """
    Test case:  Html blocks closed followed by spaces.
    """

    # Arrange
    source_markdown = """   <!-- comment"""
    expected_tokens = [
        "[html-block(1,1)]",
        "[text(1,4):<!-- comment:   ]",
        "[end-html-block:::True]",
    ]
    expected_gfm = """   <!-- comment"""

    # Act & Assert
    act_and_assert(source_markdown, expected_gfm, expected_tokens)


@pytest.mark.gfm
def test_whitespaces_html_with_too_many_spaces_before():
    """
    Test case:  Html blocks preceeded by spaces.
    """

    # Arrange
    source_markdown = """abc
    <!-- comment"""
    expected_tokens = [
        "[para(1,1):\n    ]",
        "[text(1,1):abc\n\a<\a&lt;\a!-- comment::\n]",
        "[end-para:::True]",
    ]
    expected_gfm = """<p>abc
&lt;!-- comment</p>"""

    # Act & Assert
    act_and_assert(source_markdown, expected_gfm, expected_tokens)


@pytest.mark.gfm
def test_whitespaces_html_with_tabs_before():
    """
    Test case:  HTML block followed by spaces and tabs.
    """

    # Arrange
    source_markdown = """ \t<!-- comment"""
    expected_tokens = [
        "[icode-block(1,5): \t:]",
        "[text(1,5):\a<\a&lt;\a!-- comment:]",
        "[end-icode-block:::True]",
    ]
    expected_gfm = """<pre><code>&lt;!-- comment
</code></pre>"""

    # Act & Assert
    act_and_assert(source_markdown, expected_gfm, expected_tokens)


@pytest.mark.gfm
def test_whitespaces_html_with_tabs_before_repeat():
    """
    Test case:  Html blocks preceeded by spaces and tabs.
    """

    # Arrange
    source_markdown = """ \t <!-- comment
  \t <!-- comment"""
    expected_tokens = [
        "[icode-block(1,5): \t:\n  \t]",
        "[text(1,5): \a<\a&lt;\a!-- comment\n \a<\a&lt;\a!-- comment:]",
        "[end-icode-block:::True]",
    ]
    expected_gfm = """<pre><code> &lt;!-- comment
 &lt;!-- comment
</code></pre>"""

    # Act & Assert
    act_and_assert(source_markdown, expected_gfm, expected_tokens)


@pytest.mark.gfm
def test_whitespaces_html_with_form_feeds_before():
    """
    Test case:  Html blocks preceeded by spaces and form feeds.
    """

    # Arrange
    source_markdown = """ \u000C <!-- comment"""
    expected_tokens = [
        "[para(1,2): \u000C ]",
        "[text(1,2):\a<\a&lt;\a!-- comment:]",
        "[end-para:::True]",
    ]
    expected_gfm = """<p>&lt;!-- comment</p>"""

    # Act & Assert
    act_and_assert(source_markdown, expected_gfm, expected_tokens)


@pytest.mark.gfm
def test_whitespaces_html_with_spaces_before_within_list():
    """
    Test case:  Html blocks preceeded by spaces and tabs.
    """

    # Arrange
    source_markdown = """- abc
    <!-- comment"""
    expected_tokens = [
        "[ulist(1,1):-::2::  ]",
        "[para(1,3):]",
        "[text(1,3):abc:]",
        "[end-para:::False]",
        "[html-block(2,3)]",
        "[text(2,5):<!-- comment:  ]",
        "[end-html-block:::True]",
        "[end-ulist:::True]",
    ]
    expected_gfm = """<ul>
<li>abc
  <!-- comment
</li>
</ul>"""

    # Act & Assert
    act_and_assert(source_markdown, expected_gfm, expected_tokens)


@pytest.mark.gfm
def test_whitespaces_html_with_spaces_before_within_block_quotes():
    """
    Test case:  Html blocks closed followed by spaces.
    """

    # Arrange
    source_markdown = """> abc
> def
    <!-- comment"""
    expected_tokens = [
        "[block-quote(1,1)::> \n> \n]",
        "[para(1,3):\n\n    ]",
        "[text(1,3):abc\ndef\n\a<\a&lt;\a!-- comment::\n\n]",
        "[end-para:::True]",
        "[end-block-quote:::True]",
    ]
    expected_gfm = """<blockquote>
<p>abc
def
&lt;!-- comment</p>
</blockquote>"""

    # Act & Assert
    act_and_assert(source_markdown, expected_gfm, expected_tokens)


@pytest.mark.gfm
def test_whitespaces_html_with_spaces_before_within_double_block_quotes():
    """
    Test case:  Html blocks closed followed by spaces.
    """

    # Arrange
    source_markdown = """> abc
> > def
    <!-- comment"""
    expected_tokens = [
        "[block-quote(1,1)::> ]",
        "[para(1,3):]",
        "[text(1,3):abc:]",
        "[end-para:::True]",
        "[block-quote(2,1)::> > \n]",
        "[para(2,5):\n    ]",
        "[text(2,5):def\n\a<\a&lt;\a!-- comment::\n]",
        "[end-para:::True]",
        "[end-block-quote:::True]",
        "[end-block-quote:::True]",
    ]
    expected_gfm = """<blockquote>
<p>abc</p>
<blockquote>
<p>def
&lt;!-- comment</p>
</blockquote>
</blockquote>"""

    # Act & Assert
    act_and_assert(source_markdown, expected_gfm, expected_tokens)


@pytest.mark.gfm
def test_whitespaces_html_with_spaces_before_within_double_block_quotes_with_single():
    """
    Test case:  Html blocks closed followed by spaces.
    """

    # Arrange
    source_markdown = """> abc
> > def
>   <!-- comment"""
    expected_tokens = [
        "[block-quote(1,1)::> ]",
        "[para(1,3):]",
        "[text(1,3):abc:]",
        "[end-para:::True]",
        "[block-quote(2,1)::> > \n> ]",
        "[para(2,5):]",
        "[text(2,5):def:]",
        "[end-para:::False]",
        "[end-block-quote::> :True]",
        "[html-block(3,3)]",
        "[text(3,5):<!-- comment:  ]",
        "[end-html-block:::True]",
        "[end-block-quote:::True]",
    ]
    expected_gfm = """<blockquote>
<p>abc</p>
<blockquote>
<p>def</p>
</blockquote>
  <!-- comment
</blockquote>"""

    # Act & Assert
    act_and_assert(source_markdown, expected_gfm, expected_tokens)


@pytest.mark.gfm
def test_whitespaces_html_with_tabs_before_within_unordered_list_x():
    """
    Test case:  Html blocks preceeded by spaces and tabs.
    """

    # Arrange
    source_markdown = """- abc
\t<!-- comment"""
    expected_tokens = [
        "[ulist(1,1):-::2::]",
        "[para(1,3):]",
        "[text(1,3):abc:]",
        "[end-para:::False]",
        "[html-block(2,3)]",
        "[text(2,5):<!-- comment:\t]",
        "[end-html-block:::True]",
        "[end-ulist:::True]",
    ]
    expected_gfm = """<ul>
<li>abc
\a<!-- comment
</li>
</ul>""".replace(
        "\a", "\t"
    )

    # Act & Assert
    act_and_assert(source_markdown, expected_gfm, expected_tokens)


@pytest.mark.gfm
def test_whitespaces_html_with_tabs_before_within_unordered_list_and_single_space():
    """
    Test case:  Html blocks preceeded by spaces.
    """

    # Arrange
    source_markdown = """- abc
 \t<!-- comment"""
    expected_tokens = [
        "[ulist(1,1):-::2:: ]",
        "[para(1,3):]",
        "[text(1,3):abc:]",
        "[end-para:::False]",
        "[html-block(2,3)]",
        "[text(2,5):<!-- comment:\t]",
        "[end-html-block:::True]",
        "[end-ulist:::True]",
    ]
    expected_gfm = """<ul>
<li>abc
\a<!-- comment
</li>
</ul>""".replace(
        "\a", "\t"
    )

    # Act & Assert
    act_and_assert(source_markdown, expected_gfm, expected_tokens)


@pytest.mark.gfm
def test_whitespaces_html_with_tabs_before_within_unordered_list_and_spaces():
    """
    Test case:  HTML block followed by spaces and tabs.
    """

    # Arrange
    source_markdown = """- abc
  \t<!-- comment"""
    expected_tokens = [
        "[ulist(1,1):-::2::  ]",
        "[para(1,3):]",
        "[text(1,3):abc:]",
        "[end-para:::False]",
        "[html-block(2,3)]",
        "[text(2,5):<!-- comment:\t]",
        "[end-html-block:::True]",
        "[end-ulist:::True]",
    ]
    expected_gfm = """<ul>
<li>abc
\t<!-- comment
</li>
</ul>"""

    # Act & Assert
    act_and_assert(source_markdown, expected_gfm, expected_tokens)


@pytest.mark.gfm
@pytest.mark.skip
def test_whitespaces_html_with_tabs_before_within_blockquote_and_unordered_list_minus_space():
    """
    Test case:  HTML block followed by spaces and tabs.
    """

    # Arrange
    source_markdown = """> - abc
>\t<!-- comment"""
    expected_tokens = [
        "[block-quote(1,1)::> \n> ]",
        "[ulist(1,3):-::4::  ]",
        "[para(1,5):]",
        "[text(1,5):abc:]",
        "[end-para:::False]",
        "[html-block(2,5)]",
        "[text(2,5):<!-- comment:]",
        "[end-html-block:::True]",
        "[end-ulist:::True]",
        "[end-block-quote:::True]",
    ]
    expected_gfm = """<blockquote>
<ul>
<li>abc
<!-- comment
</li>
</ul>
</blockquote>"""

    # Act & Assert
    act_and_assert(source_markdown, expected_gfm, expected_tokens)


@pytest.mark.gfm
@pytest.mark.skip
def test_whitespaces_html_with_tabs_before_within_blockquote_and_unordered_list_no_spaces():
    """
    Test case:  HTML block followed by spaces and tabs.
    """

    # Arrange
    source_markdown = """> - abc
> \t<!-- comment"""
    expected_tokens = [
        "[block-quote(1,1)::> \n> ]",
        "[ulist(1,3):-::4::  ]",
        "[para(1,5):]",
        "[text(1,5):abc:]",
        "[end-para:::False]",
        "[html-block(2,5)]",
        "[text(2,5):<!-- comment:]",
        "[end-html-block:::True]",
        "[end-ulist:::True]",
        "[end-block-quote:::True]",
    ]
    expected_gfm = """<blockquote>
<ul>
<li>abc
<!-- comment
</li>
</ul>
</blockquote>"""

    # Act & Assert
    act_and_assert(source_markdown, expected_gfm, expected_tokens)


@pytest.mark.gfm
@pytest.mark.skip
def test_whitespaces_html_with_tabs_before_within_blockquote_and_unordered_list_one_space():
    """
    Test case:  HTML block followed by spaces and tabs.
    """

    # Arrange
    source_markdown = """> - abc
>  \t<!-- comment"""
    expected_tokens = [
        "[block-quote(1,1)::> \n> ]",
        "[ulist(1,3):-::4::  ]",
        "[para(1,5):]",
        "[text(1,5):abc:]",
        "[end-para:::False]",
        "[html-block(2,5)]",
        "[text(2,5):<!-- comment:]",
        "[end-html-block:::True]",
        "[end-ulist:::True]",
        "[end-block-quote:::True]",
    ]
    expected_gfm = """<blockquote>
<ul>
<li>abc
<!-- comment
</li>
</ul>
</blockquote>"""

    # Act & Assert
    act_and_assert(source_markdown, expected_gfm, expected_tokens)


@pytest.mark.gfm
def test_whitespaces_html_with_tabs_before_within_unordered_double_list():
    """
    Test case:  Html blocks preceeded by spaces and tabs.
    """

    # Arrange
    source_markdown = """- abc
  - def
\t<!-- comment"""
    expected_tokens = [
        "[ulist(1,1):-::2:]",
        "[para(1,3):]",
        "[text(1,3):abc:]",
        "[end-para:::True]",
        "[ulist(2,3):-::4:  :\t]",
        "[para(2,5):]",
        "[text(2,5):def:]",
        "[end-para:::False]",
        "[html-block(3,5)]",
        "[text(3,5):<!-- comment:]",
        "[end-html-block:::True]",
        "[end-ulist:::True]",
        "[end-ulist:::True]",
    ]
    expected_gfm = """<ul>
<li>abc
<ul>
<li>def
<!-- comment
</li>
</ul>
</li>
</ul>"""

    # Act & Assert
    act_and_assert(source_markdown, expected_gfm, expected_tokens)


@pytest.mark.gfm
def test_whitespaces_html_with_tabs_before_within_ordered_list_x():
    """
    Test case:  Html blocks preceeded by spaces.
    """

    # Arrange
    source_markdown = """1. abc
\t<!-- comment"""
    expected_tokens = [
        "[olist(1,1):.:1:3::]",
        "[para(1,4):]",
        "[text(1,4):abc:]",
        "[end-para:::False]",
        "[html-block(2,4)]",
        "[text(2,5):<!-- comment:\t]",
        "[end-html-block:::True]",
        "[end-olist:::True]",
    ]
    expected_gfm = """<ol>
<li>abc
\a<!-- comment
</li>
</ol>""".replace(
        "\a", "\t"
    )

    # Act & Assert
    act_and_assert(source_markdown, expected_gfm, expected_tokens)


@pytest.mark.gfm
def test_whitespaces_html_with_spaces_before_within_ordered_list():
    """
    Test case:  Html blocks preceeded by spaces.
    """

    # Arrange
    source_markdown = """1. abc
    <!-- comment"""
    expected_tokens = [
        "[olist(1,1):.:1:3::   ]",
        "[para(1,4):]",
        "[text(1,4):abc:]",
        "[end-para:::False]",
        "[html-block(2,4)]",
        "[text(2,5):<!-- comment: ]",
        "[end-html-block:::True]",
        "[end-olist:::True]",
    ]
    expected_gfm = """<ol>
<li>abc
 <!-- comment
</li>
</ol>"""

    # Act & Assert
    act_and_assert(source_markdown, expected_gfm, expected_tokens)


@pytest.mark.gfm
def test_whitespaces_html_with_tabs_before_within_ordered_list_and_single_space():
    """
    Test case:  Html blocks preceeded by spaces.
    """

    # Arrange
    source_markdown = """1. abc
 \t<!-- comment"""
    expected_tokens = [
        "[olist(1,1):.:1:3:: ]",
        "[para(1,4):]",
        "[text(1,4):abc:]",
        "[end-para:::False]",
        "[html-block(2,4)]",
        "[text(2,5):<!-- comment:\t]",
        "[end-html-block:::True]",
        "[end-olist:::True]",
    ]
    expected_gfm = """<ol>
<li>abc
\a<!-- comment
</li>
</ol>""".replace(
        "\a", "\t"
    )

    # Act & Assert
    act_and_assert(source_markdown, expected_gfm, expected_tokens)


@pytest.mark.gfm
def test_whitespaces_html_with_tabs_before_within_ordered_list_and_spaces():
    """
    Test case:  Html blocks preceeded by spaces and tabs.
    """

    # Arrange
    source_markdown = """1. abc
  \t<!-- comment"""
    expected_tokens = [
        "[olist(1,1):.:1:3::  ]",
        "[para(1,4):]",
        "[text(1,4):abc:]",
        "[end-para:::False]",
        "[html-block(2,4)]",
        "[text(2,5):<!-- comment:\t]",
        "[end-html-block:::True]",
        "[end-olist:::True]",
    ]
    expected_gfm = """<ol>
<li>abc
\a<!-- comment
</li>
</ol>""".replace(
        "\a", "\t"
    )

    # Act & Assert
    act_and_assert(source_markdown, expected_gfm, expected_tokens)


@pytest.mark.gfm
def test_whitespaces_html_with_tabs_before_within_ordered_list_and_spaces2():
    """
    Test case:  Html blocks preceeded by spaces and tabs.
    """

    # Arrange
    source_markdown = """1. abc
   \t<!-- comment"""
    expected_tokens = [
        "[olist(1,1):.:1:3::   ]",
        "[para(1,4):]",
        "[text(1,4):abc:]",
        "[end-para:::False]",
        "[html-block(2,4)]",
        "[text(2,5):<!-- comment:\t]",
        "[end-html-block:::True]",
        "[end-olist:::True]",
    ]
    expected_gfm = """<ol>
<li>abc
\a<!-- comment
</li>
</ol>""".replace(
        "\a", "\t"
    )

    # Act & Assert
    act_and_assert(source_markdown, expected_gfm, expected_tokens)


@pytest.mark.gfm
def test_whitespaces_html_with_tabs_before_within_ordered_double_list_x():
    """
    Test case:  Html blocks preceeded by spaces and tabs.
    """

    # Arrange
    source_markdown = """1. abc
   1. def
\t  <!-- comment"""
    expected_tokens = [
        "[olist(1,1):.:1:3:]",
        "[para(1,4):]",
        "[text(1,4):abc:]",
        "[end-para:::True]",
        "[olist(2,4):.:1:6:   :\t  ]",
        "[para(2,7):]",
        "[text(2,7):def:]",
        "[end-para:::False]",
        "[html-block(3,7)]",
        "[text(3,7):<!-- comment:]",
        "[end-html-block:::True]",
        "[end-olist:::True]",
        "[end-olist:::True]",
    ]
    expected_gfm = """<ol>
<li>abc
<ol>
<li>def
<!-- comment
</li>
</ol>
</li>
</ol>"""

    # Act & Assert
    act_and_assert(source_markdown, expected_gfm, expected_tokens)


@pytest.mark.gfm
def test_whitespaces_html_with_tabs_before_within_ordered_double_list_no_spaces():
    """
    Test case:  Html blocks preceeded by spaces and tabs.
    """

    # Arrange
    source_markdown = """1. abc
   1. def
\t<!-- comment"""
    expected_tokens = [
        "[olist(1,1):.:1:3::]",
        "[para(1,4):]",
        "[text(1,4):abc:]",
        "[end-para:::True]",
        "[olist(2,4):.:1:6:   :]",
        "[para(2,7):]",
        "[text(2,7):def:]",
        "[end-para:::False]",
        "[end-olist:::True]",
        "[html-block(3,4)]",
        "[text(3,5):<!-- comment:\t]",
        "[end-html-block:::True]",
        "[end-olist:::True]",
    ]
    expected_gfm = """<ol>
<li>abc
<ol>
<li>def</li>
</ol>
\t<!-- comment
</li>
</ol>"""

    # Act & Assert
    act_and_assert(source_markdown, expected_gfm, expected_tokens)


@pytest.mark.gfm
def test_whitespaces_html_with_tabs_before_within_ordered_double_list_tab_after_indent():
    """
    Test case:  Html blocks preceeded by spaces and tabs.
    """

    # Arrange
    source_markdown = """1. abc
   1. def
   <!-- comment\there"""
    expected_tokens = [
        "[olist(1,1):.:1:3::   ]",
        "[para(1,4):]",
        "[text(1,4):abc:]",
        "[end-para:::True]",
        "[olist(2,4):.:1:6:   ]",
        "[para(2,7):]",
        "[text(2,7):def:]",
        "[end-para:::True]",
        "[end-olist:::True]",
        "[html-block(3,4)]",
        "[text(3,4):<!-- comment\there:]",
        "[end-html-block:::True]",
        "[end-olist:::True]",
    ]
    expected_gfm = """<ol>
<li>abc
<ol>
<li>def</li>
</ol>
<!-- comment\there
</li>
</ol>"""

    # Act & Assert
    act_and_assert(source_markdown, expected_gfm, expected_tokens)


@pytest.mark.gfm
@pytest.mark.skip
def test_whitespaces_html_with_tabs_before_within_ordered_double_list_one_space():
    """
    Test case:  Html blocks preceeded by spaces and tabs.
    """

    # Arrange
    source_markdown = """1. abc
   1. def
\t <!-- comment"""
    expected_tokens = [
        "[olist(1,1):.:1:3::]",
        "[para(1,4):]",
        "[text(1,4):abc:]",
        "[end-para:::True]",
        "[olist(2,4):.:1:6:   : ]",
        "[para(2,7):]",
        "[text(2,7):def:]",
        "[end-para:::False]",
        "[end-olist:::True]",
        "[html-block(3,4)]",
        "[text(3,6):<!-- comment:\t ]",
        "[end-html-block:::True]",
        "[end-olist:::True]",
    ]
    expected_gfm = """<ol>
<li>abc
<ol>
<li>def</li>
</ol>
\t <!-- comment
</li>
</ol>"""

    # Act & Assert
    act_and_assert(source_markdown, expected_gfm, expected_tokens, show_debug=False)


@pytest.mark.gfm
def test_whitespaces_html_with_tabs_before_within_ordered_double_list_one_before_none_after():
    """
    Test case:  Html blocks preceeded by spaces and tabs.
    """

    # Arrange
    source_markdown = """1. abc
   1. def
 \t<!-- comment"""
    expected_tokens = [
<<<<<<< HEAD
        "[olist(1,1):.:1:3:: ]",
=======
        "[olist(1,1):.:1:3::   ]",
>>>>>>> 6190dc21
        "[para(1,4):]",
        "[text(1,4):abc:]",
        "[end-para:::True]",
        "[olist(2,4):.:1:6:   :]",
        "[para(2,7):]",
        "[text(2,7):def:]",
        "[end-para:::False]",
<<<<<<< HEAD
        "[end-olist:::True]",
        "[html-block(3,4)]",
        "[text(3,5):<!-- comment:\t]",
        "[end-html-block:::True]",
        "[end-olist:::True]",
    ]
    expected_gfm = """<ol>
<li>abc
<ol>
<li>def</li>
</ol>
\t<!-- comment
</li>
</ol>"""

    # Act & Assert
    act_and_assert(source_markdown, expected_gfm, expected_tokens, show_debug=False)


@pytest.mark.gfm
def test_whitespaces_html_with_tabs_before_within_ordered_double_list_one_before_two_after():
    """
    Test case:  Html blocks preceeded by spaces and tabs.
    """

    # Arrange
    source_markdown = """1. abc
   1. def
 \t  <!-- comment"""
    expected_tokens = [
        "[olist(1,1):.:1:3:]",
        "[para(1,4):]",
        "[text(1,4):abc:]",
        "[end-para:::True]",
        "[olist(2,4):.:1:6:   : \t  ]",
        "[para(2,7):]",
        "[text(2,7):def:]",
        "[end-para:::False]",
        "[html-block(3,7)]",
        "[text(3,7):<!-- comment:]",
        "[end-html-block:::True]",
        "[end-olist:::True]",
        "[end-olist:::True]",
    ]
    expected_gfm = """<ol>
<li>abc
<ol>
<li>def
<!-- comment
</li>
</ol>
</li>
</ol>"""

    # Act & Assert
    act_and_assert(source_markdown, expected_gfm, expected_tokens, show_debug=False)


@pytest.mark.gfm
def test_whitespaces_html_with_tabs_before_within_ordered_double_list_two_before_none_after():
    """
    Test case:  Html blocks preceeded by spaces and tabs.
    """

    # Arrange
    source_markdown = """1. abc
   1. def
  \t<!-- comment"""
    expected_tokens = [
        "[olist(1,1):.:1:3::  ]",
        "[para(1,4):]",
        "[text(1,4):abc:]",
        "[end-para:::True]",
        "[olist(2,4):.:1:6:   :]",
        "[para(2,7):]",
        "[text(2,7):def:]",
        "[end-para:::False]",
        "[end-olist:::True]",
        "[html-block(3,4)]",
        "[text(3,5):<!-- comment:\t]",
        "[end-html-block:::True]",
        "[end-olist:::True]",
    ]
    expected_gfm = """<ol>
<li>abc
<ol>
<li>def</li>
</ol>
\t<!-- comment
</li>
</ol>"""

    # Act & Assert
    act_and_assert(source_markdown, expected_gfm, expected_tokens, show_debug=False)


@pytest.mark.gfm
def test_whitespaces_html_with_tabs_before_within_ordered_double_list_two_before_two_after():
    """
    Test case:  Html blocks preceeded by spaces and tabs.
    """

    # Arrange
    source_markdown = """1. abc
   1. def
 \t  <!-- comment"""
    expected_tokens = [
        "[olist(1,1):.:1:3:]",
        "[para(1,4):]",
        "[text(1,4):abc:]",
        "[end-para:::True]",
        "[olist(2,4):.:1:6:   : \t  ]",
        "[para(2,7):]",
        "[text(2,7):def:]",
        "[end-para:::False]",
        "[html-block(3,7)]",
        "[text(3,7):<!-- comment:]",
        "[end-html-block:::True]",
        "[end-olist:::True]",
        "[end-olist:::True]",
    ]
    expected_gfm = """<ol>
<li>abc
<ol>
<li>def
<!-- comment
</li>
</ol>
</li>
</ol>"""

    # Act & Assert
    act_and_assert(source_markdown, expected_gfm, expected_tokens, show_debug=False)


@pytest.mark.gfm
def test_whitespaces_html_with_tabs_before_within_ordered_double_list_three_before_none_after():
    """
    Test case:  Html blocks preceeded by spaces and tabs.
    """

    # Arrange
    source_markdown = """1. abc
   1. def
   \t<!-- comment"""
    expected_tokens = [
        "[olist(1,1):.:1:3::   ]",
        "[para(1,4):]",
        "[text(1,4):abc:]",
        "[end-para:::True]",
        "[olist(2,4):.:1:6:   :]",
        "[para(2,7):]",
        "[text(2,7):def:]",
        "[end-para:::False]",
        "[end-olist:::True]",
        "[html-block(3,4)]",
        "[text(3,5):<!-- comment:\t]",
        "[end-html-block:::True]",
        "[end-olist:::True]",
    ]
    expected_gfm = """<ol>
<li>abc
<ol>
<li>def</li>
</ol>
\t<!-- comment
</li>
</ol>"""

    # Act & Assert
    act_and_assert(source_markdown, expected_gfm, expected_tokens, show_debug=False)


@pytest.mark.gfm
def test_whitespaces_html_with_tabs_before_within_ordered_double_list_three_before_two_after():
    """
    Test case:  Html blocks preceeded by spaces and tabs.
    """

    # Arrange
    source_markdown = """1. abc
   1. def
   \t  <!-- comment"""
    expected_tokens = [
        "[olist(1,1):.:1:3:]",
        "[para(1,4):]",
        "[text(1,4):abc:]",
        "[end-para:::True]",
        "[olist(2,4):.:1:6:   :   \t  ]",
        "[para(2,7):]",
        "[text(2,7):def:]",
        "[end-para:::False]",
        "[html-block(3,7)]",
        "[text(3,7):<!-- comment:]",
        "[end-html-block:::True]",
        "[end-olist:::True]",
        "[end-olist:::True]",
    ]
    expected_gfm = """<ol>
<li>abc
<ol>
<li>def
<!-- comment
</li>
</ol>
</li>
</ol>"""

    # Act & Assert
    act_and_assert(source_markdown, expected_gfm, expected_tokens, show_debug=False)


@pytest.mark.gfm
@pytest.mark.skip
def test_whitespaces_html_with_tabs_before_within_ordered_double_list_four_before():
    """
    Test case:  Html blocks preceeded by spaces and tabs.
    """

    # Arrange
    source_markdown = """1. abc
   1. def
    \t<!-- comment"""
    expected_tokens = [
        "[olist(1,1):.:1:3:]",
        "[para(1,4):]",
        "[text(1,4):abc:]",
        "[end-para:::True]",
        "[olist(2,4):.:1:6:   : ]",
        "[para(2,7):]",
        "[text(2,7):def:]",
        "[end-para:::False]",
        "[html-block(3,7)]",
        "[text(3,9):<!-- comment:\t]",
        "[end-html-block:::True]",
        "[end-olist:::True]",
        "[end-olist:::True]",
    ]
    expected_gfm = """<ol>
<li>abc
<ol>
<li>def
\t<!-- comment
</li>
</ol>
</li>
</ol>"""

    # Act & Assert
    act_and_assert(source_markdown, expected_gfm, expected_tokens, show_debug=False)


@pytest.mark.gfm
@pytest.mark.skip
def test_whitespaces_html_with_tabs_before_within_ordered_double_list_five_before():
    """
    Test case:  Html blocks preceeded by spaces and tabs.
    """

    # Arrange
    source_markdown = """1. abc
   1. def
     \t<!-- comment"""
    expected_tokens = [
        "[olist(1,1):.:1:3:]",
        "[para(1,4):]",
        "[text(1,4):abc:]",
        "[end-para:::True]",
        "[olist(2,4):.:1:6:   : ]",
        "[para(2,7):]",
        "[text(2,7):def:]",
        "[end-para:::False]",
        "[html-block(3,7)]",
        "[text(3,9):<!-- comment:\t]",
        "[end-html-block:::True]",
        "[end-olist:::True]",
        "[end-olist:::True]",
    ]
    expected_gfm = """<ol>
<li>abc
<ol>
<li>def
\t<!-- comment
</li>
</ol>
</li>
</ol>"""

    # Act & Assert
    act_and_assert(source_markdown, expected_gfm, expected_tokens, show_debug=False)


@pytest.mark.gfm
def test_whitespaces_html_with_tabs_before_within_ordered_double_list_six_before():
    """
    Test case:  Html blocks preceeded by spaces and tabs.
    """

    # Arrange
    source_markdown = """1. abc
   1. def
      \t<!-- comment"""
    expected_tokens = [
        "[olist(1,1):.:1:3:]",
        "[para(1,4):]",
        "[text(1,4):abc:]",
        "[end-para:::True]",
        "[olist(2,4):.:1:6:   :      ]",
        "[para(2,7):]",
        "[text(2,7):def:]",
        "[end-para:::False]",
        "[html-block(3,7)]",
        "[text(3,9):<!-- comment:\t]",
        "[end-html-block:::True]",
        "[end-olist:::True]",
        "[end-olist:::True]",
    ]
    expected_gfm = """<ol>
<li>abc
<ol>
<li>def
\t<!-- comment
</li>
</ol>
</li>
</ol>"""

    # Act & Assert
    act_and_assert(source_markdown, expected_gfm, expected_tokens, show_debug=False)


@pytest.mark.gfm
@pytest.mark.skip
def test_whitespaces_html_with_tabs_before_within_block_quote_ordered_double_list_zero_before_zero_after():
    """
    Test case:  Html blocks preceeded by spaces and tabs.
    """

    # Arrange
    source_markdown = """> 1. abc
>    1. def
>\t<!-- comment"""
    expected_tokens = [
        "[block-quote(1,1)::> \n> \n> ]",
        "[olist(1,3):.:1:5:]",
        "[para(1,6):]",
        "[text(1,6):abc:]",
        "[end-para:::True]",
        "[olist(2,6):.:1:8:   :  ]",
        "[para(2,9):]",
        "[text(2,9):def:]",
        "[end-para:::False]",
        "[end-olist:::True]",
        "[end-olist:::True]",
        "[html-block(3,3)]",
        "[text(3,3):<!-- comment:]",
        "[end-html-block:::True]",
        "[end-block-quote:::True]",
    ]
    expected_gfm = """<blockquote>
<ol>
<li>abc
<ol>
<li>def</li>
</ol>
</li>
</ol>
\a<!-- comment
</blockquote>""".replace(
        "\a", "\t"
    )

    # Act & Assert
    act_and_assert(source_markdown, expected_gfm, expected_tokens, show_debug=False)


@pytest.mark.gfm
@pytest.mark.skip
def test_whitespaces_html_with_tabs_before_within_block_quote_ordered_double_list_one_before_zero_after():
    """
    Test case:  Html blocks preceeded by spaces and tabs.
    """

    # Arrange
    source_markdown = """> 1. abc
>    1. def
> \t<!-- comment"""
    expected_tokens = [
        "[block-quote(1,1)::> \n> \n> ]",
        "[olist(1,3):.:1:5:]",
        "[para(1,6):]",
        "[text(1,6):abc:]",
        "[end-para:::True]",
        "[olist(2,6):.:1:8:   :  ]",
        "[para(2,9):]",
        "[text(2,9):def:]",
        "[end-para:::False]",
        "[end-olist:::True]",
        "[end-olist:::True]",
        "[html-block(3,3)]",
        "[text(3,3):<!-- comment:]",
        "[end-html-block:::True]",
        "[end-block-quote:::True]",
    ]
    expected_gfm = """<blockquote>
<ol>
<li>abc
<ol>
<li>def</li>
</ol>
</li>
</ol>
\a<!-- comment
</blockquote>""".replace(
        "\a", "\t"
    )

    # Act & Assert
    act_and_assert(source_markdown, expected_gfm, expected_tokens, show_debug=False)


@pytest.mark.gfm
@pytest.mark.skip
def test_whitespaces_html_with_tabs_before_within_block_quote_ordered_double_list_one_before_one_after():
    """
    Test case:  Html blocks preceeded by spaces and tabs.
    """

    # Arrange
    source_markdown = """> 1. abc
>    1. def
> \t <!-- comment"""
    expected_tokens = [
        "[block-quote(1,1)::> \n> \n> ]",
        "[olist(1,3):.:1:5::     ]",
        "[para(1,6):]",
        "[text(1,6):abc:]",
        "[end-para:::True]",
        "[olist(2,6):.:1:8:   :   ]",
        "[para(2,9):]",
        "[text(2,9):def:]",
        "[end-para:::False]",
        "[end-olist:::True]",
        "[html-block(3,6)]",
        "[text(3,6):<!-- comment:]",
        "[end-html-block:::True]",
        "[end-olist:::True]",
        "[end-block-quote:::True]",
    ]
    expected_gfm = """<blockquote>
<ol>
<li>abc
<ol>
<li>def</li>
</ol>
<!-- comment
</li>
</ol>
</blockquote>"""

    # Act & Assert
    act_and_assert(source_markdown, expected_gfm, expected_tokens, show_debug=False)


@pytest.mark.gfm
@pytest.mark.skip
def test_whitespaces_html_with_tabs_before_within_block_quote_ordered_double_list_one_before_two_after():
    """
    Test case:  Html blocks preceeded by spaces and tabs.
    """

    # Arrange
    source_markdown = """> 1. abc
>    1. def
> \t  <!-- comment"""
    expected_tokens = [
        "[block-quote(1,1)::> \n> \n> ]",
        "[olist(1,3):.:1:5::     ]",
        "[para(1,6):]",
        "[text(1,6):abc:]",
        "[end-para:::True]",
        "[olist(2,6):.:1:8:   :    ]",
        "[para(2,9):]",
        "[text(2,9):def:]",
        "[end-para:::False]",
        "[end-olist:::True]",
        "[html-block(3,6)]",
        "[text(3,7):<!-- comment: ]",
        "[end-html-block:::True]",
        "[end-olist:::True]",
        "[end-block-quote:::True]",
    ]
    expected_gfm = """<blockquote>
<ol>
<li>abc
<ol>
<li>def</li>
</ol>
<!-- comment
</li>
</ol>
</blockquote>"""

    # Act & Assert
    act_and_assert(source_markdown, expected_gfm, expected_tokens, show_debug=False)


@pytest.mark.gfm
@pytest.mark.skip
def test_whitespaces_html_with_tabs_before_within_block_quote_ordered_double_list_one_before_three_after():
    """
    Test case:  Html blocks preceeded by spaces and tabs.
    """

    # Arrange
    source_markdown = """> 1. abc
>    1. def
> \t   <!-- comment"""
    expected_tokens = [
        "[block-quote(1,1)::> \n> \n> ]",
        "[olist(1,3):.:1:5:]",
        "[para(1,6):]",
        "[text(1,6):abc:]",
        "[end-para:::True]",
        "[olist(2,6):.:1:8:   :     ]",
        "[para(2,9):\n]",
        "[text(2,9):def\n- comment::\n]",
        "[end-para:::True]",
        "[end-olist:::True]",
        "[end-olist:::True]",
        "[end-block-quote:::True]",
    ]
    expected_gfm = """<blockquote>
<ol>
<li>abc
<ol>
<li>def</li>
</ol>
  <!-- comment
</li>
</ol>
</blockquote>"""

    # Act & Assert
    act_and_assert(source_markdown, expected_gfm, expected_tokens, show_debug=False)


@pytest.mark.gfm
@pytest.mark.skip
def test_whitespaces_html_with_tabs_before_within_block_quote_ordered_double_list_one_before_four_after():
    """
    Test case:  Html blocks preceeded by spaces and tabs.
    """

    # Arrange
    source_markdown = """> 1. abc
>    1. def
> \t    <!-- comment"""
    expected_tokens = [
        "[block-quote(1,1)::> \n> \n> ]",
        "[olist(1,3):.:1:5:]",
        "[para(1,6):]",
        "[text(1,6):abc:]",
        "[end-para:::True]",
        "[olist(2,6):.:1:8:   :      ]",
        "[para(2,9):]",
        "[text(2,9):def:]",
        "[end-para:::False]",
        "[html-block(3,9)]",
        "[text(3,9):<!-- comment:]",
        "[end-html-block:::True]",
        "[end-olist:::True]",
        "[end-olist:::True]",
        "[end-block-quote:::True]",
    ]
    expected_gfm = """<blockquote>
<ol>
<li>abc
<ol>
<li>def
<!-- comment
</li>
</ol>
</li>
</ol>
</blockquote>"""

    # Act & Assert
    act_and_assert(source_markdown, expected_gfm, expected_tokens, show_debug=False)


@pytest.mark.gfm
@pytest.mark.skip
def test_whitespaces_html_with_tabs_before_within_block_quote_ordered_double_list_two_before_zero_after():
    """
    Test case:  Html blocks preceeded by spaces and tabs.
    """

    # Arrange
    source_markdown = """> 1. abc
>    1. def
>  \t<!-- comment"""
    expected_tokens = [
        "[block-quote(1,1)::> \n> \n> ]",
        "[olist(1,3):.:1:5:]",
        "[para(1,6):]",
        "[text(1,6):abc:]",
        "[end-para:::True]",
        "[olist(2,6):.:1:8:   :  ]",
        "[para(2,9):]",
        "[text(2,9):def:]",
        "[end-para:::False]",
        "[end-olist:::True]",
        "[end-olist:::True]",
        "[html-block(3,3)]",
        "[text(3,3):<!-- comment:]",
        "[end-html-block:::True]",
        "[end-block-quote:::True]",
    ]
    expected_gfm = """<blockquote>
<ol>
<li>abc
<ol>
<li>def</li>
</ol>
</li>
</ol>
 \a<!-- comment
</blockquote>""".replace(
        "\a", "\t"
    )

    # Act & Assert
    act_and_assert(source_markdown, expected_gfm, expected_tokens, show_debug=False)


@pytest.mark.gfm
@pytest.mark.skip
def test_whitespaces_html_with_tabs_before_within_block_quote_ordered_double_list_two_before_one_after():
    """
    Test case:  Html blocks preceeded by spaces and tabs.
    """

    # Arrange
    source_markdown = """> 1. abc
>    1. def
>  \t <!-- comment"""
    expected_tokens = [
        "[block-quote(1,1)::> \n> \n> ]",
        "[olist(1,3):.:1:5::     ]",
        "[para(1,6):]",
        "[text(1,6):abc:]",
        "[end-para:::True]",
        "[olist(2,6):.:1:8:   :   ]",
        "[para(2,9):]",
        "[text(2,9):def:]",
        "[end-para:::False]",
        "[end-olist:::True]",
        "[html-block(3,6)]",
        "[text(3,6):<!-- comment:]",
        "[end-html-block:::True]",
        "[end-olist:::True]",
        "[end-block-quote:::True]",
    ]
    expected_gfm = """<blockquote>
<ol>
<li>abc
<ol>
<li>def</li>
</ol>
<!-- comment
</li>
</ol>
</blockquote>"""

    # Act & Assert
    act_and_assert(source_markdown, expected_gfm, expected_tokens, show_debug=False)


@pytest.mark.gfm
@pytest.mark.skip
def test_whitespaces_html_with_tabs_before_within_block_quote_ordered_double_list_two_before_two_after():
    """
    Test case:  Html blocks preceeded by spaces and tabs.
    """

    # Arrange
    source_markdown = """> 1. abc
>    1. def
>  \t  <!-- comment"""
    expected_tokens = [
        "[block-quote(1,1)::> \n> \n> ]",
        "[olist(1,3):.:1:5::     ]",
        "[para(1,6):]",
        "[text(1,6):abc:]",
        "[end-para:::True]",
        "[olist(2,6):.:1:8:   :    ]",
        "[para(2,9):]",
        "[text(2,9):def:]",
        "[end-para:::False]",
        "[end-olist:::True]",
        "[html-block(3,6)]",
        "[text(3,7):<!-- comment: ]",
        "[end-html-block:::True]",
        "[end-olist:::True]",
        "[end-block-quote:::True]",
    ]
    expected_gfm = """<blockquote>
<ol>
<li>abc
<ol>
<li>def</li>
</ol>
 <!-- comment
</li>
</ol>
</blockquote>"""

    # Act & Assert
    act_and_assert(source_markdown, expected_gfm, expected_tokens, show_debug=False)


@pytest.mark.gfm
@pytest.mark.skip
def test_whitespaces_html_with_tabs_before_within_block_quote_ordered_double_list_two_before_three_after():
    """
    Test case:  Html blocks preceeded by spaces and tabs.
    """

    # Arrange
    source_markdown = """> 1. abc
>    1. def
>  \t   <!-- comment"""
    expected_tokens = [
        "[block-quote(1,1)::> \n> \n> ]",
        "[olist(1,3):.:1:5:]",
        "[para(1,6):]",
        "[text(1,6):abc:]",
        "[end-para:::True]",
        "[olist(2,6):.:1:8:   :     ]",
        "[para(2,9):\n]",
        "[text(2,9):def\n- comment::\n]",
        "[end-para:::True]",
        "[end-olist:::True]",
        "[end-olist:::True]",
        "[end-block-quote:::True]",
    ]
    expected_gfm = """<blockquote>
<ol>
<li>abc
<ol>
<li>def</li>
</ol>
  <!-- comment
</li>
</ol>
</blockquote>"""

    # Act & Assert
    act_and_assert(source_markdown, expected_gfm, expected_tokens, show_debug=False)


@pytest.mark.gfm
@pytest.mark.skip
def test_whitespaces_html_with_tabs_before_within_block_quote_ordered_double_list_three_before_zero_after():
    """
    Test case:  Html blocks preceeded by spaces and tabs.
    """

    # Arrange
    source_markdown = """> 1. abc
>    1. def
>   \t<!-- comment"""
    expected_tokens = [
        "[block-quote(1,1)::> \n> \n> ]",
        "[olist(1,3):.:1:5:]",
        "[para(1,6):]",
        "[text(1,6):abc:]",
        "[end-para:::True]",
        "[olist(2,6):.:1:8:   :      ]",
        "[para(2,9):]",
        "[text(2,9):def:]",
        "[end-para:::False]",
        "[html-block(3,9)]",
        "[text(3,9):<!-- comment:]",
        "[end-html-block:::True]",
        "[end-olist:::True]",
        "[end-olist:::True]",
        "[end-block-quote:::True]",
    ]
    expected_gfm = """<blockquote>
<ol>
<li>abc
<ol>
<li>def
<!-- comment
</li>
</ol>
</li>
</ol>
</blockquote>"""

    # Act & Assert
    act_and_assert(source_markdown, expected_gfm, expected_tokens, show_debug=False)


@pytest.mark.gfm
def test_whitespaces_html_with_tabs_before_within_ordered_double_list_only_spaces_beta():
    """
    Test case:  Html blocks preceeded by spaces and tabs.
    """

    # Arrange
    source_markdown = """1. abc
   1. def
     <!-- comment"""
    expected_tokens = [
        "[olist(1,1):.:1:3::   ]",
        "[para(1,4):]",
        "[text(1,4):abc:]",
        "[end-para:::True]",
        "[olist(2,4):.:1:6:   :]",
        "[para(2,7):]",
        "[text(2,7):def:]",
        "[end-para:::False]",
        "[end-olist:::True]",
        "[html-block(3,4)]",
        "[text(3,6):<!-- comment:  ]",
        "[end-html-block:::True]",
        "[end-olist:::True]",
    ]
    expected_gfm = """<ol>
<li>abc
<ol>
<li>def</li>
</ol>
  <!-- comment
</li>
</ol>"""

    # Act & Assert
    act_and_assert(source_markdown, expected_gfm, expected_tokens, show_debug=False)


@pytest.mark.gfm
def test_whitespaces_html_with_tabs_before_within_ordered_double_list_only_spaces():
    """
    Test case:  Html blocks preceeded by spaces and tabs.
    """

    # Arrange
    source_markdown = """1. abc
   1. def
    <!-- comment"""
    expected_tokens = [
        "[olist(1,1):.:1:3::   ]",
        "[para(1,4):]",
        "[text(1,4):abc:]",
        "[end-para:::True]",
        "[olist(2,4):.:1:6:   :]",
        "[para(2,7):]",
        "[text(2,7):def:]",
        "[end-para:::False]",
        "[end-olist:::True]",
=======
        "[end-olist:::True]",
>>>>>>> 6190dc21
        "[html-block(3,4)]",
        "[text(3,5):<!-- comment: ]",
        "[end-html-block:::True]",
        "[end-olist:::True]",
    ]
    expected_gfm = """<ol>
<li>abc
<ol>
<li>def</li>
</ol>
 <!-- comment
</li>
</ol>"""

    # Act & Assert
    act_and_assert(source_markdown, expected_gfm, expected_tokens, show_debug=False)


@pytest.mark.gfm
def test_whitespaces_html_with_formfeeds_before_within_list():
    """
    Test case:  Html blocks preceeded by spaces and tabs.
    """

    # Arrange
    source_markdown = """- abc
 \u000C \u000C<!-- comment"""
    expected_tokens = [
        "[ulist(1,1):-::2::]",
        "[para(1,3):\n ]",
        "[text(1,3):abc\n\u000C \u000C\a<\a&lt;\a!-- comment::\n]",
        "[end-para:::True]",
        "[end-ulist:::True]",
    ]
    expected_gfm = """<ul>
<li>abc
\u000C \u000C&lt;!-- comment</li>
</ul>"""

    # Act & Assert
    act_and_assert(source_markdown, expected_gfm, expected_tokens)


@pytest.mark.gfm
def test_whitespaces_html_with_spaces_before_within_double_block_quotes_with_zero_and_zero_spaces_at_start():
    """
    Test case:  Html blocks preceeded by spaces and tabs.
    """

    # Arrange
    source_markdown = """> abc
> > def
<!-- comment"""
    expected_tokens = [
        "[block-quote(1,1)::> ]",
        "[para(1,3):]",
        "[text(1,3):abc:]",
        "[end-para:::True]",
        "[block-quote(2,1)::> > ]",
        "[para(2,5):]",
        "[text(2,5):def:]",
        "[end-para:::True]",
        "[end-block-quote:::True]",
        "[end-block-quote:::True]",
        "[html-block(3,1)]",
        "[text(3,1):<!-- comment:]",
        "[end-html-block:::True]",
    ]
    expected_gfm = """<blockquote>
<p>abc</p>
<blockquote>
<p>def</p>
</blockquote>
</blockquote>
<!-- comment"""

    # Act & Assert
    act_and_assert(source_markdown, expected_gfm, expected_tokens)


@pytest.mark.gfm
def test_whitespaces_html_with_spaces_before_within_double_block_quotes_with_zero_and_one_space_at_start():
    """
    Test case:  Html blocks preceeded by spaces and tabs.
    """

    # Arrange
    source_markdown = """> abc
> > def
 <!-- comment"""
    expected_tokens = [
        "[block-quote(1,1)::> ]",
        "[para(1,3):]",
        "[text(1,3):abc:]",
        "[end-para:::True]",
        "[block-quote(2,1)::> > ]",
        "[para(2,5):]",
        "[text(2,5):def:]",
        "[end-para:::True]",
        "[end-block-quote:::True]",
        "[end-block-quote:::True]",
        "[html-block(3,1)]",
        "[text(3,2):<!-- comment: ]",
        "[end-html-block:::True]",
    ]
    expected_gfm = """<blockquote>
<p>abc</p>
<blockquote>
<p>def</p>
</blockquote>
</blockquote>
 <!-- comment"""

    # Act & Assert
    act_and_assert(source_markdown, expected_gfm, expected_tokens)


@pytest.mark.gfm
def test_whitespaces_html_with_spaces_before_within_double_block_quotes_with_zero_and_two_spaces_at_start():
    """
    Test case:  Html blocks preceeded by spaces and tabs.
    """

    # Arrange
    source_markdown = """> abc
> > def
  <!-- comment"""
    expected_tokens = [
        "[block-quote(1,1)::> ]",
        "[para(1,3):]",
        "[text(1,3):abc:]",
        "[end-para:::True]",
        "[block-quote(2,1)::> > ]",
        "[para(2,5):]",
        "[text(2,5):def:]",
        "[end-para:::True]",
        "[end-block-quote:::True]",
        "[end-block-quote:::True]",
        "[html-block(3,1)]",
        "[text(3,3):<!-- comment:  ]",
        "[end-html-block:::True]",
    ]
    expected_gfm = """<blockquote>
<p>abc</p>
<blockquote>
<p>def</p>
</blockquote>
</blockquote>
  <!-- comment"""

    # Act & Assert
    act_and_assert(source_markdown, expected_gfm, expected_tokens)


@pytest.mark.gfm
def test_whitespaces_html_with_spaces_before_within_double_block_quotes_with_zero_and_three_spaces_at_start():
    """
    Test case:  Html blocks preceeded by spaces and tabs.
    """

    # Arrange
    source_markdown = """> abc
> > def
   <!-- comment"""
    expected_tokens = [
        "[block-quote(1,1)::> ]",
        "[para(1,3):]",
        "[text(1,3):abc:]",
        "[end-para:::True]",
        "[block-quote(2,1)::> > ]",
        "[para(2,5):]",
        "[text(2,5):def:]",
        "[end-para:::True]",
        "[end-block-quote:::True]",
        "[end-block-quote:::True]",
        "[html-block(3,1)]",
        "[text(3,4):<!-- comment:   ]",
        "[end-html-block:::True]",
    ]
    expected_gfm = """<blockquote>
<p>abc</p>
<blockquote>
<p>def</p>
</blockquote>
</blockquote>
   <!-- comment"""

    # Act & Assert
    act_and_assert(source_markdown, expected_gfm, expected_tokens)


@pytest.mark.gfm
def test_whitespaces_html_with_spaces_before_within_double_block_quotes_with_zero_and_four_spaces_at_start():
    """
    Test case:  Html blocks preceeded by spaces and tabs.
    """

    test_whitespaces_html_with_spaces_before_within_double_block_quotes()


@pytest.mark.gfm
def test_whitespaces_html_with_tabs_before_within_block_quotes_x1():
    """
    Test case:  HTML block followed by spaces and tabs.
    """

    # Arrange
    source_markdown = """> abc
> def
\t<!-- comment"""
    expected_tokens = [
        "[block-quote(1,1)::> \n> \n]",
        "[para(1,3):\n\n\t]",
        "[text(1,3):abc\ndef\n\a<\a&lt;\a!-- comment::\n\n]",
        "[end-para:::True]",
        "[end-block-quote:::True]",
    ]
    expected_gfm = """<blockquote>
<p>abc
def
&lt;!-- comment</p>
</blockquote>"""

    # Act & Assert
    act_and_assert(source_markdown, expected_gfm, expected_tokens)


@pytest.mark.gfm
def test_whitespaces_html_with_tabs_before_within_block_quotes_x2():
    """
    Test case:  Html blocks preceeded by spaces and tabs.
    """

    # Arrange
    source_markdown = """> abc
> def
  \t* * *"""
    expected_tokens = [
        "[block-quote(1,1)::> \n> \n]",
        "[para(1,3):\n\n  \t]",
        "[text(1,3):abc\ndef\n::\n\n]",
        "[text(3,4):*:]",
        "[text(3,5): :]",
        "[text(3,6):*:]",
        "[text(3,7): :]",
        "[text(3,8):*:]",
        "[end-para:::True]",
        "[end-block-quote:::True]",
    ]
    expected_gfm = """<blockquote>
<p>abc
def
* * *</p>
</blockquote>"""

    # Act & Assert
    act_and_assert(source_markdown, expected_gfm, expected_tokens)


@pytest.mark.gfm
def test_whitespaces_html_with_tabs_before_within_block_quotes_repeat():
    """
    Test case:  HTML block followed by spaces and tabs.
    """

    # Arrange
    source_markdown = """> abc
> def
>\t<!-- comment -->
>\t<!-- comment -->"""
    expected_tokens = [
        "[block-quote(1,1)::> \n> \n>\n>]",
        "[para(1,3):\n]",
        "[text(1,3):abc\ndef::\n]",
        "[end-para:::False]",
        "[html-block(3,3)]",
        "[text(3,5):<!-- comment -->:\a\t\a  \a]",
        "[end-html-block:::False]",
        "[html-block(4,3)]",
        "[text(4,5):<!-- comment -->:\a\t\a  \a]",
        "[end-html-block:::False]",
        "[end-block-quote:::True]",
    ]
    expected_gfm = """<blockquote>
<p>abc
def</p>
  <!-- comment -->
  <!-- comment -->
</blockquote>"""

    # Act & Assert
    act_and_assert(source_markdown, expected_gfm, expected_tokens)


@pytest.mark.gfm
def test_whitespaces_html_with_tabs_before_within_block_quotes_bare_repeat():
    """
    Test case:  HTML block followed by spaces and tabs.
    """

    # Arrange
    source_markdown = """>\t<!-- comment -->
>\t<!-- comment -->"""
    expected_tokens = [
        "[block-quote(1,1)::>\n>]",
        "[html-block(1,3)]",
        "[text(1,5):<!-- comment -->:\a\t\a  \a]",
        "[end-html-block:::False]",
        "[html-block(2,3)]",
        "[text(2,5):<!-- comment -->:\a\t\a  \a]",
        "[end-html-block:::False]",
        "[end-block-quote:::True]",
    ]
    expected_gfm = """<blockquote>
  <!-- comment -->
  <!-- comment -->
</blockquote>"""

    # Act & Assert
    act_and_assert(source_markdown, expected_gfm, expected_tokens)


@pytest.mark.gfm
def test_whitespaces_html_with_tabs_before_within_block_quotes_bare_with_space_repeat():
    """
    Test case:  HTML block followed by spaces and tabs.
    """

    # Arrange
    source_markdown = """> \t<!-- comment -->
> \t<!-- comment -->"""
    expected_tokens = [
        "[block-quote(1,1)::> \n> ]",
        "[html-block(1,3)]",
        "[text(1,5):<!-- comment -->:\t]",
        "[end-html-block:::False]",
        "[html-block(2,3)]",
        "[text(2,5):<!-- comment -->:\t]",
        "[end-html-block:::False]",
        "[end-block-quote:::True]",
    ]
    expected_gfm = """<blockquote>
\t<!-- comment -->
\t<!-- comment -->
</blockquote>"""

    # Act & Assert
    act_and_assert(source_markdown, expected_gfm, expected_tokens)


@pytest.mark.gfm
def test_whitespaces_html_with_tabs_before_within_block_quotes_bare_with_many_tabs():
    """
    Test case:  HTML block followed by spaces and tabs.
    """

    # Arrange
    source_markdown = """>\t<!--\tcomment\t
>\tcomment\t-->"""
    expected_tokens = [
        "[block-quote(1,1)::>\n>]",
        "[html-block(1,3)]",
        "[text(1,5):<!--\tcomment\t\n\a\t\a  \acomment\t-->:\a\t\a  \a]",
        "[end-html-block:::False]",
        "[end-block-quote:::True]",
    ]
    expected_gfm = """<blockquote>
  <!--	comment	
  comment	-->
</blockquote>"""

    # Act & Assert
    act_and_assert(source_markdown, expected_gfm, expected_tokens)


@pytest.mark.gfm
def test_whitespaces_html_with_tabs_before_within_double_block_quotes_1():
    """
    Test case:  HTML block followed by spaces and tabs.
    """

    # Arrange
    source_markdown = """> abc
> > def
\t<!-- comment"""
    expected_tokens = [
        "[block-quote(1,1)::> ]",
        "[para(1,3):]",
        "[text(1,3):abc:]",
        "[end-para:::True]",
        "[block-quote(2,1)::> > \n]",
        "[para(2,5):\n\t]",
        "[text(2,5):def\n\a<\a&lt;\a!-- comment::\n]",
        "[end-para:::True]",
        "[end-block-quote:::True]",
        "[end-block-quote:::True]",
    ]
    expected_gfm = """<blockquote>
<p>abc</p>
<blockquote>
<p>def
&lt;!-- comment</p>
</blockquote>
</blockquote>"""

    # Act & Assert
    act_and_assert(source_markdown, expected_gfm, expected_tokens)


@pytest.mark.gfm
def test_whitespaces_html_with_tabs_before_within_double_block_quotes_2():
    """
    Test case:  Html blocks preceeded by spaces and tabs.
    """

    # Arrange
    source_markdown = """> abc
> > def
 \t<!-- comment"""
    expected_tokens = [
        "[block-quote(1,1)::> ]",
        "[para(1,3):]",
        "[text(1,3):abc:]",
        "[end-para:::True]",
        "[block-quote(2,1)::> > \n]",
        "[para(2,5):\n \t]",
        "[text(2,5):def\n\a<\a&lt;\a!-- comment::\n]",
        "[end-para:::True]",
        "[end-block-quote:::True]",
        "[end-block-quote:::True]",
    ]
    expected_gfm = """<blockquote>
<p>abc</p>
<blockquote>
<p>def
&lt;!-- comment</p>
</blockquote>
</blockquote>"""

    # Act & Assert
    act_and_assert(source_markdown, expected_gfm, expected_tokens)


@pytest.mark.gfm
def test_whitespaces_html_with_tabs_before_within_double_block_quotes_3():
    """
    Test case:  Html blocks preceeded by spaces and tabs.
    """

    # Arrange
    source_markdown = """> abc
> > def
  \t<!-- comment"""
    expected_tokens = [
        "[block-quote(1,1)::> ]",
        "[para(1,3):]",
        "[text(1,3):abc:]",
        "[end-para:::True]",
        "[block-quote(2,1)::> > \n]",
        "[para(2,5):\n  \t]",
        "[text(2,5):def\n\a<\a&lt;\a!-- comment::\n]",
        "[end-para:::True]",
        "[end-block-quote:::True]",
        "[end-block-quote:::True]",
    ]
    expected_gfm = """<blockquote>
<p>abc</p>
<blockquote>
<p>def
&lt;!-- comment</p>
</blockquote>
</blockquote>"""

    # Act & Assert
    act_and_assert(source_markdown, expected_gfm, expected_tokens)


@pytest.mark.gfm
def test_whitespaces_html_with_tabs_before_within_double_block_quotes_with_single():
    """
    Test case:  HTML block followed by spaces and tabs.
    """

    # Arrange
    source_markdown = """> abc
> > def
>\t<!-- comment"""
    expected_tokens = [
        "[block-quote(1,1)::> ]",
        "[para(1,3):]",
        "[text(1,3):abc:]",
        "[end-para:::True]",
        "[block-quote(2,1)::> > \n> ]",
        "[para(2,5):]",
        "[text(2,5):def:]",
        "[end-para:::False]",
        "[end-block-quote::>:True]",
        "[html-block(3,3)]",
        "[text(3,5):<!-- comment:\a\t\a  \a]",
        "[end-html-block:::True]",
        "[end-block-quote:::True]",
    ]
    expected_gfm = """<blockquote>
<p>abc</p>
<blockquote>
<p>def</p>
</blockquote>
  <!-- comment
</blockquote>"""

    # Act & Assert
    act_and_assert(source_markdown, expected_gfm, expected_tokens)


@pytest.mark.gfm
def test_whitespaces_html_with_tabs_before_within_double_block_quotes_with_single_and_space():
    """
    Test case:  HTML block followed by spaces and tabs.
    """

    # Arrange
    source_markdown = """> abc
> > def
> \t<!-- comment"""
    expected_tokens = [
        "[block-quote(1,1)::> ]",
        "[para(1,3):]",
        "[text(1,3):abc:]",
        "[end-para:::True]",
        "[block-quote(2,1)::> > \n> ]",
        "[para(2,5):]",
        "[text(2,5):def:]",
        "[end-para:::False]",
        "[end-block-quote::> :True]",
        "[html-block(3,3)]",
        "[text(3,5):<!-- comment:\t]",
        "[end-html-block:::True]",
        "[end-block-quote:::True]",
    ]
    expected_gfm = """<blockquote>
<p>abc</p>
<blockquote>
<p>def</p>
</blockquote>
\t<!-- comment
</blockquote>"""

    # Act & Assert
    act_and_assert(source_markdown, expected_gfm, expected_tokens)


###


@pytest.mark.gfm
def test_whitespaces_html_start_6_with_spaces_after():
    """
    Test case:  Html blocks type 6 followed by spaces.
    """

    # Arrange
    source_markdown = """<dialog  """
    expected_tokens = [
        "[html-block(1,1)]",
        "[text(1,1):<dialog  :]",
        "[end-html-block:::True]",
    ]
    expected_gfm = """<dialog  """

    # Act & Assert
    act_and_assert(source_markdown, expected_gfm, expected_tokens)


@pytest.mark.gfm
def test_whitespaces_html_start_6_with_tabs_after():
    """
    Test case:  HTML block followed by spaces and tabs.
    """

    # Arrange
    source_markdown = """<dialog\t"""
    expected_tokens = [
        "[html-block(1,1)]",
        "[text(1,1):<dialog\t:]",
        "[end-html-block:::True]",
    ]
    expected_gfm = """<dialog\t"""

    # Act & Assert
    act_and_assert(source_markdown, expected_gfm, expected_tokens)


@pytest.mark.gfm
def test_whitespaces_html_start_6_with_form_feeds_after():
    """
    Test case:  HTML blocks followed by form feeds.
    """

    # Arrange
    source_markdown = """<dialog\u000c"""
    expected_tokens = [
        "[para(1,1)::\u000c]",
        "[text(1,1):\a<\a&lt;\adialog:]",
        "[end-para:::True]",
    ]
    expected_gfm = """<p>&lt;dialog</p>"""

    # Act & Assert
    act_and_assert(source_markdown, expected_gfm, expected_tokens)


@pytest.mark.gfm
def test_whitespaces_html_start_7_with_spaces_after():
    """
    Test case:  Html blocks type 7 followed by spaces.
    """

    # Arrange
    source_markdown = """<dialog>  """
    expected_tokens = [
        "[html-block(1,1)]",
        "[text(1,1):<dialog>  :]",
        "[end-html-block:::True]",
    ]
    expected_gfm = """<dialog>  """

    # Act & Assert
    act_and_assert(source_markdown, expected_gfm, expected_tokens)


@pytest.mark.gfm
def test_whitespaces_html_start_7_with_tabs_after():
    """
    Test case:  HTML block type 7 followed by spaces and tabs.
    """

    # Arrange
    source_markdown = """<dialog>\t"""
    expected_tokens = [
        "[html-block(1,1)]",
        "[text(1,1):<dialog>\t:]",
        "[end-html-block:::True]",
    ]
    expected_gfm = """<dialog>\t"""

    # Act & Assert
    act_and_assert(source_markdown, expected_gfm, expected_tokens)


@pytest.mark.gfm
def test_whitespaces_html_start_7_with_tabs_within():
    """
    Test case:  HTML block type 7 followed by spaces and tabs.
    """

    # Arrange
    source_markdown = """<dialog>
<something>\t</something>

"""
    expected_tokens = [
        "[html-block(1,1)]",
        "[text(1,1):<dialog>\n<something>\t</something>:]",
        "[end-html-block:::False]",
        "[BLANK(3,1):]",
        "[BLANK(4,1):]",
    ]
    expected_gfm = """<dialog>
<something>\t</something>"""

    # Act & Assert
    act_and_assert(source_markdown, expected_gfm, expected_tokens)


@pytest.mark.gfm
def test_whitespaces_html_start_7_with_form_feeds_after():
    """
    Test case:  HTML blocks type 7 followed by form feeds.
    """

    # Arrange
    source_markdown = """<dialog>\u000c"""
    expected_tokens = [
        "[html-block(1,1)]",
        "[text(1,1):<dialog>\u000c:]",
        "[end-html-block:::True]",
    ]
    expected_gfm = """<dialog>\u000c"""

    # Act & Assert
    act_and_assert(source_markdown, expected_gfm, expected_tokens)<|MERGE_RESOLUTION|>--- conflicted
+++ resolved
@@ -784,11 +784,7 @@
    1. def
  \t<!-- comment"""
     expected_tokens = [
-<<<<<<< HEAD
         "[olist(1,1):.:1:3:: ]",
-=======
-        "[olist(1,1):.:1:3::   ]",
->>>>>>> 6190dc21
         "[para(1,4):]",
         "[text(1,4):abc:]",
         "[end-para:::True]",
@@ -796,7 +792,6 @@
         "[para(2,7):]",
         "[text(2,7):def:]",
         "[end-para:::False]",
-<<<<<<< HEAD
         "[end-olist:::True]",
         "[html-block(3,4)]",
         "[text(3,5):<!-- comment:\t]",
@@ -1661,9 +1656,6 @@
         "[text(2,7):def:]",
         "[end-para:::False]",
         "[end-olist:::True]",
-=======
-        "[end-olist:::True]",
->>>>>>> 6190dc21
         "[html-block(3,4)]",
         "[text(3,5):<!-- comment: ]",
         "[end-html-block:::True]",
