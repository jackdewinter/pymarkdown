--- conflicted
+++ resolved
@@ -1712,11 +1712,7 @@
 """,
         disable_rules="md032",
         use_debug=True,
-<<<<<<< HEAD
         mark_fix_as_skipped=temp_disable_fixes,
-=======
-        mark_fix_as_skipped=True,
->>>>>>> 11d4ff7c
         fix_expected_file_contents="""> > + --------
 > >   > block 1
 > >   > block 2
@@ -1772,10 +1768,6 @@
 {temp_source_path}:7:7: MD031: Fenced code blocks should be surrounded by blank lines (blanks-around-fences)
 """,
         disable_rules="md032,md035",
-<<<<<<< HEAD
-=======
-        mark_fix_as_skipped=True,
->>>>>>> 11d4ff7c
         fix_expected_file_contents="""> > + ______
 > >   + list 1
 > >     list 2
@@ -1805,10 +1797,6 @@
 {temp_source_path}:8:7: MD031: Fenced code blocks should be surrounded by blank lines (blanks-around-fences)
 """,
         disable_rules="md032,md035",
-<<<<<<< HEAD
-=======
-        mark_fix_as_skipped=True,
->>>>>>> 11d4ff7c
         fix_expected_file_contents="""> > + ______
 > >   + list 1
 > >     list 2
@@ -2132,11 +2120,7 @@
 """,
         disable_rules="md032,md027",
         use_debug=True,
-<<<<<<< HEAD
         mark_fix_as_skipped=temp_disable_fixes,
-=======
-        mark_fix_as_skipped=True,
->>>>>>> 11d4ff7c
         fix_expected_file_contents="""1. > + ----
    >   > block 1
    >   > block 2
@@ -2248,10 +2232,6 @@
 {temp_source_path}:7:8: MD031: Fenced code blocks should be surrounded by blank lines (blanks-around-fences)
 """,
         disable_rules="md032",
-<<<<<<< HEAD
-=======
-        mark_fix_as_skipped=True,
->>>>>>> 11d4ff7c
         fix_expected_file_contents="""1. > + ----
    >   + list 1
    >     list 2
@@ -2281,10 +2261,6 @@
 {temp_source_path}:8:8: MD031: Fenced code blocks should be surrounded by blank lines (blanks-around-fences)
 """,
         disable_rules="md032",
-<<<<<<< HEAD
-=======
-        mark_fix_as_skipped=True,
->>>>>>> 11d4ff7c
         fix_expected_file_contents="""1. > + ----
    >   + list 1
    >     list 2
@@ -2493,10 +2469,6 @@
 {temp_source_path}:4:5: MD031: Fenced code blocks should be surrounded by blank lines (blanks-around-fences)
 """,
         disable_rules="md032",
-<<<<<<< HEAD
-=======
-        mark_fix_as_skipped=True,
->>>>>>> 11d4ff7c
         fix_expected_file_contents="""> + list
 >
 >   ```block
@@ -2552,11 +2524,7 @@
 """,
         disable_rules="md032,md027",
         use_debug=True,
-<<<<<<< HEAD
         mark_fix_as_skipped=temp_disable_fixes,
-=======
-        mark_fix_as_skipped=True,
->>>>>>> 11d4ff7c
         fix_expected_file_contents="""> + list 1
 >   > block 2
 >   > block 3
@@ -2707,10 +2675,6 @@
 {temp_source_path}:6:5: MD031: Fenced code blocks should be surrounded by blank lines (blanks-around-fences)
 """,
         disable_rules="md032",
-<<<<<<< HEAD
-=======
-        mark_fix_as_skipped=True,
->>>>>>> 11d4ff7c
         fix_expected_file_contents="""> + list 1
 >   + list 2
 >     list 3
@@ -2739,11 +2703,7 @@
 {temp_source_path}:7:5: MD031: Fenced code blocks should be surrounded by blank lines (blanks-around-fences)
 """,
         disable_rules="md032",
-<<<<<<< HEAD
         # mark_fix_as_skipped=temp_disable_fixes,
-=======
-        mark_fix_as_skipped=True,
->>>>>>> 11d4ff7c
         fix_expected_file_contents="""> + list 1
 >   + list 2
 >     list 3
@@ -2815,11 +2775,7 @@
 > + another list
 """,
     ),
-<<<<<<< HEAD
     pluginRuleTest(  # test_extra_046e0 test_extra_046e1
-=======
-    pluginRuleTest(  # test_extra_046e test_extra_046e1
->>>>>>> 11d4ff7c
         "bad_fenced_block_in_list_in_block_quote_with_previous_inner_list_with_thematics_sub3",
         source_file_contents="""> + list 1
 >   + list 2
@@ -2836,11 +2792,6 @@
 {temp_source_path}:7:5: MD031: Fenced code blocks should be surrounded by blank lines (blanks-around-fences)
 """,
         disable_rules="md032",
-<<<<<<< HEAD
-=======
-        use_fix_debug=False,
-        mark_fix_as_skipped=True,
->>>>>>> 11d4ff7c
         fix_expected_file_contents="""> + list 1
 >   + list 2
 >   + list 3
@@ -2850,11 +2801,7 @@
 >   A code block
 >   ```
 >
-<<<<<<< HEAD
 >   _____
-=======
->   ------
->>>>>>> 11d4ff7c
 > + another list
 """,
     ),
@@ -2874,10 +2821,6 @@
 {temp_source_path}:6:5: MD031: Fenced code blocks should be surrounded by blank lines (blanks-around-fences)
 """,
         disable_rules="md032",
-<<<<<<< HEAD
-=======
-        mark_fix_as_skipped=True,
->>>>>>> 11d4ff7c
         fix_expected_file_contents="""> + list 1
 >   + list 2
 >   list 3
@@ -2907,10 +2850,6 @@
 {temp_source_path}:7:5: MD031: Fenced code blocks should be surrounded by blank lines (blanks-around-fences)
 """,
         disable_rules="md032",
-<<<<<<< HEAD
-=======
-        mark_fix_as_skipped=True,
->>>>>>> 11d4ff7c
         fix_expected_file_contents="""> + list 1
 >   + list 2
 >   list 3
@@ -2986,11 +2925,6 @@
 {temp_source_path}:6:7: MD031: Fenced code blocks should be surrounded by blank lines (blanks-around-fences)
 """,
         disable_rules="md032",
-<<<<<<< HEAD
-=======
-        use_debug=True,
-        mark_fix_as_skipped=True,
->>>>>>> 11d4ff7c
         fix_expected_file_contents="""> + > -----
 >   > > block 1
 >   > > block 2
@@ -3003,7 +2937,6 @@
 > + another list
 """,
     ),
-<<<<<<< HEAD
     pluginRuleTest(  # test_extra_047d0
         "bad_fenced_block_in_block_quote_in_list_in_block_quote_with_previous_blocks",
         source_file_contents="""> + > -----
@@ -3042,9 +2975,6 @@
 """,
     ),
     pluginRuleTest(  # test_extra_044mcv0 test_extra_044mcv1
-=======
-    pluginRuleTest(  # test_extra_044mcv0 test_extra_044mcv1   also check with md027 enabled https://github.com/jackdewinter/pymarkdown/issues/1162
->>>>>>> 11d4ff7c
         "bad_fenced_block_in_block_quote_in_list_in_block_quote_with_previous_block_with_thematics",
         source_file_contents="""> + > -----
 >   > > block 1
@@ -3060,14 +2990,9 @@
         scan_expected_output="""{temp_source_path}:5:7: MD031: Fenced code blocks should be surrounded by blank lines (blanks-around-fences)
 {temp_source_path}:7:7: MD031: Fenced code blocks should be surrounded by blank lines (blanks-around-fences)
 """,
-<<<<<<< HEAD
         disable_rules="md032,md027",
         # use_fix_debug=True,
         # mark_fix_as_skipped=temp_disable_fixes,
-=======
-        disable_rules="md032",
-        mark_fix_as_skipped=True,
->>>>>>> 11d4ff7c
         fix_expected_file_contents="""> + > -----
 >   > > block 1
 >   > > block 2
@@ -3205,14 +3130,9 @@
 {temp_source_path}:6:7: MD031: Fenced code blocks should be surrounded by blank lines (blanks-around-fences)
 """,
         disable_rules="md032,md027",
-<<<<<<< HEAD
         mark_fix_as_skipped=temp_disable_fixes,
         use_debug=True,
         use_fix_debug=True,
-=======
-        mark_fix_as_skipped=True,
-        use_debug=True,
->>>>>>> 11d4ff7c
         fix_expected_file_contents="""> + + -----
 >     > block 1
 >     > block 2
@@ -3273,10 +3193,6 @@
 {temp_source_path}:7:7: MD031: Fenced code blocks should be surrounded by blank lines (blanks-around-fences)
 """,
         disable_rules="md032",
-<<<<<<< HEAD
-=======
-        mark_fix_as_skipped=True,
->>>>>>> 11d4ff7c
         fix_expected_file_contents="""> + + -----
 >     + list 1
 >       list 2
@@ -3308,10 +3224,6 @@
 {temp_source_path}:8:7: MD031: Fenced code blocks should be surrounded by blank lines (blanks-around-fences)
 """,
         disable_rules="md032",
-<<<<<<< HEAD
-=======
-        mark_fix_as_skipped=True,
->>>>>>> 11d4ff7c
         use_fix_debug=False,
         fix_expected_file_contents="""> + + -----
 >     + list 1
@@ -3466,14 +3378,9 @@
 {temp_source_path}:6:5: MD031: Fenced code blocks should be surrounded by blank lines (blanks-around-fences)
 """,
         disable_rules="md032",
-<<<<<<< HEAD
         # use_fix_debug=True,
         use_debug=True,
         mark_fix_as_skipped=temp_disable_fixes,
-=======
-        use_fix_debug=False,
-        mark_fix_as_skipped=True,
->>>>>>> 11d4ff7c
         fix_expected_file_contents="""+ + list 1
 + + + list 2.1
       list 2.2
@@ -3501,11 +3408,7 @@
 {temp_source_path}:7:5: MD031: Fenced code blocks should be surrounded by blank lines (blanks-around-fences)
 """,
         disable_rules="md032",
-<<<<<<< HEAD
         mark_fix_as_skipped=temp_disable_fixes,
-=======
-        mark_fix_as_skipped=True,
->>>>>>> 11d4ff7c
         fix_expected_file_contents="""+ + list 1
 + + + list 2.1
       list 2.2
@@ -3534,12 +3437,7 @@
 """,
         disable_rules="md032",
         use_debug=True,
-<<<<<<< HEAD
         mark_fix_as_skipped=temp_disable_fixes,
-=======
-        use_fix_debug=True,
-        mark_fix_as_skipped=True,
->>>>>>> 11d4ff7c
         fix_expected_file_contents="""+ + list 1
 + + + list 2.1
     list 2.2
@@ -3568,11 +3466,7 @@
 """,
         disable_rules="md032",
         use_debug=True,
-<<<<<<< HEAD
         mark_fix_as_skipped=temp_disable_fixes,
-=======
-        mark_fix_as_skipped=True,
->>>>>>> 11d4ff7c
         fix_expected_file_contents="""+ + list 1
 + + + list 2.1
     list 2.2
