--- conflicted
+++ resolved
@@ -6580,11 +6580,6 @@
 """,
         disable_rules="md032,md027",
         use_debug=True,
-<<<<<<< HEAD
-        # use_fix_debug=True,
-        # mark_fix_as_skipped=skip_fix_bad_markdown,
-=======
->>>>>>> 10b37ed4
         fix_expected_file_contents="""> + > -----
 >   > + list 1
 >   >   list 2
