{
    "projectName": "pymarkdown",
    "reportSource": "pytest",
    "branchLevel": {
        "totalMeasured": 8065,
        "totalCovered": 8065
    },
    "lineLevel": {
<<<<<<< HEAD
        "totalMeasured": 21714,
        "totalCovered": 21714
=======
        "totalMeasured": 21809,
        "totalCovered": 21809
>>>>>>> b4e376c5
    }
}
<|MERGE_RESOLUTION|>--- conflicted
+++ resolved
@@ -6,12 +6,7 @@
         "totalCovered": 8065
     },
     "lineLevel": {
-<<<<<<< HEAD
         "totalMeasured": 21714,
         "totalCovered": 21714
-=======
-        "totalMeasured": 21809,
-        "totalCovered": 21809
->>>>>>> b4e376c5
     }
 }
