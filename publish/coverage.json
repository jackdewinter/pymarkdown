--- conflicted
+++ resolved
@@ -2,20 +2,11 @@
     "projectName": "pymarkdown",
     "reportSource": "pytest",
     "branchLevel": {
-<<<<<<< HEAD
-        "totalMeasured": 3089,
-        "totalCovered": 3089
+        "totalMeasured": 3087,
+        "totalCovered": 3087
     },
     "lineLevel": {
-        "totalMeasured": 11015,
-        "totalCovered": 11015
-=======
-        "totalMeasured": 3085,
-        "totalCovered": 3085
-    },
-    "lineLevel": {
-        "totalMeasured": 10834,
-        "totalCovered": 10834
->>>>>>> 63105941
+        "totalMeasured": 11013,
+        "totalCovered": 11013
     }
 }
