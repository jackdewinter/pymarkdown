--- conflicted
+++ resolved
@@ -2,20 +2,11 @@
     "projectName": "pymarkdown",
     "reportSource": "pytest",
     "branchLevel": {
-<<<<<<< HEAD
-        "totalMeasured": 3493,
-        "totalCovered": 3493
-    },
-    "lineLevel": {
-        "totalMeasured": 12221,
-        "totalCovered": 12221
-=======
         "totalMeasured": 3487,
         "totalCovered": 3487
     },
     "lineLevel": {
         "totalMeasured": 12210,
         "totalCovered": 12210
->>>>>>> 4d44c768
     }
 }
