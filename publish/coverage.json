--- conflicted
+++ resolved
@@ -6,12 +6,7 @@
         "totalCovered": 3585
     },
     "lineLevel": {
-<<<<<<< HEAD
-        "totalMeasured": 14098,
-        "totalCovered": 14098
-=======
-        "totalMeasured": 14069,
-        "totalCovered": 14069
->>>>>>> 9224088b
+        "totalMeasured": 14107,
+        "totalCovered": 14107
     }
 }
