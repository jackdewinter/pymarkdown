--- conflicted
+++ resolved
@@ -17,13 +17,8 @@
         },
         "pymarkdown/constants.py": {},
         "pymarkdown/container_block_leaf_processor.py": {
-<<<<<<< HEAD
             "too-few-public-methods": 1,
             "too-many-arguments": 5,
-=======
-            "too-many-arguments": 6,
-            "too-many-locals": 1,
->>>>>>> 5219dfd3
             "chained-comparison": 1,
             "too-many-boolean-expressions": 1
         },
@@ -96,15 +91,9 @@
             "too-many-instance-attributes": 1
         },
         "pymarkdown/leaf_block_processor.py": {
-<<<<<<< HEAD
             "too-many-arguments": 12,
             "too-many-locals": 9,
             "too-many-statements": 1
-=======
-            "too-many-arguments": 11,
-            "too-many-locals": 8,
-            "too-many-statements": 2
->>>>>>> 5219dfd3
         },
         "pymarkdown/leaf_block_processor_paragraph.py": {
             "too-many-arguments": 1,
@@ -258,21 +247,12 @@
         "pymarkdown/version.py": {}
     },
     "disables-by-name": {
-<<<<<<< HEAD
         "too-many-arguments": 139,
         "too-many-locals": 50,
         "too-few-public-methods": 9,
         "chained-comparison": 1,
         "too-many-boolean-expressions": 1,
         "too-many-statements": 2,
-=======
-        "too-many-arguments": 141,
-        "too-many-locals": 52,
-        "too-few-public-methods": 7,
-        "chained-comparison": 1,
-        "too-many-boolean-expressions": 1,
-        "too-many-statements": 3,
->>>>>>> 5219dfd3
         "too-many-instance-attributes": 18,
         "too-many-public-methods": 3,
         "broad-except": 2
