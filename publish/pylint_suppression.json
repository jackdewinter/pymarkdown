{
    "disables-by-file": {
        "pymarkdown/__init__.py": {},
        "pymarkdown/__main__.py": {},
        "pymarkdown/application_file_scanner.py": {
            "too-many-arguments": 1
        },
        "pymarkdown/application_logging.py": {},
        "pymarkdown/bad_tokenization_error.py": {},
        "pymarkdown/block_quotes/block_quote_count_helper.py": {
            "too-many-arguments": 7
        },
        "pymarkdown/block_quotes/block_quote_data.py": {},
        "pymarkdown/block_quotes/block_quote_non_fenced_helper.py": {
            "too-few-public-methods": 1,
            "too-many-arguments": 6,
            "too-many-locals": 1
        },
        "pymarkdown/block_quotes/block_quote_processor.py": {
            "too-many-arguments": 4
        },
        "pymarkdown/coalesce_processor.py": {
            "too-few-public-methods": 1
        },
        "pymarkdown/constants.py": {},
        "pymarkdown/container_blocks/container_block_leaf_processor.py": {
            "too-few-public-methods": 1,
            "too-many-arguments": 5,
            "chained-comparison": 1,
            "too-many-boolean-expressions": 1
        },
        "pymarkdown/container_blocks/container_block_nested_processor.py": {
            "too-few-public-methods": 1,
            "too-many-arguments": 1
        },
        "pymarkdown/container_blocks/container_block_non_leaf_processor.py": {},
        "pymarkdown/container_blocks/container_block_processor.py": {
            "too-few-public-methods": 1,
            "too-many-arguments": 1
        },
        "pymarkdown/container_blocks/container_grab_bag.py": {
            "too-many-instance-attributes": 1,
            "too-many-public-methods": 1,
            "too-many-arguments": 1
        },
        "pymarkdown/container_blocks/container_helper.py": {
            "too-few-public-methods": 1
        },
        "pymarkdown/container_blocks/container_indices.py": {},
        "pymarkdown/container_blocks/parse_block_pass_properties.py": {},
        "pymarkdown/container_markdown_token.py": {
            "too-many-arguments": 4,
            "too-many-instance-attributes": 1
        },
        "pymarkdown/emphasis_helper.py": {
            "too-few-public-methods": 1,
            "too-many-arguments": 1
        },
        "pymarkdown/extension_manager/__init__.py": {},
        "pymarkdown/extension_manager/extension_impl.py": {
            "too-many-instance-attributes": 1
        },
        "pymarkdown/extension_manager/extension_manager.py": {},
        "pymarkdown/extension_manager/extension_manager_constants.py": {
            "too-few-public-methods": 1
        },
        "pymarkdown/extension_manager/parser_extension.py": {},
        "pymarkdown/extensions/__init__.py": {},
        "pymarkdown/extensions/disallowed_raw_html.py": {},
        "pymarkdown/extensions/extended_autolinks.py": {},
        "pymarkdown/extensions/extension_one.py": {},
        "pymarkdown/extensions/front_matter_extension.py": {},
        "pymarkdown/extensions/front_matter_markdown_token.py": {
            "too-many-arguments": 1
        },
        "pymarkdown/extensions/markdown_strikethrough.py": {},
        "pymarkdown/extensions/markdown_tables.py": {},
        "pymarkdown/extensions/pragma_token.py": {
            "too-many-arguments": 2
        },
        "pymarkdown/extensions/task_list_items.py": {},
        "pymarkdown/html/html_helper.py": {
            "too-many-arguments": 1
        },
        "pymarkdown/html/html_raw_helper.py": {},
        "pymarkdown/inline/inline_autolink_helper.py": {},
        "pymarkdown/inline/inline_backslash_helper.py": {},
        "pymarkdown/inline/inline_backtick_helper.py": {},
        "pymarkdown/inline/inline_character_reference_helper.py": {},
        "pymarkdown/inline/inline_handler_helper.py": {
            "too-many-arguments": 9,
            "too-many-locals": 1
        },
        "pymarkdown/inline/inline_helper.py": {
            "too-many-arguments": 2
        },
        "pymarkdown/inline/inline_line_end_helper.py": {
            "too-few-public-methods": 1,
            "too-many-arguments": 4,
            "too-many-locals": 1
        },
        "pymarkdown/inline/inline_processor.py": {},
        "pymarkdown/inline/inline_request.py": {
            "too-many-instance-attributes": 1
        },
        "pymarkdown/inline/inline_response.py": {
            "too-many-instance-attributes": 1
        },
        "pymarkdown/inline/inline_tabified_text_block_helper.py": {
            "too-many-arguments": 1
        },
        "pymarkdown/inline/inline_text_block_helper.py": {
            "too-few-public-methods": 1,
            "too-many-arguments": 12,
            "too-many-locals": 4
        },
        "pymarkdown/inline_markdown_token.py": {
            "too-many-arguments": 6,
            "too-many-instance-attributes": 1,
            "protected-access": 2
        },
        "pymarkdown/leaf_blocks/atx_leaf_block_processor.py": {
            "too-many-arguments": 4
        },
        "pymarkdown/leaf_blocks/fenced_leaf_block_processor.py": {
            "too-many-arguments": 9,
            "too-many-locals": 1
        },
        "pymarkdown/leaf_blocks/indented_leaf_block_processor.py": {
            "too-few-public-methods": 1,
            "too-many-arguments": 4
        },
        "pymarkdown/leaf_blocks/leaf_block_helper.py": {
            "too-many-arguments": 1
        },
        "pymarkdown/leaf_blocks/leaf_block_processor.py": {
            "too-many-arguments": 1
        },
        "pymarkdown/leaf_blocks/leaf_block_processor_paragraph.py": {
            "too-many-arguments": 1
        },
        "pymarkdown/leaf_blocks/setext_leaf_block_processor.py": {
            "too-few-public-methods": 1,
            "too-many-arguments": 2
        },
        "pymarkdown/leaf_blocks/thematic_leaf_block_processor.py": {},
        "pymarkdown/leaf_markdown_token.py": {
            "too-many-arguments": 4,
            "too-many-instance-attributes": 1
        },
        "pymarkdown/links/link_create_helper.py": {
            "too-few-public-methods": 1,
            "too-many-arguments": 3
        },
        "pymarkdown/links/link_helper_properties.py": {
            "too-many-instance-attributes": 1
        },
        "pymarkdown/links/link_parse_helper.py": {},
        "pymarkdown/links/link_reference_definition_continuation_helper.py": {
            "too-few-public-methods": 1,
            "too-many-arguments": 5,
            "too-many-locals": 1
        },
        "pymarkdown/links/link_reference_definition_helper.py": {
            "too-many-arguments": 5,
            "too-many-locals": 1
        },
        "pymarkdown/links/link_reference_definition_parse_helper.py": {
            "too-few-public-methods": 1,
            "too-many-locals": 1,
            "too-many-arguments": 1
        },
        "pymarkdown/links/link_reference_info.py": {},
        "pymarkdown/links/link_reference_titles.py": {},
        "pymarkdown/links/link_reference_tuple.py": {},
        "pymarkdown/links/link_search_helper.py": {
            "too-many-arguments": 5,
            "too-many-locals": 1
        },
        "pymarkdown/list_blocks/list_block_can_close_helper.py": {},
        "pymarkdown/list_blocks/list_block_create_new_handler.py": {
            "too-few-public-methods": 1,
            "too-many-arguments": 12,
            "too-many-locals": 2
        },
        "pymarkdown/list_blocks/list_block_pre_list_helper.py": {
            "too-few-public-methods": 1,
            "too-many-arguments": 3
        },
        "pymarkdown/list_blocks/list_block_processor.py": {
            "too-many-arguments": 8,
            "too-many-locals": 2
        },
        "pymarkdown/list_blocks/list_block_starts_helper.py": {
            "too-many-arguments": 3
        },
        "pymarkdown/main.py": {
            "too-few-public-methods": 1,
            "broad-exception-caught": 2
        },
        "pymarkdown/main_presentation.py": {},
        "pymarkdown/markdown_token.py": {
            "too-many-public-methods": 1,
            "too-many-instance-attributes": 1,
            "too-many-arguments": 2
        },
        "pymarkdown/parser_helper.py": {
            "too-many-public-methods": 1,
            "too-many-arguments": 1
        },
        "pymarkdown/parser_logger.py": {},
        "pymarkdown/parser_state.py": {
            "too-few-public-methods": 2,
            "too-many-arguments": 1,
            "too-many-instance-attributes": 1
        },
        "pymarkdown/plugin_manager/__init__.py": {},
        "pymarkdown/plugin_manager/bad_plugin_error.py": {
            "too-many-arguments": 1
        },
        "pymarkdown/plugin_manager/found_plugin.py": {
            "too-many-instance-attributes": 1
        },
        "pymarkdown/plugin_manager/plugin_details.py": {
            "too-many-instance-attributes": 1
        },
        "pymarkdown/plugin_manager/plugin_manager.py": {
            "too-many-instance-attributes": 1,
            "too-many-arguments": 2
        },
        "pymarkdown/plugin_manager/plugin_scan_context.py": {
            "too-many-arguments": 1
        },
        "pymarkdown/plugin_manager/plugin_scan_failure.py": {},
        "pymarkdown/plugin_manager/rule_plugin.py": {
            "too-many-arguments": 1
        },
        "pymarkdown/plugins/__init__.py": {},
        "pymarkdown/plugins/plugin_one.py": {},
        "pymarkdown/plugins/rule_md_001.py": {},
        "pymarkdown/plugins/rule_md_002.py": {},
        "pymarkdown/plugins/rule_md_003.py": {},
        "pymarkdown/plugins/rule_md_004.py": {},
        "pymarkdown/plugins/rule_md_005.py": {},
        "pymarkdown/plugins/rule_md_006.py": {},
        "pymarkdown/plugins/rule_md_007.py": {},
        "pymarkdown/plugins/rule_md_009.py": {
            "too-many-instance-attributes": 1
        },
        "pymarkdown/plugins/rule_md_010.py": {},
        "pymarkdown/plugins/rule_md_011.py": {},
        "pymarkdown/plugins/rule_md_012.py": {},
        "pymarkdown/plugins/rule_md_013.py": {
            "too-many-instance-attributes": 1
        },
        "pymarkdown/plugins/rule_md_014.py": {},
        "pymarkdown/plugins/rule_md_018.py": {
            "too-many-arguments": 2
        },
        "pymarkdown/plugins/rule_md_019.py": {},
        "pymarkdown/plugins/rule_md_020.py": {
            "too-many-arguments": 1
        },
        "pymarkdown/plugins/rule_md_021.py": {},
        "pymarkdown/plugins/rule_md_022.py": {},
        "pymarkdown/plugins/rule_md_023.py": {},
        "pymarkdown/plugins/rule_md_024.py": {},
        "pymarkdown/plugins/rule_md_025.py": {},
        "pymarkdown/plugins/rule_md_026.py": {},
        "pymarkdown/plugins/rule_md_027.py": {
            "too-many-instance-attributes": 1,
            "too-many-arguments": 3
        },
        "pymarkdown/plugins/rule_md_028.py": {},
        "pymarkdown/plugins/rule_md_029.py": {},
        "pymarkdown/plugins/rule_md_030.py": {
            "too-many-instance-attributes": 1
        },
        "pymarkdown/plugins/rule_md_031.py": {},
        "pymarkdown/plugins/rule_md_032.py": {},
        "pymarkdown/plugins/rule_md_033.py": {},
        "pymarkdown/plugins/rule_md_034.py": {
            "too-many-arguments": 1
        },
        "pymarkdown/plugins/rule_md_035.py": {},
        "pymarkdown/plugins/rule_md_036.py": {},
        "pymarkdown/plugins/rule_md_037.py": {},
        "pymarkdown/plugins/rule_md_038.py": {},
        "pymarkdown/plugins/rule_md_039.py": {},
        "pymarkdown/plugins/rule_md_040.py": {},
        "pymarkdown/plugins/rule_md_041.py": {},
        "pymarkdown/plugins/rule_md_042.py": {},
        "pymarkdown/plugins/rule_md_043.py": {
            "too-many-arguments": 2
        },
        "pymarkdown/plugins/rule_md_044.py": {
            "too-many-arguments": 4
        },
        "pymarkdown/plugins/rule_md_045.py": {},
        "pymarkdown/plugins/rule_md_046.py": {},
        "pymarkdown/plugins/rule_md_047.py": {},
        "pymarkdown/plugins/rule_md_048.py": {},
        "pymarkdown/position_marker.py": {},
        "pymarkdown/requeue_line_info.py": {},
        "pymarkdown/source_providers.py": {},
        "pymarkdown/stack_token.py": {
            "too-many-arguments": 3,
            "too-many-instance-attributes": 1
        },
        "pymarkdown/tab_helper.py": {},
        "pymarkdown/tokenized_markdown.py": {
            "too-many-arguments": 5
        },
        "pymarkdown/transform_gfm/transform_to_gfm.py": {
            "too-few-public-methods": 1
        },
        "pymarkdown/transform_gfm/transform_to_gfm_container_token_handlers.py": {
            "too-few-public-methods": 1
        },
        "pymarkdown/transform_gfm/transform_to_gfm_leaf_token_handlers.py": {
            "too-few-public-methods": 1
        },
        "pymarkdown/transform_gfm/transform_to_gfm_list_looseness.py": {
            "too-many-arguments": 1
        },
        "pymarkdown/transform_gfm/transform_to_gfm_token_handlers.py": {
            "too-few-public-methods": 1,
            "too-many-arguments": 1
        },
        "pymarkdown/transform_state.py": {
            "too-many-instance-attributes": 1
        },
        "pymarkdown/version.py": {}
    },
    "disables-by-name": {
        "too-many-arguments": 172,
<<<<<<< HEAD
        "too-few-public-methods": 24,
=======
        "too-few-public-methods": 22,
>>>>>>> b1a79469
        "too-many-locals": 16,
        "chained-comparison": 1,
        "too-many-boolean-expressions": 1,
        "too-many-instance-attributes": 19,
        "too-many-public-methods": 3,
        "protected-access": 2,
        "broad-exception-caught": 2
    }
}<|MERGE_RESOLUTION|>--- conflicted
+++ resolved
@@ -7,6 +7,13 @@
         },
         "pymarkdown/application_logging.py": {},
         "pymarkdown/bad_tokenization_error.py": {},
+        "pymarkdown/block_quotes/block_quote_count_helper.py": {
+            "too-many-arguments": 7
+        },
+        "pymarkdown/block_quotes/block_quote_data.py": {},
+        "pymarkdown/block_quotes/block_quote_non_fenced_helper.py": {
+            "too-few-public-methods": 1,
+            "too-many-arguments": 6,
         "pymarkdown/block_quotes/block_quote_count_helper.py": {
             "too-many-arguments": 7
         },
@@ -334,11 +341,7 @@
     },
     "disables-by-name": {
         "too-many-arguments": 172,
-<<<<<<< HEAD
         "too-few-public-methods": 24,
-=======
-        "too-few-public-methods": 22,
->>>>>>> b1a79469
         "too-many-locals": 16,
         "chained-comparison": 1,
         "too-many-boolean-expressions": 1,
