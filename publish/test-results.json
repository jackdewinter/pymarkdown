--- conflicted
+++ resolved
@@ -948,11 +948,7 @@
         },
         {
             "name": "test.nested_three.test_markdown_nested_three_unordered_block_ordered",
-<<<<<<< HEAD
-            "totalTests": 56,
-=======
             "totalTests": 54,
->>>>>>> d75ada61
             "failedTests": 0,
             "errorTests": 0,
             "skippedTests": 7,
