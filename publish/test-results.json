{
    "projectName": "?",
    "reportSource": "pytest",
    "measurements": [
        {
            "name": "test.rules.test_md001",
            "totalTests": 10,
            "failedTests": 0,
            "errorTests": 0,
            "skippedTests": 0,
            "elapsedTimeInMilliseconds": 0
        },
        {
            "name": "test.rules.test_md002",
            "totalTests": 10,
            "failedTests": 0,
            "errorTests": 0,
            "skippedTests": 0,
            "elapsedTimeInMilliseconds": 0
        },
        {
            "name": "test.rules.test_md003",
            "totalTests": 38,
            "failedTests": 0,
            "errorTests": 0,
            "skippedTests": 0,
            "elapsedTimeInMilliseconds": 0
        },
        {
            "name": "test.rules.test_md004",
            "totalTests": 19,
            "failedTests": 0,
            "errorTests": 0,
            "skippedTests": 0,
            "elapsedTimeInMilliseconds": 0
        },
        {
            "name": "test.rules.test_md005",
            "totalTests": 29,
            "failedTests": 0,
            "errorTests": 0,
            "skippedTests": 0,
            "elapsedTimeInMilliseconds": 0
        },
        {
            "name": "test.rules.test_md006",
            "totalTests": 15,
            "failedTests": 0,
            "errorTests": 0,
            "skippedTests": 0,
            "elapsedTimeInMilliseconds": 0
        },
        {
            "name": "test.rules.test_md007",
            "totalTests": 32,
            "failedTests": 0,
            "errorTests": 0,
            "skippedTests": 0,
            "elapsedTimeInMilliseconds": 0
        },
        {
            "name": "test.rules.test_md009",
            "totalTests": 21,
            "failedTests": 0,
            "errorTests": 0,
            "skippedTests": 0,
            "elapsedTimeInMilliseconds": 0
        },
        {
            "name": "test.rules.test_md010",
            "totalTests": 3,
            "failedTests": 0,
            "errorTests": 0,
            "skippedTests": 0,
            "elapsedTimeInMilliseconds": 0
        },
        {
            "name": "test.rules.test_md011",
            "totalTests": 5,
            "failedTests": 0,
            "errorTests": 0,
            "skippedTests": 0,
            "elapsedTimeInMilliseconds": 0
        },
        {
            "name": "test.rules.test_md012",
            "totalTests": 11,
            "failedTests": 0,
            "errorTests": 0,
            "skippedTests": 0,
            "elapsedTimeInMilliseconds": 0
        },
        {
            "name": "test.rules.test_md013",
            "totalTests": 43,
            "failedTests": 0,
            "errorTests": 0,
            "skippedTests": 0,
            "elapsedTimeInMilliseconds": 0
        },
        {
            "name": "test.rules.test_md014",
            "totalTests": 5,
            "failedTests": 0,
            "errorTests": 0,
            "skippedTests": 0,
            "elapsedTimeInMilliseconds": 0
        },
        {
            "name": "test.rules.test_md018",
            "totalTests": 28,
            "failedTests": 0,
            "errorTests": 0,
            "skippedTests": 0,
            "elapsedTimeInMilliseconds": 0
        },
        {
            "name": "test.rules.test_md019",
            "totalTests": 5,
            "failedTests": 0,
            "errorTests": 0,
            "skippedTests": 0,
            "elapsedTimeInMilliseconds": 0
        },
        {
            "name": "test.rules.test_md020",
            "totalTests": 35,
            "failedTests": 0,
            "errorTests": 0,
            "skippedTests": 0,
            "elapsedTimeInMilliseconds": 0
        },
        {
            "name": "test.rules.test_md021",
            "totalTests": 8,
            "failedTests": 0,
            "errorTests": 0,
            "skippedTests": 0,
            "elapsedTimeInMilliseconds": 0
        },
        {
            "name": "test.rules.test_md022",
            "totalTests": 46,
            "failedTests": 0,
            "errorTests": 0,
            "skippedTests": 0,
            "elapsedTimeInMilliseconds": 0
        },
        {
            "name": "test.rules.test_md023",
            "totalTests": 16,
            "failedTests": 0,
            "errorTests": 0,
            "skippedTests": 0,
            "elapsedTimeInMilliseconds": 0
        },
        {
            "name": "test.rules.test_md024",
            "totalTests": 24,
            "failedTests": 0,
            "errorTests": 0,
            "skippedTests": 0,
            "elapsedTimeInMilliseconds": 0
        },
        {
            "name": "test.rules.test_md025",
            "totalTests": 16,
            "failedTests": 0,
            "errorTests": 0,
            "skippedTests": 0,
            "elapsedTimeInMilliseconds": 0
        },
        {
            "name": "test.rules.test_md026",
            "totalTests": 11,
            "failedTests": 0,
            "errorTests": 0,
            "skippedTests": 0,
            "elapsedTimeInMilliseconds": 0
        },
        {
            "name": "test.rules.test_md027",
            "totalTests": 66,
            "failedTests": 0,
            "errorTests": 0,
            "skippedTests": 2,
            "elapsedTimeInMilliseconds": 0
        },
        {
            "name": "test.rules.test_md027_inline",
            "totalTests": 29,
            "failedTests": 0,
            "errorTests": 0,
            "skippedTests": 0,
            "elapsedTimeInMilliseconds": 0
        },
        {
            "name": "test.rules.test_md027_leaf",
            "totalTests": 31,
            "failedTests": 0,
            "errorTests": 0,
            "skippedTests": 0,
            "elapsedTimeInMilliseconds": 0
        },
        {
            "name": "test.rules.test_md027_leaf_plus_one",
            "totalTests": 19,
            "failedTests": 0,
            "errorTests": 0,
            "skippedTests": 0,
            "elapsedTimeInMilliseconds": 0
        },
        {
            "name": "test.rules.test_md028",
            "totalTests": 11,
            "failedTests": 0,
            "errorTests": 0,
            "skippedTests": 0,
            "elapsedTimeInMilliseconds": 0
        },
        {
            "name": "test.rules.test_md029",
            "totalTests": 30,
            "failedTests": 0,
            "errorTests": 0,
            "skippedTests": 0,
            "elapsedTimeInMilliseconds": 0
        },
        {
            "name": "test.rules.test_md030_ordered",
            "totalTests": 22,
            "failedTests": 0,
            "errorTests": 0,
            "skippedTests": 0,
            "elapsedTimeInMilliseconds": 0
        },
        {
            "name": "test.rules.test_md030_unordered",
            "totalTests": 22,
            "failedTests": 0,
            "errorTests": 0,
            "skippedTests": 0,
            "elapsedTimeInMilliseconds": 0
        },
        {
            "name": "test.rules.test_md031",
            "totalTests": 22,
            "failedTests": 0,
            "errorTests": 0,
            "skippedTests": 0,
            "elapsedTimeInMilliseconds": 0
        },
        {
            "name": "test.rules.test_md032",
            "totalTests": 15,
            "failedTests": 0,
            "errorTests": 0,
            "skippedTests": 0,
            "elapsedTimeInMilliseconds": 0
        },
        {
            "name": "test.rules.test_md033",
            "totalTests": 15,
            "failedTests": 0,
            "errorTests": 0,
            "skippedTests": 0,
            "elapsedTimeInMilliseconds": 0
        },
        {
            "name": "test.rules.test_md034",
            "totalTests": 15,
            "failedTests": 0,
            "errorTests": 0,
            "skippedTests": 0,
            "elapsedTimeInMilliseconds": 0
        },
        {
            "name": "test.rules.test_md035",
            "totalTests": 19,
            "failedTests": 0,
            "errorTests": 0,
            "skippedTests": 0,
            "elapsedTimeInMilliseconds": 0
        },
        {
            "name": "test.rules.test_md036",
            "totalTests": 14,
            "failedTests": 0,
            "errorTests": 0,
            "skippedTests": 0,
            "elapsedTimeInMilliseconds": 0
        },
        {
            "name": "test.rules.test_md037",
            "totalTests": 10,
            "failedTests": 0,
            "errorTests": 0,
            "skippedTests": 0,
            "elapsedTimeInMilliseconds": 0
        },
        {
            "name": "test.rules.test_md038",
            "totalTests": 8,
            "failedTests": 0,
            "errorTests": 0,
            "skippedTests": 0,
            "elapsedTimeInMilliseconds": 0
        },
        {
            "name": "test.rules.test_md039",
            "totalTests": 20,
            "failedTests": 0,
            "errorTests": 0,
            "skippedTests": 0,
            "elapsedTimeInMilliseconds": 0
        },
        {
            "name": "test.rules.test_md040",
            "totalTests": 4,
            "failedTests": 0,
            "errorTests": 0,
            "skippedTests": 0,
            "elapsedTimeInMilliseconds": 0
        },
        {
            "name": "test.rules.test_md041",
            "totalTests": 20,
            "failedTests": 0,
            "errorTests": 0,
            "skippedTests": 0,
            "elapsedTimeInMilliseconds": 0
        },
        {
            "name": "test.rules.test_md042",
            "totalTests": 8,
            "failedTests": 0,
            "errorTests": 0,
            "skippedTests": 0,
            "elapsedTimeInMilliseconds": 0
        },
        {
            "name": "test.rules.test_md043",
            "totalTests": 30,
            "failedTests": 0,
            "errorTests": 0,
            "skippedTests": 0,
            "elapsedTimeInMilliseconds": 0
        },
        {
            "name": "test.rules.test_md044",
            "totalTests": 38,
            "failedTests": 0,
            "errorTests": 0,
            "skippedTests": 0,
            "elapsedTimeInMilliseconds": 0
        },
        {
            "name": "test.rules.test_md045",
            "totalTests": 6,
            "failedTests": 0,
            "errorTests": 0,
            "skippedTests": 0,
            "elapsedTimeInMilliseconds": 0
        },
        {
<<<<<<< HEAD
            "name": "test.rules.test_md046",
            "totalTests": 11,
=======
            "name": "test.test_markdown_extra",
            "totalTests": 70,
>>>>>>> 152c2561
            "failedTests": 0,
            "errorTests": 0,
            "skippedTests": 0,
            "elapsedTimeInMilliseconds": 0
        },
        {
            "name": "test.rules.test_md047",
            "totalTests": 4,
            "failedTests": 0,
            "errorTests": 0,
            "skippedTests": 0,
            "elapsedTimeInMilliseconds": 0
        },
        {
            "name": "test.rules.test_md048",
            "totalTests": 11,
            "failedTests": 0,
            "errorTests": 0,
            "skippedTests": 0,
            "elapsedTimeInMilliseconds": 0
        },
        {
            "name": "test.test_calculate_length",
            "totalTests": 22,
            "failedTests": 0,
            "errorTests": 0,
            "skippedTests": 0,
            "elapsedTimeInMilliseconds": 0
        },
        {
            "name": "test.test_collect_backwards_while_character",
            "totalTests": 10,
            "failedTests": 0,
            "errorTests": 0,
            "skippedTests": 0,
            "elapsedTimeInMilliseconds": 0
        },
        {
            "name": "test.test_collect_backwards_while_one_of_characters",
            "totalTests": 10,
            "failedTests": 0,
            "errorTests": 0,
            "skippedTests": 0,
            "elapsedTimeInMilliseconds": 0
        },
        {
            "name": "test.test_collect_until_character",
            "totalTests": 7,
            "failedTests": 0,
            "errorTests": 0,
            "skippedTests": 0,
            "elapsedTimeInMilliseconds": 0
        },
        {
            "name": "test.test_collect_until_one_of_characters",
            "totalTests": 7,
            "failedTests": 0,
            "errorTests": 0,
            "skippedTests": 0,
            "elapsedTimeInMilliseconds": 0
        },
        {
            "name": "test.test_collect_while_character",
            "totalTests": 9,
            "failedTests": 0,
            "errorTests": 0,
            "skippedTests": 0,
            "elapsedTimeInMilliseconds": 0
        },
        {
            "name": "test.test_collect_while_one_of_characters",
            "totalTests": 7,
            "failedTests": 0,
            "errorTests": 0,
            "skippedTests": 0,
            "elapsedTimeInMilliseconds": 0
        },
        {
            "name": "test.test_complete_html_tags",
            "totalTests": 17,
            "failedTests": 0,
            "errorTests": 0,
            "skippedTests": 0,
            "elapsedTimeInMilliseconds": 0
        },
        {
            "name": "test.test_constant_wrapper",
            "totalTests": 2,
            "failedTests": 0,
            "errorTests": 0,
            "skippedTests": 0,
            "elapsedTimeInMilliseconds": 0
        },
        {
            "name": "test.test_extension_manager",
            "totalTests": 15,
            "failedTests": 0,
            "errorTests": 0,
            "skippedTests": 0,
            "elapsedTimeInMilliseconds": 0
        },
        {
            "name": "test.test_extract_any_whitespace",
            "totalTests": 9,
            "failedTests": 0,
            "errorTests": 0,
            "skippedTests": 0,
            "elapsedTimeInMilliseconds": 0
        },
        {
            "name": "test.test_extract_until_whitespace",
            "totalTests": 7,
            "failedTests": 0,
            "errorTests": 0,
            "skippedTests": 0,
            "elapsedTimeInMilliseconds": 0
        },
        {
            "name": "test.test_extract_whitespace",
            "totalTests": 9,
            "failedTests": 0,
            "errorTests": 0,
            "skippedTests": 0,
            "elapsedTimeInMilliseconds": 0
        },
        {
            "name": "test.test_extract_whitespace_from_end",
            "totalTests": 3,
            "failedTests": 0,
            "errorTests": 0,
            "skippedTests": 0,
            "elapsedTimeInMilliseconds": 0
        },
        {
            "name": "test.test_find_nth_occurrence",
            "totalTests": 5,
            "failedTests": 0,
            "errorTests": 0,
            "skippedTests": 0,
            "elapsedTimeInMilliseconds": 0
        },
        {
            "name": "test.test_html_tags",
            "totalTests": 29,
            "failedTests": 0,
            "errorTests": 0,
            "skippedTests": 0,
            "elapsedTimeInMilliseconds": 0
        },
        {
            "name": "test.test_is_character_at_index",
            "totalTests": 43,
            "failedTests": 0,
            "errorTests": 0,
            "skippedTests": 0,
            "elapsedTimeInMilliseconds": 0
        },
        {
            "name": "test.test_listfiles",
            "totalTests": 13,
            "failedTests": 0,
            "errorTests": 0,
            "skippedTests": 0,
            "elapsedTimeInMilliseconds": 0
        },
        {
            "name": "test.test_main",
            "totalTests": 38,
            "failedTests": 0,
            "errorTests": 0,
            "skippedTests": 0,
            "elapsedTimeInMilliseconds": 0
        },
        {
            "name": "test.test_markdown_atx_headings",
            "totalTests": 18,
            "failedTests": 0,
            "errorTests": 0,
            "skippedTests": 0,
            "elapsedTimeInMilliseconds": 0
        },
        {
            "name": "test.test_markdown_atx_headings_extra",
            "totalTests": 46,
            "failedTests": 0,
            "errorTests": 0,
            "skippedTests": 0,
            "elapsedTimeInMilliseconds": 0
        },
        {
            "name": "test.test_markdown_autolinks",
            "totalTests": 31,
            "failedTests": 0,
            "errorTests": 0,
            "skippedTests": 0,
            "elapsedTimeInMilliseconds": 0
        },
        {
            "name": "test.test_markdown_autolinks_extension",
            "totalTests": 11,
            "failedTests": 0,
            "errorTests": 0,
            "skippedTests": 11,
            "elapsedTimeInMilliseconds": 0
        },
        {
            "name": "test.test_markdown_backslash_escapes",
            "totalTests": 16,
            "failedTests": 0,
            "errorTests": 0,
            "skippedTests": 0,
            "elapsedTimeInMilliseconds": 0
        },
        {
            "name": "test.test_markdown_backslash_escapes_extra",
            "totalTests": 42,
            "failedTests": 0,
            "errorTests": 0,
            "skippedTests": 0,
            "elapsedTimeInMilliseconds": 0
        },
        {
            "name": "test.test_markdown_blank_lines",
            "totalTests": 2,
            "failedTests": 0,
            "errorTests": 0,
            "skippedTests": 0,
            "elapsedTimeInMilliseconds": 0
        },
        {
            "name": "test.test_markdown_block_inline_precedence",
            "totalTests": 1,
            "failedTests": 0,
            "errorTests": 0,
            "skippedTests": 0,
            "elapsedTimeInMilliseconds": 0
        },
        {
            "name": "test.test_markdown_block_quotes",
            "totalTests": 94,
            "failedTests": 0,
            "errorTests": 0,
            "skippedTests": 0,
            "elapsedTimeInMilliseconds": 0
        },
        {
            "name": "test.test_markdown_code_spans",
            "totalTests": 37,
            "failedTests": 0,
            "errorTests": 0,
            "skippedTests": 0,
            "elapsedTimeInMilliseconds": 0
        },
        {
            "name": "test.test_markdown_disallowed_raw_html_extension",
            "totalTests": 1,
            "failedTests": 0,
            "errorTests": 0,
            "skippedTests": 1,
            "elapsedTimeInMilliseconds": 0
        },
        {
            "name": "test.test_markdown_emphasis_rule_1",
            "totalTests": 6,
            "failedTests": 0,
            "errorTests": 0,
            "skippedTests": 0,
            "elapsedTimeInMilliseconds": 0
        },
        {
            "name": "test.test_markdown_emphasis_rule_10",
            "totalTests": 14,
            "failedTests": 0,
            "errorTests": 0,
            "skippedTests": 0,
            "elapsedTimeInMilliseconds": 0
        },
        {
            "name": "test.test_markdown_emphasis_rule_11",
            "totalTests": 12,
            "failedTests": 0,
            "errorTests": 0,
            "skippedTests": 0,
            "elapsedTimeInMilliseconds": 0
        },
        {
            "name": "test.test_markdown_emphasis_rule_12",
            "totalTests": 12,
            "failedTests": 0,
            "errorTests": 0,
            "skippedTests": 0,
            "elapsedTimeInMilliseconds": 0
        },
        {
            "name": "test.test_markdown_emphasis_rule_13",
            "totalTests": 7,
            "failedTests": 0,
            "errorTests": 0,
            "skippedTests": 0,
            "elapsedTimeInMilliseconds": 0
        },
        {
            "name": "test.test_markdown_emphasis_rule_14_to_17",
            "totalTests": 15,
            "failedTests": 0,
            "errorTests": 0,
            "skippedTests": 0,
            "elapsedTimeInMilliseconds": 0
        },
        {
            "name": "test.test_markdown_emphasis_rule_2",
            "totalTests": 8,
            "failedTests": 0,
            "errorTests": 0,
            "skippedTests": 0,
            "elapsedTimeInMilliseconds": 0
        },
        {
            "name": "test.test_markdown_emphasis_rule_3",
            "totalTests": 6,
            "failedTests": 0,
            "errorTests": 0,
            "skippedTests": 0,
            "elapsedTimeInMilliseconds": 0
        },
        {
            "name": "test.test_markdown_emphasis_rule_4",
            "totalTests": 7,
            "failedTests": 0,
            "errorTests": 0,
            "skippedTests": 0,
            "elapsedTimeInMilliseconds": 0
        },
        {
            "name": "test.test_markdown_emphasis_rule_5",
            "totalTests": 4,
            "failedTests": 0,
            "errorTests": 0,
            "skippedTests": 0,
            "elapsedTimeInMilliseconds": 0
        },
        {
            "name": "test.test_markdown_emphasis_rule_6",
            "totalTests": 9,
            "failedTests": 0,
            "errorTests": 0,
            "skippedTests": 0,
            "elapsedTimeInMilliseconds": 0
        },
        {
            "name": "test.test_markdown_emphasis_rule_7",
            "totalTests": 6,
            "failedTests": 0,
            "errorTests": 0,
            "skippedTests": 0,
            "elapsedTimeInMilliseconds": 0
        },
        {
            "name": "test.test_markdown_emphasis_rule_8",
            "totalTests": 7,
            "failedTests": 0,
            "errorTests": 0,
            "skippedTests": 0,
            "elapsedTimeInMilliseconds": 0
        },
        {
            "name": "test.test_markdown_emphasis_rule_9",
            "totalTests": 18,
            "failedTests": 0,
            "errorTests": 0,
            "skippedTests": 0,
            "elapsedTimeInMilliseconds": 0
        },
        {
            "name": "test.test_markdown_entity_and_numeric_character_references",
            "totalTests": 32,
            "failedTests": 0,
            "errorTests": 0,
            "skippedTests": 0,
            "elapsedTimeInMilliseconds": 0
        },
        {
            "name": "test.test_markdown_extra",
            "totalTests": 66,
            "failedTests": 0,
            "errorTests": 0,
            "skippedTests": 4,
            "elapsedTimeInMilliseconds": 0
        },
        {
            "name": "test.test_markdown_fenced_code_blocks",
            "totalTests": 68,
            "failedTests": 0,
            "errorTests": 0,
            "skippedTests": 0,
            "elapsedTimeInMilliseconds": 0
        },
        {
            "name": "test.test_markdown_front_matter",
            "totalTests": 20,
            "failedTests": 0,
            "errorTests": 0,
            "skippedTests": 0,
            "elapsedTimeInMilliseconds": 0
        },
        {
            "name": "test.test_markdown_hard_line_breaks",
            "totalTests": 44,
            "failedTests": 0,
            "errorTests": 0,
            "skippedTests": 0,
            "elapsedTimeInMilliseconds": 0
        },
        {
            "name": "test.test_markdown_html_blocks",
            "totalTests": 76,
            "failedTests": 0,
            "errorTests": 0,
            "skippedTests": 0,
            "elapsedTimeInMilliseconds": 0
        },
        {
            "name": "test.test_markdown_html_blocks_extra",
            "totalTests": 12,
            "failedTests": 0,
            "errorTests": 0,
            "skippedTests": 0,
            "elapsedTimeInMilliseconds": 0
        },
        {
            "name": "test.test_markdown_image_links",
            "totalTests": 30,
            "failedTests": 0,
            "errorTests": 0,
            "skippedTests": 0,
            "elapsedTimeInMilliseconds": 0
        },
        {
<<<<<<< HEAD
            "name": "test.test_markdown_indented_code_blocks",
            "totalTests": 16,
=======
            "name": "test.test_md003",
            "totalTests": 41,
>>>>>>> 152c2561
            "failedTests": 0,
            "errorTests": 0,
            "skippedTests": 0,
            "elapsedTimeInMilliseconds": 0
        },
        {
            "name": "test.test_markdown_inline_links",
            "totalTests": 60,
            "failedTests": 0,
            "errorTests": 0,
            "skippedTests": 0,
            "elapsedTimeInMilliseconds": 0
        },
        {
            "name": "test.test_markdown_inlines",
            "totalTests": 1,
            "failedTests": 0,
            "errorTests": 0,
            "skippedTests": 0,
            "elapsedTimeInMilliseconds": 0
        },
        {
            "name": "test.test_markdown_link_reference_definitions",
            "totalTests": 68,
            "failedTests": 0,
            "errorTests": 0,
            "skippedTests": 0,
            "elapsedTimeInMilliseconds": 0
        },
        {
            "name": "test.test_markdown_list_blocks",
            "totalTests": 132,
            "failedTests": 0,
            "errorTests": 0,
            "skippedTests": 8,
            "elapsedTimeInMilliseconds": 0
        },
        {
            "name": "test.test_markdown_lists",
            "totalTests": 68,
            "failedTests": 0,
            "errorTests": 0,
            "skippedTests": 0,
            "elapsedTimeInMilliseconds": 0
        },
        {
            "name": "test.test_markdown_nested_three_block_block",
            "totalTests": 190,
            "failedTests": 0,
            "errorTests": 0,
            "skippedTests": 0,
            "elapsedTimeInMilliseconds": 0
        },
        {
            "name": "test.test_markdown_nested_three_block_ordered",
            "totalTests": 101,
            "failedTests": 0,
            "errorTests": 0,
            "skippedTests": 0,
            "elapsedTimeInMilliseconds": 0
        },
        {
            "name": "test.test_markdown_nested_three_block_unordered",
            "totalTests": 101,
            "failedTests": 0,
            "errorTests": 0,
            "skippedTests": 0,
            "elapsedTimeInMilliseconds": 0
        },
        {
            "name": "test.test_markdown_nested_three_ordered_block",
            "totalTests": 80,
            "failedTests": 0,
            "errorTests": 0,
            "skippedTests": 1,
            "elapsedTimeInMilliseconds": 0
        },
        {
            "name": "test.test_markdown_nested_three_ordered_ordered",
            "totalTests": 32,
            "failedTests": 0,
            "errorTests": 0,
            "skippedTests": 0,
            "elapsedTimeInMilliseconds": 0
        },
        {
            "name": "test.test_markdown_nested_three_ordered_unordered",
            "totalTests": 32,
            "failedTests": 0,
            "errorTests": 0,
            "skippedTests": 0,
            "elapsedTimeInMilliseconds": 0
        },
        {
            "name": "test.test_markdown_nested_three_unordered_block",
            "totalTests": 80,
            "failedTests": 0,
            "errorTests": 0,
            "skippedTests": 2,
            "elapsedTimeInMilliseconds": 0
        },
        {
            "name": "test.test_markdown_nested_three_unordered_ordered",
            "totalTests": 32,
            "failedTests": 0,
            "errorTests": 0,
            "skippedTests": 0,
            "elapsedTimeInMilliseconds": 0
        },
        {
            "name": "test.test_markdown_nested_three_unordered_unordered",
            "totalTests": 32,
            "failedTests": 0,
            "errorTests": 0,
            "skippedTests": 0,
            "elapsedTimeInMilliseconds": 0
        },
        {
            "name": "test.test_markdown_paragraph_blocks",
            "totalTests": 10,
            "failedTests": 0,
            "errorTests": 0,
            "skippedTests": 0,
            "elapsedTimeInMilliseconds": 0
        },
        {
            "name": "test.test_markdown_paragraph_extra",
            "totalTests": 328,
            "failedTests": 0,
            "errorTests": 0,
            "skippedTests": 0,
            "elapsedTimeInMilliseconds": 0
        },
        {
            "name": "test.test_markdown_paragraph_series_a",
            "totalTests": 11,
            "failedTests": 0,
            "errorTests": 0,
            "skippedTests": 0,
            "elapsedTimeInMilliseconds": 0
        },
        {
            "name": "test.test_markdown_paragraph_series_b",
            "totalTests": 9,
            "failedTests": 0,
            "errorTests": 0,
            "skippedTests": 0,
            "elapsedTimeInMilliseconds": 0
        },
        {
            "name": "test.test_markdown_paragraph_series_c",
            "totalTests": 11,
            "failedTests": 0,
            "errorTests": 0,
            "skippedTests": 0,
            "elapsedTimeInMilliseconds": 0
        },
        {
<<<<<<< HEAD
            "name": "test.test_markdown_paragraph_series_d",
            "totalTests": 13,
=======
            "name": "test.test_md027",
            "totalTests": 68,
>>>>>>> 152c2561
            "failedTests": 0,
            "errorTests": 0,
            "skippedTests": 0,
            "elapsedTimeInMilliseconds": 0
        },
        {
            "name": "test.test_markdown_paragraph_series_e",
            "totalTests": 5,
            "failedTests": 0,
            "errorTests": 0,
            "skippedTests": 0,
            "elapsedTimeInMilliseconds": 0
        },
        {
            "name": "test.test_markdown_paragraph_series_h",
            "totalTests": 24,
            "failedTests": 0,
            "errorTests": 0,
            "skippedTests": 0,
            "elapsedTimeInMilliseconds": 0
        },
        {
            "name": "test.test_markdown_paragraph_series_j",
            "totalTests": 52,
            "failedTests": 0,
            "errorTests": 0,
            "skippedTests": 0,
            "elapsedTimeInMilliseconds": 0
        },
        {
            "name": "test.test_markdown_paragraph_series_m_fb",
            "totalTests": 30,
            "failedTests": 0,
            "errorTests": 0,
            "skippedTests": 0,
            "elapsedTimeInMilliseconds": 0
        },
        {
            "name": "test.test_markdown_paragraph_series_m_ha",
            "totalTests": 26,
            "failedTests": 0,
            "errorTests": 0,
            "skippedTests": 0,
            "elapsedTimeInMilliseconds": 0
        },
        {
            "name": "test.test_markdown_paragraph_series_m_hb",
            "totalTests": 30,
            "failedTests": 0,
            "errorTests": 0,
            "skippedTests": 0,
            "elapsedTimeInMilliseconds": 0
        },
        {
            "name": "test.test_markdown_paragraph_series_m_hs",
            "totalTests": 32,
            "failedTests": 0,
            "errorTests": 0,
            "skippedTests": 0,
            "elapsedTimeInMilliseconds": 0
        },
        {
            "name": "test.test_markdown_paragraph_series_m_ib",
            "totalTests": 32,
            "failedTests": 0,
            "errorTests": 0,
            "skippedTests": 0,
            "elapsedTimeInMilliseconds": 0
        },
        {
            "name": "test.test_markdown_paragraph_series_m_tb",
            "totalTests": 29,
            "failedTests": 0,
            "errorTests": 0,
            "skippedTests": 0,
            "elapsedTimeInMilliseconds": 0
        },
        {
            "name": "test.test_markdown_paragraph_series_n",
            "totalTests": 35,
            "failedTests": 0,
            "errorTests": 0,
            "skippedTests": 0,
            "elapsedTimeInMilliseconds": 0
        },
        {
            "name": "test.test_markdown_pragmas",
            "totalTests": 13,
            "failedTests": 0,
            "errorTests": 0,
            "skippedTests": 0,
            "elapsedTimeInMilliseconds": 0
        },
        {
            "name": "test.test_markdown_raw_html",
            "totalTests": 36,
            "failedTests": 0,
            "errorTests": 0,
            "skippedTests": 0,
            "elapsedTimeInMilliseconds": 0
        },
        {
            "name": "test.test_markdown_reference_links",
            "totalTests": 97,
            "failedTests": 0,
            "errorTests": 0,
            "skippedTests": 0,
            "elapsedTimeInMilliseconds": 0
        },
        {
            "name": "test.test_markdown_setext_headings",
            "totalTests": 40,
            "failedTests": 0,
            "errorTests": 0,
            "skippedTests": 0,
            "elapsedTimeInMilliseconds": 0
        },
        {
            "name": "test.test_markdown_setext_headings_extra",
            "totalTests": 199,
            "failedTests": 0,
            "errorTests": 0,
            "skippedTests": 0,
            "elapsedTimeInMilliseconds": 0
        },
        {
            "name": "test.test_markdown_soft_line_breaks",
            "totalTests": 2,
            "failedTests": 0,
            "errorTests": 0,
            "skippedTests": 0,
            "elapsedTimeInMilliseconds": 0
        },
        {
            "name": "test.test_markdown_strikethrough_extension",
            "totalTests": 2,
            "failedTests": 0,
            "errorTests": 0,
            "skippedTests": 0,
            "elapsedTimeInMilliseconds": 0
        },
        {
            "name": "test.test_markdown_tables_extension",
            "totalTests": 8,
            "failedTests": 0,
            "errorTests": 0,
            "skippedTests": 0,
            "elapsedTimeInMilliseconds": 0
        },
        {
            "name": "test.test_markdown_tabs",
            "totalTests": 20,
            "failedTests": 0,
            "errorTests": 0,
            "skippedTests": 0,
            "elapsedTimeInMilliseconds": 0
        },
        {
            "name": "test.test_markdown_task_list_items",
            "totalTests": 2,
            "failedTests": 0,
            "errorTests": 0,
            "skippedTests": 0,
            "elapsedTimeInMilliseconds": 0
        },
        {
            "name": "test.test_markdown_textual_content",
            "totalTests": 3,
            "failedTests": 0,
            "errorTests": 0,
            "skippedTests": 0,
            "elapsedTimeInMilliseconds": 0
        },
        {
            "name": "test.test_markdown_textual_content_extra",
            "totalTests": 23,
            "failedTests": 0,
            "errorTests": 0,
            "skippedTests": 0,
            "elapsedTimeInMilliseconds": 0
        },
        {
            "name": "test.test_markdown_thematic_breaks",
            "totalTests": 20,
            "failedTests": 0,
            "errorTests": 0,
            "skippedTests": 0,
            "elapsedTimeInMilliseconds": 0
        },
        {
            "name": "test.test_markdown_token",
            "totalTests": 4,
            "failedTests": 0,
            "errorTests": 0,
            "skippedTests": 0,
            "elapsedTimeInMilliseconds": 0
        },
        {
            "name": "test.test_markdown_transform_to_gfm",
            "totalTests": 2,
            "failedTests": 0,
            "errorTests": 0,
            "skippedTests": 0,
            "elapsedTimeInMilliseconds": 0
        },
        {
            "name": "test.test_plugin_manager",
            "totalTests": 41,
            "failedTests": 0,
            "errorTests": 0,
            "skippedTests": 0,
            "elapsedTimeInMilliseconds": 0
        },
        {
            "name": "test.test_source_providers",
            "totalTests": 8,
            "failedTests": 0,
            "errorTests": 0,
            "skippedTests": 0,
            "elapsedTimeInMilliseconds": 0
        },
        {
            "name": "test.test_transform_markdown",
            "totalTests": 2,
            "failedTests": 0,
            "errorTests": 0,
            "skippedTests": 0,
            "elapsedTimeInMilliseconds": 0
        }
    ]
}
<|MERGE_RESOLUTION|>--- conflicted
+++ resolved
@@ -20,7 +20,7 @@
         },
         {
             "name": "test.rules.test_md003",
-            "totalTests": 38,
+            "totalTests": 41,
             "failedTests": 0,
             "errorTests": 0,
             "skippedTests": 0,
@@ -180,10 +180,10 @@
         },
         {
             "name": "test.rules.test_md027",
-            "totalTests": 66,
-            "failedTests": 0,
-            "errorTests": 0,
-            "skippedTests": 2,
+            "totalTests": 68,
+            "failedTests": 0,
+            "errorTests": 0,
+            "skippedTests": 0,
             "elapsedTimeInMilliseconds": 0
         },
         {
@@ -363,400 +363,395 @@
             "elapsedTimeInMilliseconds": 0
         },
         {
-<<<<<<< HEAD
             "name": "test.rules.test_md046",
             "totalTests": 11,
-=======
+            "failedTests": 0,
+            "errorTests": 0,
+            "skippedTests": 0,
+            "elapsedTimeInMilliseconds": 0
+        },
+        {
+            "name": "test.rules.test_md047",
+            "totalTests": 4,
+            "failedTests": 0,
+            "errorTests": 0,
+            "skippedTests": 0,
+            "elapsedTimeInMilliseconds": 0
+        },
+        {
+            "name": "test.rules.test_md048",
+            "totalTests": 11,
+            "failedTests": 0,
+            "errorTests": 0,
+            "skippedTests": 0,
+            "elapsedTimeInMilliseconds": 0
+        },
+        {
+            "name": "test.test_calculate_length",
+            "totalTests": 22,
+            "failedTests": 0,
+            "errorTests": 0,
+            "skippedTests": 0,
+            "elapsedTimeInMilliseconds": 0
+        },
+        {
+            "name": "test.test_collect_backwards_while_character",
+            "totalTests": 10,
+            "failedTests": 0,
+            "errorTests": 0,
+            "skippedTests": 0,
+            "elapsedTimeInMilliseconds": 0
+        },
+        {
+            "name": "test.test_collect_backwards_while_one_of_characters",
+            "totalTests": 10,
+            "failedTests": 0,
+            "errorTests": 0,
+            "skippedTests": 0,
+            "elapsedTimeInMilliseconds": 0
+        },
+        {
+            "name": "test.test_collect_until_character",
+            "totalTests": 7,
+            "failedTests": 0,
+            "errorTests": 0,
+            "skippedTests": 0,
+            "elapsedTimeInMilliseconds": 0
+        },
+        {
+            "name": "test.test_collect_until_one_of_characters",
+            "totalTests": 7,
+            "failedTests": 0,
+            "errorTests": 0,
+            "skippedTests": 0,
+            "elapsedTimeInMilliseconds": 0
+        },
+        {
+            "name": "test.test_collect_while_character",
+            "totalTests": 9,
+            "failedTests": 0,
+            "errorTests": 0,
+            "skippedTests": 0,
+            "elapsedTimeInMilliseconds": 0
+        },
+        {
+            "name": "test.test_collect_while_one_of_characters",
+            "totalTests": 7,
+            "failedTests": 0,
+            "errorTests": 0,
+            "skippedTests": 0,
+            "elapsedTimeInMilliseconds": 0
+        },
+        {
+            "name": "test.test_complete_html_tags",
+            "totalTests": 17,
+            "failedTests": 0,
+            "errorTests": 0,
+            "skippedTests": 0,
+            "elapsedTimeInMilliseconds": 0
+        },
+        {
+            "name": "test.test_constant_wrapper",
+            "totalTests": 2,
+            "failedTests": 0,
+            "errorTests": 0,
+            "skippedTests": 0,
+            "elapsedTimeInMilliseconds": 0
+        },
+        {
+            "name": "test.test_extension_manager",
+            "totalTests": 15,
+            "failedTests": 0,
+            "errorTests": 0,
+            "skippedTests": 0,
+            "elapsedTimeInMilliseconds": 0
+        },
+        {
+            "name": "test.test_extract_any_whitespace",
+            "totalTests": 9,
+            "failedTests": 0,
+            "errorTests": 0,
+            "skippedTests": 0,
+            "elapsedTimeInMilliseconds": 0
+        },
+        {
+            "name": "test.test_extract_until_whitespace",
+            "totalTests": 7,
+            "failedTests": 0,
+            "errorTests": 0,
+            "skippedTests": 0,
+            "elapsedTimeInMilliseconds": 0
+        },
+        {
+            "name": "test.test_extract_whitespace",
+            "totalTests": 9,
+            "failedTests": 0,
+            "errorTests": 0,
+            "skippedTests": 0,
+            "elapsedTimeInMilliseconds": 0
+        },
+        {
+            "name": "test.test_extract_whitespace_from_end",
+            "totalTests": 3,
+            "failedTests": 0,
+            "errorTests": 0,
+            "skippedTests": 0,
+            "elapsedTimeInMilliseconds": 0
+        },
+        {
+            "name": "test.test_find_nth_occurrence",
+            "totalTests": 5,
+            "failedTests": 0,
+            "errorTests": 0,
+            "skippedTests": 0,
+            "elapsedTimeInMilliseconds": 0
+        },
+        {
+            "name": "test.test_html_tags",
+            "totalTests": 29,
+            "failedTests": 0,
+            "errorTests": 0,
+            "skippedTests": 0,
+            "elapsedTimeInMilliseconds": 0
+        },
+        {
+            "name": "test.test_is_character_at_index",
+            "totalTests": 43,
+            "failedTests": 0,
+            "errorTests": 0,
+            "skippedTests": 0,
+            "elapsedTimeInMilliseconds": 0
+        },
+        {
+            "name": "test.test_listfiles",
+            "totalTests": 13,
+            "failedTests": 0,
+            "errorTests": 0,
+            "skippedTests": 0,
+            "elapsedTimeInMilliseconds": 0
+        },
+        {
+            "name": "test.test_main",
+            "totalTests": 38,
+            "failedTests": 0,
+            "errorTests": 0,
+            "skippedTests": 0,
+            "elapsedTimeInMilliseconds": 0
+        },
+        {
+            "name": "test.test_markdown_atx_headings",
+            "totalTests": 18,
+            "failedTests": 0,
+            "errorTests": 0,
+            "skippedTests": 0,
+            "elapsedTimeInMilliseconds": 0
+        },
+        {
+            "name": "test.test_markdown_atx_headings_extra",
+            "totalTests": 46,
+            "failedTests": 0,
+            "errorTests": 0,
+            "skippedTests": 0,
+            "elapsedTimeInMilliseconds": 0
+        },
+        {
+            "name": "test.test_markdown_autolinks",
+            "totalTests": 31,
+            "failedTests": 0,
+            "errorTests": 0,
+            "skippedTests": 0,
+            "elapsedTimeInMilliseconds": 0
+        },
+        {
+            "name": "test.test_markdown_autolinks_extension",
+            "totalTests": 11,
+            "failedTests": 0,
+            "errorTests": 0,
+            "skippedTests": 11,
+            "elapsedTimeInMilliseconds": 0
+        },
+        {
+            "name": "test.test_markdown_backslash_escapes",
+            "totalTests": 16,
+            "failedTests": 0,
+            "errorTests": 0,
+            "skippedTests": 0,
+            "elapsedTimeInMilliseconds": 0
+        },
+        {
+            "name": "test.test_markdown_backslash_escapes_extra",
+            "totalTests": 42,
+            "failedTests": 0,
+            "errorTests": 0,
+            "skippedTests": 0,
+            "elapsedTimeInMilliseconds": 0
+        },
+        {
+            "name": "test.test_markdown_blank_lines",
+            "totalTests": 2,
+            "failedTests": 0,
+            "errorTests": 0,
+            "skippedTests": 0,
+            "elapsedTimeInMilliseconds": 0
+        },
+        {
+            "name": "test.test_markdown_block_inline_precedence",
+            "totalTests": 1,
+            "failedTests": 0,
+            "errorTests": 0,
+            "skippedTests": 0,
+            "elapsedTimeInMilliseconds": 0
+        },
+        {
+            "name": "test.test_markdown_block_quotes",
+            "totalTests": 94,
+            "failedTests": 0,
+            "errorTests": 0,
+            "skippedTests": 0,
+            "elapsedTimeInMilliseconds": 0
+        },
+        {
+            "name": "test.test_markdown_code_spans",
+            "totalTests": 37,
+            "failedTests": 0,
+            "errorTests": 0,
+            "skippedTests": 0,
+            "elapsedTimeInMilliseconds": 0
+        },
+        {
+            "name": "test.test_markdown_disallowed_raw_html_extension",
+            "totalTests": 1,
+            "failedTests": 0,
+            "errorTests": 0,
+            "skippedTests": 1,
+            "elapsedTimeInMilliseconds": 0
+        },
+        {
+            "name": "test.test_markdown_emphasis_rule_1",
+            "totalTests": 6,
+            "failedTests": 0,
+            "errorTests": 0,
+            "skippedTests": 0,
+            "elapsedTimeInMilliseconds": 0
+        },
+        {
+            "name": "test.test_markdown_emphasis_rule_10",
+            "totalTests": 14,
+            "failedTests": 0,
+            "errorTests": 0,
+            "skippedTests": 0,
+            "elapsedTimeInMilliseconds": 0
+        },
+        {
+            "name": "test.test_markdown_emphasis_rule_11",
+            "totalTests": 12,
+            "failedTests": 0,
+            "errorTests": 0,
+            "skippedTests": 0,
+            "elapsedTimeInMilliseconds": 0
+        },
+        {
+            "name": "test.test_markdown_emphasis_rule_12",
+            "totalTests": 12,
+            "failedTests": 0,
+            "errorTests": 0,
+            "skippedTests": 0,
+            "elapsedTimeInMilliseconds": 0
+        },
+        {
+            "name": "test.test_markdown_emphasis_rule_13",
+            "totalTests": 7,
+            "failedTests": 0,
+            "errorTests": 0,
+            "skippedTests": 0,
+            "elapsedTimeInMilliseconds": 0
+        },
+        {
+            "name": "test.test_markdown_emphasis_rule_14_to_17",
+            "totalTests": 15,
+            "failedTests": 0,
+            "errorTests": 0,
+            "skippedTests": 0,
+            "elapsedTimeInMilliseconds": 0
+        },
+        {
+            "name": "test.test_markdown_emphasis_rule_2",
+            "totalTests": 8,
+            "failedTests": 0,
+            "errorTests": 0,
+            "skippedTests": 0,
+            "elapsedTimeInMilliseconds": 0
+        },
+        {
+            "name": "test.test_markdown_emphasis_rule_3",
+            "totalTests": 6,
+            "failedTests": 0,
+            "errorTests": 0,
+            "skippedTests": 0,
+            "elapsedTimeInMilliseconds": 0
+        },
+        {
+            "name": "test.test_markdown_emphasis_rule_4",
+            "totalTests": 7,
+            "failedTests": 0,
+            "errorTests": 0,
+            "skippedTests": 0,
+            "elapsedTimeInMilliseconds": 0
+        },
+        {
+            "name": "test.test_markdown_emphasis_rule_5",
+            "totalTests": 4,
+            "failedTests": 0,
+            "errorTests": 0,
+            "skippedTests": 0,
+            "elapsedTimeInMilliseconds": 0
+        },
+        {
+            "name": "test.test_markdown_emphasis_rule_6",
+            "totalTests": 9,
+            "failedTests": 0,
+            "errorTests": 0,
+            "skippedTests": 0,
+            "elapsedTimeInMilliseconds": 0
+        },
+        {
+            "name": "test.test_markdown_emphasis_rule_7",
+            "totalTests": 6,
+            "failedTests": 0,
+            "errorTests": 0,
+            "skippedTests": 0,
+            "elapsedTimeInMilliseconds": 0
+        },
+        {
+            "name": "test.test_markdown_emphasis_rule_8",
+            "totalTests": 7,
+            "failedTests": 0,
+            "errorTests": 0,
+            "skippedTests": 0,
+            "elapsedTimeInMilliseconds": 0
+        },
+        {
+            "name": "test.test_markdown_emphasis_rule_9",
+            "totalTests": 18,
+            "failedTests": 0,
+            "errorTests": 0,
+            "skippedTests": 0,
+            "elapsedTimeInMilliseconds": 0
+        },
+        {
+            "name": "test.test_markdown_entity_and_numeric_character_references",
+            "totalTests": 32,
+            "failedTests": 0,
+            "errorTests": 0,
+            "skippedTests": 0,
+            "elapsedTimeInMilliseconds": 0
+        },
+        {
             "name": "test.test_markdown_extra",
             "totalTests": 70,
->>>>>>> 152c2561
-            "failedTests": 0,
-            "errorTests": 0,
-            "skippedTests": 0,
-            "elapsedTimeInMilliseconds": 0
-        },
-        {
-            "name": "test.rules.test_md047",
-            "totalTests": 4,
-            "failedTests": 0,
-            "errorTests": 0,
-            "skippedTests": 0,
-            "elapsedTimeInMilliseconds": 0
-        },
-        {
-            "name": "test.rules.test_md048",
-            "totalTests": 11,
-            "failedTests": 0,
-            "errorTests": 0,
-            "skippedTests": 0,
-            "elapsedTimeInMilliseconds": 0
-        },
-        {
-            "name": "test.test_calculate_length",
-            "totalTests": 22,
-            "failedTests": 0,
-            "errorTests": 0,
-            "skippedTests": 0,
-            "elapsedTimeInMilliseconds": 0
-        },
-        {
-            "name": "test.test_collect_backwards_while_character",
-            "totalTests": 10,
-            "failedTests": 0,
-            "errorTests": 0,
-            "skippedTests": 0,
-            "elapsedTimeInMilliseconds": 0
-        },
-        {
-            "name": "test.test_collect_backwards_while_one_of_characters",
-            "totalTests": 10,
-            "failedTests": 0,
-            "errorTests": 0,
-            "skippedTests": 0,
-            "elapsedTimeInMilliseconds": 0
-        },
-        {
-            "name": "test.test_collect_until_character",
-            "totalTests": 7,
-            "failedTests": 0,
-            "errorTests": 0,
-            "skippedTests": 0,
-            "elapsedTimeInMilliseconds": 0
-        },
-        {
-            "name": "test.test_collect_until_one_of_characters",
-            "totalTests": 7,
-            "failedTests": 0,
-            "errorTests": 0,
-            "skippedTests": 0,
-            "elapsedTimeInMilliseconds": 0
-        },
-        {
-            "name": "test.test_collect_while_character",
-            "totalTests": 9,
-            "failedTests": 0,
-            "errorTests": 0,
-            "skippedTests": 0,
-            "elapsedTimeInMilliseconds": 0
-        },
-        {
-            "name": "test.test_collect_while_one_of_characters",
-            "totalTests": 7,
-            "failedTests": 0,
-            "errorTests": 0,
-            "skippedTests": 0,
-            "elapsedTimeInMilliseconds": 0
-        },
-        {
-            "name": "test.test_complete_html_tags",
-            "totalTests": 17,
-            "failedTests": 0,
-            "errorTests": 0,
-            "skippedTests": 0,
-            "elapsedTimeInMilliseconds": 0
-        },
-        {
-            "name": "test.test_constant_wrapper",
-            "totalTests": 2,
-            "failedTests": 0,
-            "errorTests": 0,
-            "skippedTests": 0,
-            "elapsedTimeInMilliseconds": 0
-        },
-        {
-            "name": "test.test_extension_manager",
-            "totalTests": 15,
-            "failedTests": 0,
-            "errorTests": 0,
-            "skippedTests": 0,
-            "elapsedTimeInMilliseconds": 0
-        },
-        {
-            "name": "test.test_extract_any_whitespace",
-            "totalTests": 9,
-            "failedTests": 0,
-            "errorTests": 0,
-            "skippedTests": 0,
-            "elapsedTimeInMilliseconds": 0
-        },
-        {
-            "name": "test.test_extract_until_whitespace",
-            "totalTests": 7,
-            "failedTests": 0,
-            "errorTests": 0,
-            "skippedTests": 0,
-            "elapsedTimeInMilliseconds": 0
-        },
-        {
-            "name": "test.test_extract_whitespace",
-            "totalTests": 9,
-            "failedTests": 0,
-            "errorTests": 0,
-            "skippedTests": 0,
-            "elapsedTimeInMilliseconds": 0
-        },
-        {
-            "name": "test.test_extract_whitespace_from_end",
-            "totalTests": 3,
-            "failedTests": 0,
-            "errorTests": 0,
-            "skippedTests": 0,
-            "elapsedTimeInMilliseconds": 0
-        },
-        {
-            "name": "test.test_find_nth_occurrence",
-            "totalTests": 5,
-            "failedTests": 0,
-            "errorTests": 0,
-            "skippedTests": 0,
-            "elapsedTimeInMilliseconds": 0
-        },
-        {
-            "name": "test.test_html_tags",
-            "totalTests": 29,
-            "failedTests": 0,
-            "errorTests": 0,
-            "skippedTests": 0,
-            "elapsedTimeInMilliseconds": 0
-        },
-        {
-            "name": "test.test_is_character_at_index",
-            "totalTests": 43,
-            "failedTests": 0,
-            "errorTests": 0,
-            "skippedTests": 0,
-            "elapsedTimeInMilliseconds": 0
-        },
-        {
-            "name": "test.test_listfiles",
-            "totalTests": 13,
-            "failedTests": 0,
-            "errorTests": 0,
-            "skippedTests": 0,
-            "elapsedTimeInMilliseconds": 0
-        },
-        {
-            "name": "test.test_main",
-            "totalTests": 38,
-            "failedTests": 0,
-            "errorTests": 0,
-            "skippedTests": 0,
-            "elapsedTimeInMilliseconds": 0
-        },
-        {
-            "name": "test.test_markdown_atx_headings",
-            "totalTests": 18,
-            "failedTests": 0,
-            "errorTests": 0,
-            "skippedTests": 0,
-            "elapsedTimeInMilliseconds": 0
-        },
-        {
-            "name": "test.test_markdown_atx_headings_extra",
-            "totalTests": 46,
-            "failedTests": 0,
-            "errorTests": 0,
-            "skippedTests": 0,
-            "elapsedTimeInMilliseconds": 0
-        },
-        {
-            "name": "test.test_markdown_autolinks",
-            "totalTests": 31,
-            "failedTests": 0,
-            "errorTests": 0,
-            "skippedTests": 0,
-            "elapsedTimeInMilliseconds": 0
-        },
-        {
-            "name": "test.test_markdown_autolinks_extension",
-            "totalTests": 11,
-            "failedTests": 0,
-            "errorTests": 0,
-            "skippedTests": 11,
-            "elapsedTimeInMilliseconds": 0
-        },
-        {
-            "name": "test.test_markdown_backslash_escapes",
-            "totalTests": 16,
-            "failedTests": 0,
-            "errorTests": 0,
-            "skippedTests": 0,
-            "elapsedTimeInMilliseconds": 0
-        },
-        {
-            "name": "test.test_markdown_backslash_escapes_extra",
-            "totalTests": 42,
-            "failedTests": 0,
-            "errorTests": 0,
-            "skippedTests": 0,
-            "elapsedTimeInMilliseconds": 0
-        },
-        {
-            "name": "test.test_markdown_blank_lines",
-            "totalTests": 2,
-            "failedTests": 0,
-            "errorTests": 0,
-            "skippedTests": 0,
-            "elapsedTimeInMilliseconds": 0
-        },
-        {
-            "name": "test.test_markdown_block_inline_precedence",
-            "totalTests": 1,
-            "failedTests": 0,
-            "errorTests": 0,
-            "skippedTests": 0,
-            "elapsedTimeInMilliseconds": 0
-        },
-        {
-            "name": "test.test_markdown_block_quotes",
-            "totalTests": 94,
-            "failedTests": 0,
-            "errorTests": 0,
-            "skippedTests": 0,
-            "elapsedTimeInMilliseconds": 0
-        },
-        {
-            "name": "test.test_markdown_code_spans",
-            "totalTests": 37,
-            "failedTests": 0,
-            "errorTests": 0,
-            "skippedTests": 0,
-            "elapsedTimeInMilliseconds": 0
-        },
-        {
-            "name": "test.test_markdown_disallowed_raw_html_extension",
-            "totalTests": 1,
-            "failedTests": 0,
-            "errorTests": 0,
-            "skippedTests": 1,
-            "elapsedTimeInMilliseconds": 0
-        },
-        {
-            "name": "test.test_markdown_emphasis_rule_1",
-            "totalTests": 6,
-            "failedTests": 0,
-            "errorTests": 0,
-            "skippedTests": 0,
-            "elapsedTimeInMilliseconds": 0
-        },
-        {
-            "name": "test.test_markdown_emphasis_rule_10",
-            "totalTests": 14,
-            "failedTests": 0,
-            "errorTests": 0,
-            "skippedTests": 0,
-            "elapsedTimeInMilliseconds": 0
-        },
-        {
-            "name": "test.test_markdown_emphasis_rule_11",
-            "totalTests": 12,
-            "failedTests": 0,
-            "errorTests": 0,
-            "skippedTests": 0,
-            "elapsedTimeInMilliseconds": 0
-        },
-        {
-            "name": "test.test_markdown_emphasis_rule_12",
-            "totalTests": 12,
-            "failedTests": 0,
-            "errorTests": 0,
-            "skippedTests": 0,
-            "elapsedTimeInMilliseconds": 0
-        },
-        {
-            "name": "test.test_markdown_emphasis_rule_13",
-            "totalTests": 7,
-            "failedTests": 0,
-            "errorTests": 0,
-            "skippedTests": 0,
-            "elapsedTimeInMilliseconds": 0
-        },
-        {
-            "name": "test.test_markdown_emphasis_rule_14_to_17",
-            "totalTests": 15,
-            "failedTests": 0,
-            "errorTests": 0,
-            "skippedTests": 0,
-            "elapsedTimeInMilliseconds": 0
-        },
-        {
-            "name": "test.test_markdown_emphasis_rule_2",
-            "totalTests": 8,
-            "failedTests": 0,
-            "errorTests": 0,
-            "skippedTests": 0,
-            "elapsedTimeInMilliseconds": 0
-        },
-        {
-            "name": "test.test_markdown_emphasis_rule_3",
-            "totalTests": 6,
-            "failedTests": 0,
-            "errorTests": 0,
-            "skippedTests": 0,
-            "elapsedTimeInMilliseconds": 0
-        },
-        {
-            "name": "test.test_markdown_emphasis_rule_4",
-            "totalTests": 7,
-            "failedTests": 0,
-            "errorTests": 0,
-            "skippedTests": 0,
-            "elapsedTimeInMilliseconds": 0
-        },
-        {
-            "name": "test.test_markdown_emphasis_rule_5",
-            "totalTests": 4,
-            "failedTests": 0,
-            "errorTests": 0,
-            "skippedTests": 0,
-            "elapsedTimeInMilliseconds": 0
-        },
-        {
-            "name": "test.test_markdown_emphasis_rule_6",
-            "totalTests": 9,
-            "failedTests": 0,
-            "errorTests": 0,
-            "skippedTests": 0,
-            "elapsedTimeInMilliseconds": 0
-        },
-        {
-            "name": "test.test_markdown_emphasis_rule_7",
-            "totalTests": 6,
-            "failedTests": 0,
-            "errorTests": 0,
-            "skippedTests": 0,
-            "elapsedTimeInMilliseconds": 0
-        },
-        {
-            "name": "test.test_markdown_emphasis_rule_8",
-            "totalTests": 7,
-            "failedTests": 0,
-            "errorTests": 0,
-            "skippedTests": 0,
-            "elapsedTimeInMilliseconds": 0
-        },
-        {
-            "name": "test.test_markdown_emphasis_rule_9",
-            "totalTests": 18,
-            "failedTests": 0,
-            "errorTests": 0,
-            "skippedTests": 0,
-            "elapsedTimeInMilliseconds": 0
-        },
-        {
-            "name": "test.test_markdown_entity_and_numeric_character_references",
-            "totalTests": 32,
-            "failedTests": 0,
-            "errorTests": 0,
-            "skippedTests": 0,
-            "elapsedTimeInMilliseconds": 0
-        },
-        {
-            "name": "test.test_markdown_extra",
-            "totalTests": 66,
-            "failedTests": 0,
-            "errorTests": 0,
-            "skippedTests": 4,
+            "failedTests": 0,
+            "errorTests": 0,
+            "skippedTests": 0,
             "elapsedTimeInMilliseconds": 0
         },
         {
@@ -808,13 +803,8 @@
             "elapsedTimeInMilliseconds": 0
         },
         {
-<<<<<<< HEAD
             "name": "test.test_markdown_indented_code_blocks",
             "totalTests": 16,
-=======
-            "name": "test.test_md003",
-            "totalTests": 41,
->>>>>>> 152c2561
             "failedTests": 0,
             "errorTests": 0,
             "skippedTests": 0,
@@ -973,13 +963,8 @@
             "elapsedTimeInMilliseconds": 0
         },
         {
-<<<<<<< HEAD
             "name": "test.test_markdown_paragraph_series_d",
             "totalTests": 13,
-=======
-            "name": "test.test_md027",
-            "totalTests": 68,
->>>>>>> 152c2561
             "failedTests": 0,
             "errorTests": 0,
             "skippedTests": 0,
