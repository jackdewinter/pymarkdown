{
    "projectName": "?",
    "reportSource": "pytest",
    "measurements": [
        {
            "name": "test.basic.test_calculate_length",
            "totalTests": 22,
            "failedTests": 0,
            "errorTests": 0,
            "skippedTests": 0,
            "elapsedTimeInMilliseconds": 0
        },
        {
            "name": "test.basic.test_collect_backwards_while_character",
            "totalTests": 10,
            "failedTests": 0,
            "errorTests": 0,
            "skippedTests": 0,
            "elapsedTimeInMilliseconds": 0
        },
        {
            "name": "test.basic.test_collect_backwards_while_one_of_characters",
            "totalTests": 10,
            "failedTests": 0,
            "errorTests": 0,
            "skippedTests": 0,
            "elapsedTimeInMilliseconds": 0
        },
        {
            "name": "test.basic.test_collect_until_character",
            "totalTests": 7,
            "failedTests": 0,
            "errorTests": 0,
            "skippedTests": 0,
            "elapsedTimeInMilliseconds": 0
        },
        {
            "name": "test.basic.test_collect_until_one_of_characters",
            "totalTests": 7,
            "failedTests": 0,
            "errorTests": 0,
            "skippedTests": 0,
            "elapsedTimeInMilliseconds": 0
        },
        {
            "name": "test.basic.test_collect_while_character",
            "totalTests": 9,
            "failedTests": 0,
            "errorTests": 0,
            "skippedTests": 0,
            "elapsedTimeInMilliseconds": 0
        },
        {
            "name": "test.basic.test_collect_while_one_of_characters",
            "totalTests": 7,
            "failedTests": 0,
            "errorTests": 0,
            "skippedTests": 0,
            "elapsedTimeInMilliseconds": 0
        },
        {
            "name": "test.basic.test_complete_html_tags",
            "totalTests": 17,
            "failedTests": 0,
            "errorTests": 0,
            "skippedTests": 0,
            "elapsedTimeInMilliseconds": 0
        },
        {
            "name": "test.basic.test_constant_wrapper",
            "totalTests": 2,
            "failedTests": 0,
            "errorTests": 0,
            "skippedTests": 0,
            "elapsedTimeInMilliseconds": 0
        },
        {
            "name": "test.basic.test_extract_any_whitespace",
            "totalTests": 9,
            "failedTests": 0,
            "errorTests": 0,
            "skippedTests": 0,
            "elapsedTimeInMilliseconds": 0
        },
        {
            "name": "test.basic.test_extract_until_whitespace",
            "totalTests": 7,
            "failedTests": 0,
            "errorTests": 0,
            "skippedTests": 0,
            "elapsedTimeInMilliseconds": 0
        },
        {
            "name": "test.basic.test_extract_whitespace",
            "totalTests": 9,
            "failedTests": 0,
            "errorTests": 0,
            "skippedTests": 0,
            "elapsedTimeInMilliseconds": 0
        },
        {
            "name": "test.basic.test_extract_whitespace_from_end",
            "totalTests": 3,
            "failedTests": 0,
            "errorTests": 0,
            "skippedTests": 0,
            "elapsedTimeInMilliseconds": 0
        },
        {
            "name": "test.basic.test_find_nth_occurrence",
            "totalTests": 5,
            "failedTests": 0,
            "errorTests": 0,
            "skippedTests": 0,
            "elapsedTimeInMilliseconds": 0
        },
        {
            "name": "test.basic.test_html_tags",
            "totalTests": 29,
            "failedTests": 0,
            "errorTests": 0,
            "skippedTests": 0,
            "elapsedTimeInMilliseconds": 0
        },
        {
            "name": "test.basic.test_is_character_at_index",
            "totalTests": 43,
            "failedTests": 0,
            "errorTests": 0,
            "skippedTests": 0,
            "elapsedTimeInMilliseconds": 0
        },
        {
            "name": "test.basic.test_markdown_token",
            "totalTests": 4,
            "failedTests": 0,
            "errorTests": 0,
            "skippedTests": 0,
            "elapsedTimeInMilliseconds": 0
        },
        {
            "name": "test.basic.test_source_providers",
            "totalTests": 8,
            "failedTests": 0,
            "errorTests": 0,
            "skippedTests": 0,
            "elapsedTimeInMilliseconds": 0
        },
        {
            "name": "test.extensions.test_extension_manager",
            "totalTests": 15,
            "failedTests": 0,
            "errorTests": 0,
            "skippedTests": 0,
            "elapsedTimeInMilliseconds": 0
        },
        {
            "name": "test.extensions.test_markdown_front_matter",
            "totalTests": 20,
            "failedTests": 0,
            "errorTests": 0,
            "skippedTests": 0,
            "elapsedTimeInMilliseconds": 0
        },
        {
            "name": "test.extensions.test_markdown_pragmas",
            "totalTests": 13,
            "failedTests": 0,
            "errorTests": 0,
            "skippedTests": 0,
            "elapsedTimeInMilliseconds": 0
        },
        {
            "name": "test.gfm.test_markdown_atx_headings",
            "totalTests": 18,
            "failedTests": 0,
            "errorTests": 0,
            "skippedTests": 0,
            "elapsedTimeInMilliseconds": 0
        },
        {
            "name": "test.gfm.test_markdown_atx_headings_extra",
            "totalTests": 46,
            "failedTests": 0,
            "errorTests": 0,
            "skippedTests": 0,
            "elapsedTimeInMilliseconds": 0
        },
        {
            "name": "test.gfm.test_markdown_autolinks",
            "totalTests": 31,
            "failedTests": 0,
            "errorTests": 0,
            "skippedTests": 0,
            "elapsedTimeInMilliseconds": 0
        },
        {
            "name": "test.gfm.test_markdown_autolinks_extension",
            "totalTests": 11,
            "failedTests": 0,
            "errorTests": 0,
            "skippedTests": 11,
            "elapsedTimeInMilliseconds": 0
        },
        {
            "name": "test.gfm.test_markdown_backslash_escapes",
            "totalTests": 16,
            "failedTests": 0,
            "errorTests": 0,
            "skippedTests": 0,
            "elapsedTimeInMilliseconds": 0
        },
        {
            "name": "test.gfm.test_markdown_backslash_escapes_extra",
            "totalTests": 42,
            "failedTests": 0,
            "errorTests": 0,
            "skippedTests": 0,
            "elapsedTimeInMilliseconds": 0
        },
        {
            "name": "test.gfm.test_markdown_blank_lines",
            "totalTests": 2,
            "failedTests": 0,
            "errorTests": 0,
            "skippedTests": 0,
            "elapsedTimeInMilliseconds": 0
        },
        {
            "name": "test.gfm.test_markdown_block_inline_precedence",
            "totalTests": 1,
            "failedTests": 0,
            "errorTests": 0,
            "skippedTests": 0,
            "elapsedTimeInMilliseconds": 0
        },
        {
            "name": "test.gfm.test_markdown_block_quotes",
            "totalTests": 94,
            "failedTests": 0,
            "errorTests": 0,
            "skippedTests": 0,
            "elapsedTimeInMilliseconds": 0
        },
        {
            "name": "test.gfm.test_markdown_code_spans",
            "totalTests": 37,
            "failedTests": 0,
            "errorTests": 0,
            "skippedTests": 0,
            "elapsedTimeInMilliseconds": 0
        },
        {
            "name": "test.gfm.test_markdown_disallowed_raw_html_extension",
            "totalTests": 1,
            "failedTests": 0,
            "errorTests": 0,
            "skippedTests": 1,
            "elapsedTimeInMilliseconds": 0
        },
        {
            "name": "test.gfm.test_markdown_emphasis_rule_1",
            "totalTests": 6,
            "failedTests": 0,
            "errorTests": 0,
            "skippedTests": 0,
            "elapsedTimeInMilliseconds": 0
        },
        {
            "name": "test.gfm.test_markdown_emphasis_rule_10",
            "totalTests": 14,
            "failedTests": 0,
            "errorTests": 0,
            "skippedTests": 0,
            "elapsedTimeInMilliseconds": 0
        },
        {
            "name": "test.gfm.test_markdown_emphasis_rule_11",
            "totalTests": 12,
            "failedTests": 0,
            "errorTests": 0,
            "skippedTests": 0,
            "elapsedTimeInMilliseconds": 0
        },
        {
            "name": "test.gfm.test_markdown_emphasis_rule_12",
            "totalTests": 12,
            "failedTests": 0,
            "errorTests": 0,
            "skippedTests": 0,
            "elapsedTimeInMilliseconds": 0
        },
        {
            "name": "test.gfm.test_markdown_emphasis_rule_13",
            "totalTests": 7,
            "failedTests": 0,
            "errorTests": 0,
            "skippedTests": 0,
            "elapsedTimeInMilliseconds": 0
        },
        {
            "name": "test.gfm.test_markdown_emphasis_rule_14_to_17",
            "totalTests": 15,
            "failedTests": 0,
            "errorTests": 0,
            "skippedTests": 0,
            "elapsedTimeInMilliseconds": 0
        },
        {
            "name": "test.gfm.test_markdown_emphasis_rule_2",
            "totalTests": 8,
            "failedTests": 0,
            "errorTests": 0,
            "skippedTests": 0,
            "elapsedTimeInMilliseconds": 0
        },
        {
            "name": "test.gfm.test_markdown_emphasis_rule_3",
            "totalTests": 6,
            "failedTests": 0,
            "errorTests": 0,
            "skippedTests": 0,
            "elapsedTimeInMilliseconds": 0
        },
        {
            "name": "test.gfm.test_markdown_emphasis_rule_4",
            "totalTests": 7,
            "failedTests": 0,
            "errorTests": 0,
            "skippedTests": 0,
            "elapsedTimeInMilliseconds": 0
        },
        {
            "name": "test.gfm.test_markdown_emphasis_rule_5",
            "totalTests": 4,
            "failedTests": 0,
            "errorTests": 0,
            "skippedTests": 0,
            "elapsedTimeInMilliseconds": 0
        },
        {
            "name": "test.gfm.test_markdown_emphasis_rule_6",
            "totalTests": 9,
            "failedTests": 0,
            "errorTests": 0,
            "skippedTests": 0,
            "elapsedTimeInMilliseconds": 0
        },
        {
            "name": "test.gfm.test_markdown_emphasis_rule_7",
            "totalTests": 6,
            "failedTests": 0,
            "errorTests": 0,
            "skippedTests": 0,
            "elapsedTimeInMilliseconds": 0
        },
        {
            "name": "test.gfm.test_markdown_emphasis_rule_8",
            "totalTests": 7,
            "failedTests": 0,
            "errorTests": 0,
            "skippedTests": 0,
            "elapsedTimeInMilliseconds": 0
        },
        {
            "name": "test.gfm.test_markdown_emphasis_rule_9",
            "totalTests": 18,
            "failedTests": 0,
            "errorTests": 0,
            "skippedTests": 0,
            "elapsedTimeInMilliseconds": 0
        },
        {
            "name": "test.gfm.test_markdown_entity_and_numeric_character_references",
            "totalTests": 32,
            "failedTests": 0,
            "errorTests": 0,
            "skippedTests": 0,
            "elapsedTimeInMilliseconds": 0
        },
        {
            "name": "test.gfm.test_markdown_fenced_code_blocks",
            "totalTests": 68,
            "failedTests": 0,
            "errorTests": 0,
            "skippedTests": 0,
            "elapsedTimeInMilliseconds": 0
        },
        {
            "name": "test.gfm.test_markdown_hard_line_breaks",
            "totalTests": 44,
            "failedTests": 0,
            "errorTests": 0,
            "skippedTests": 0,
            "elapsedTimeInMilliseconds": 0
        },
        {
            "name": "test.gfm.test_markdown_html_blocks",
            "totalTests": 76,
            "failedTests": 0,
            "errorTests": 0,
            "skippedTests": 0,
            "elapsedTimeInMilliseconds": 0
        },
        {
            "name": "test.gfm.test_markdown_html_blocks_extra",
            "totalTests": 12,
            "failedTests": 0,
            "errorTests": 0,
            "skippedTests": 0,
            "elapsedTimeInMilliseconds": 0
        },
        {
            "name": "test.gfm.test_markdown_image_links",
            "totalTests": 30,
            "failedTests": 0,
            "errorTests": 0,
            "skippedTests": 0,
            "elapsedTimeInMilliseconds": 0
        },
        {
            "name": "test.gfm.test_markdown_indented_code_blocks",
            "totalTests": 16,
            "failedTests": 0,
            "errorTests": 0,
            "skippedTests": 0,
            "elapsedTimeInMilliseconds": 0
        },
        {
            "name": "test.gfm.test_markdown_inline_links",
            "totalTests": 60,
            "failedTests": 0,
            "errorTests": 0,
            "skippedTests": 0,
            "elapsedTimeInMilliseconds": 0
        },
        {
            "name": "test.gfm.test_markdown_inlines",
            "totalTests": 1,
            "failedTests": 0,
            "errorTests": 0,
            "skippedTests": 0,
            "elapsedTimeInMilliseconds": 0
        },
        {
            "name": "test.gfm.test_markdown_link_reference_definitions",
            "totalTests": 68,
            "failedTests": 0,
            "errorTests": 0,
            "skippedTests": 0,
            "elapsedTimeInMilliseconds": 0
        },
        {
            "name": "test.gfm.test_markdown_list_blocks",
            "totalTests": 132,
            "failedTests": 0,
            "errorTests": 0,
            "skippedTests": 8,
            "elapsedTimeInMilliseconds": 0
        },
        {
            "name": "test.gfm.test_markdown_lists",
            "totalTests": 68,
            "failedTests": 0,
            "errorTests": 0,
            "skippedTests": 0,
            "elapsedTimeInMilliseconds": 0
        },
        {
            "name": "test.gfm.test_markdown_paragraph_blocks",
            "totalTests": 10,
            "failedTests": 0,
            "errorTests": 0,
            "skippedTests": 0,
            "elapsedTimeInMilliseconds": 0
        },
        {
            "name": "test.gfm.test_markdown_paragraph_extra",
            "totalTests": 328,
            "failedTests": 0,
            "errorTests": 0,
            "skippedTests": 0,
            "elapsedTimeInMilliseconds": 0
        },
        {
            "name": "test.gfm.test_markdown_raw_html",
            "totalTests": 36,
            "failedTests": 0,
            "errorTests": 0,
            "skippedTests": 0,
            "elapsedTimeInMilliseconds": 0
        },
        {
            "name": "test.gfm.test_markdown_reference_links",
            "totalTests": 97,
            "failedTests": 0,
            "errorTests": 0,
            "skippedTests": 0,
            "elapsedTimeInMilliseconds": 0
        },
        {
            "name": "test.gfm.test_markdown_setext_headings",
            "totalTests": 40,
            "failedTests": 0,
            "errorTests": 0,
            "skippedTests": 0,
            "elapsedTimeInMilliseconds": 0
        },
        {
            "name": "test.gfm.test_markdown_setext_headings_extra",
            "totalTests": 199,
            "failedTests": 0,
            "errorTests": 0,
            "skippedTests": 0,
            "elapsedTimeInMilliseconds": 0
        },
        {
            "name": "test.gfm.test_markdown_soft_line_breaks",
            "totalTests": 2,
            "failedTests": 0,
            "errorTests": 0,
            "skippedTests": 0,
            "elapsedTimeInMilliseconds": 0
        },
        {
            "name": "test.gfm.test_markdown_strikethrough_extension",
            "totalTests": 2,
            "failedTests": 0,
            "errorTests": 0,
            "skippedTests": 0,
            "elapsedTimeInMilliseconds": 0
        },
        {
            "name": "test.gfm.test_markdown_tables_extension",
            "totalTests": 8,
            "failedTests": 0,
            "errorTests": 0,
            "skippedTests": 0,
            "elapsedTimeInMilliseconds": 0
        },
        {
            "name": "test.gfm.test_markdown_tabs",
            "totalTests": 20,
            "failedTests": 0,
            "errorTests": 0,
            "skippedTests": 0,
            "elapsedTimeInMilliseconds": 0
        },
        {
            "name": "test.gfm.test_markdown_task_list_items",
            "totalTests": 2,
            "failedTests": 0,
            "errorTests": 0,
            "skippedTests": 0,
            "elapsedTimeInMilliseconds": 0
        },
        {
            "name": "test.gfm.test_markdown_textual_content",
            "totalTests": 3,
            "failedTests": 0,
            "errorTests": 0,
            "skippedTests": 0,
            "elapsedTimeInMilliseconds": 0
        },
        {
            "name": "test.gfm.test_markdown_textual_content_extra",
            "totalTests": 23,
            "failedTests": 0,
            "errorTests": 0,
            "skippedTests": 0,
            "elapsedTimeInMilliseconds": 0
        },
        {
            "name": "test.gfm.test_markdown_thematic_breaks",
            "totalTests": 20,
            "failedTests": 0,
            "errorTests": 0,
            "skippedTests": 0,
            "elapsedTimeInMilliseconds": 0
        },
        {
            "name": "test.nested_three.test_markdown_nested_three_block_block",
            "totalTests": 207,
            "failedTests": 0,
            "errorTests": 0,
            "skippedTests": 2,
            "elapsedTimeInMilliseconds": 0
        },
        {
            "name": "test.nested_three.test_markdown_nested_three_block_ordered",
            "totalTests": 133,
            "failedTests": 0,
            "errorTests": 0,
            "skippedTests": 3,
            "elapsedTimeInMilliseconds": 0
        },
        {
            "name": "test.nested_three.test_markdown_nested_three_block_unordered",
            "totalTests": 136,
            "failedTests": 0,
            "errorTests": 0,
            "skippedTests": 3,
            "elapsedTimeInMilliseconds": 0
        },
        {
            "name": "test.nested_three.test_markdown_nested_three_ordered_block",
            "totalTests": 112,
            "failedTests": 0,
            "errorTests": 0,
            "skippedTests": 2,
            "elapsedTimeInMilliseconds": 0
        },
        {
            "name": "test.nested_three.test_markdown_nested_three_ordered_ordered",
            "totalTests": 72,
            "failedTests": 0,
            "errorTests": 0,
            "skippedTests": 0,
            "elapsedTimeInMilliseconds": 0
        },
        {
            "name": "test.nested_three.test_markdown_nested_three_ordered_unordered",
            "totalTests": 72,
            "failedTests": 0,
            "errorTests": 0,
            "skippedTests": 0,
            "elapsedTimeInMilliseconds": 0
        },
        {
            "name": "test.nested_three.test_markdown_nested_three_unordered_block",
            "totalTests": 112,
            "failedTests": 0,
            "errorTests": 0,
            "skippedTests": 1,
            "elapsedTimeInMilliseconds": 0
        },
        {
            "name": "test.nested_three.test_markdown_nested_three_unordered_ordered",
            "totalTests": 72,
            "failedTests": 0,
            "errorTests": 0,
            "skippedTests": 0,
            "elapsedTimeInMilliseconds": 0
        },
        {
            "name": "test.nested_three.test_markdown_nested_three_unordered_unordered",
            "totalTests": 72,
            "failedTests": 0,
            "errorTests": 0,
            "skippedTests": 0,
            "elapsedTimeInMilliseconds": 0
        },
        {
            "name": "test.paragraph_series.test_markdown_paragraph_series_a",
            "totalTests": 11,
            "failedTests": 0,
            "errorTests": 0,
            "skippedTests": 0,
            "elapsedTimeInMilliseconds": 0
        },
        {
            "name": "test.paragraph_series.test_markdown_paragraph_series_b",
            "totalTests": 9,
            "failedTests": 0,
            "errorTests": 0,
            "skippedTests": 0,
            "elapsedTimeInMilliseconds": 0
        },
        {
            "name": "test.paragraph_series.test_markdown_paragraph_series_c",
            "totalTests": 11,
            "failedTests": 0,
            "errorTests": 0,
            "skippedTests": 0,
            "elapsedTimeInMilliseconds": 0
        },
        {
            "name": "test.paragraph_series.test_markdown_paragraph_series_d",
            "totalTests": 13,
            "failedTests": 0,
            "errorTests": 0,
            "skippedTests": 0,
            "elapsedTimeInMilliseconds": 0
        },
        {
            "name": "test.paragraph_series.test_markdown_paragraph_series_e",
            "totalTests": 5,
            "failedTests": 0,
            "errorTests": 0,
            "skippedTests": 0,
            "elapsedTimeInMilliseconds": 0
        },
        {
            "name": "test.paragraph_series.test_markdown_paragraph_series_h",
            "totalTests": 24,
            "failedTests": 0,
            "errorTests": 0,
            "skippedTests": 0,
            "elapsedTimeInMilliseconds": 0
        },
        {
            "name": "test.paragraph_series.test_markdown_paragraph_series_j",
            "totalTests": 52,
            "failedTests": 0,
            "errorTests": 0,
            "skippedTests": 0,
            "elapsedTimeInMilliseconds": 0
        },
        {
            "name": "test.paragraph_series.test_markdown_paragraph_series_m_fb",
            "totalTests": 30,
            "failedTests": 0,
            "errorTests": 0,
            "skippedTests": 0,
            "elapsedTimeInMilliseconds": 0
        },
        {
            "name": "test.paragraph_series.test_markdown_paragraph_series_m_ha",
            "totalTests": 26,
            "failedTests": 0,
            "errorTests": 0,
            "skippedTests": 0,
            "elapsedTimeInMilliseconds": 0
        },
        {
            "name": "test.paragraph_series.test_markdown_paragraph_series_m_hb",
            "totalTests": 30,
            "failedTests": 0,
            "errorTests": 0,
            "skippedTests": 0,
            "elapsedTimeInMilliseconds": 0
        },
        {
            "name": "test.paragraph_series.test_markdown_paragraph_series_m_hs",
            "totalTests": 32,
            "failedTests": 0,
            "errorTests": 0,
            "skippedTests": 0,
            "elapsedTimeInMilliseconds": 0
        },
        {
            "name": "test.paragraph_series.test_markdown_paragraph_series_m_ib",
            "totalTests": 32,
            "failedTests": 0,
            "errorTests": 0,
            "skippedTests": 0,
            "elapsedTimeInMilliseconds": 0
        },
        {
            "name": "test.paragraph_series.test_markdown_paragraph_series_m_tb",
            "totalTests": 29,
            "failedTests": 0,
            "errorTests": 0,
            "skippedTests": 0,
            "elapsedTimeInMilliseconds": 0
        },
        {
            "name": "test.paragraph_series.test_markdown_paragraph_series_n",
            "totalTests": 35,
            "failedTests": 0,
            "errorTests": 0,
            "skippedTests": 0,
            "elapsedTimeInMilliseconds": 0
        },
        {
            "name": "test.rules.test_md001",
            "totalTests": 10,
            "failedTests": 0,
            "errorTests": 0,
            "skippedTests": 0,
            "elapsedTimeInMilliseconds": 0
        },
        {
            "name": "test.rules.test_md002",
            "totalTests": 10,
            "failedTests": 0,
            "errorTests": 0,
            "skippedTests": 0,
            "elapsedTimeInMilliseconds": 0
        },
        {
            "name": "test.rules.test_md003",
            "totalTests": 41,
            "failedTests": 0,
            "errorTests": 0,
            "skippedTests": 0,
            "elapsedTimeInMilliseconds": 0
        },
        {
            "name": "test.rules.test_md004",
            "totalTests": 19,
            "failedTests": 0,
            "errorTests": 0,
            "skippedTests": 0,
            "elapsedTimeInMilliseconds": 0
        },
        {
            "name": "test.rules.test_md005",
            "totalTests": 29,
            "failedTests": 0,
            "errorTests": 0,
            "skippedTests": 0,
            "elapsedTimeInMilliseconds": 0
        },
        {
            "name": "test.rules.test_md006",
            "totalTests": 15,
            "failedTests": 0,
            "errorTests": 0,
            "skippedTests": 0,
            "elapsedTimeInMilliseconds": 0
        },
        {
            "name": "test.rules.test_md007",
            "totalTests": 32,
            "failedTests": 0,
            "errorTests": 0,
            "skippedTests": 0,
            "elapsedTimeInMilliseconds": 0
        },
        {
            "name": "test.rules.test_md009",
            "totalTests": 21,
            "failedTests": 0,
            "errorTests": 0,
            "skippedTests": 0,
            "elapsedTimeInMilliseconds": 0
        },
        {
            "name": "test.rules.test_md010",
            "totalTests": 3,
            "failedTests": 0,
            "errorTests": 0,
            "skippedTests": 0,
            "elapsedTimeInMilliseconds": 0
        },
        {
            "name": "test.rules.test_md011",
            "totalTests": 5,
            "failedTests": 0,
            "errorTests": 0,
            "skippedTests": 0,
            "elapsedTimeInMilliseconds": 0
        },
        {
            "name": "test.rules.test_md012",
            "totalTests": 11,
            "failedTests": 0,
            "errorTests": 0,
            "skippedTests": 0,
            "elapsedTimeInMilliseconds": 0
        },
        {
            "name": "test.rules.test_md013",
            "totalTests": 43,
            "failedTests": 0,
            "errorTests": 0,
            "skippedTests": 0,
            "elapsedTimeInMilliseconds": 0
        },
        {
            "name": "test.rules.test_md014",
            "totalTests": 5,
            "failedTests": 0,
            "errorTests": 0,
            "skippedTests": 0,
            "elapsedTimeInMilliseconds": 0
        },
        {
            "name": "test.rules.test_md018",
            "totalTests": 28,
            "failedTests": 0,
            "errorTests": 0,
            "skippedTests": 0,
            "elapsedTimeInMilliseconds": 0
        },
        {
            "name": "test.rules.test_md019",
            "totalTests": 5,
            "failedTests": 0,
            "errorTests": 0,
            "skippedTests": 0,
            "elapsedTimeInMilliseconds": 0
        },
        {
            "name": "test.rules.test_md020",
            "totalTests": 35,
            "failedTests": 0,
            "errorTests": 0,
            "skippedTests": 0,
            "elapsedTimeInMilliseconds": 0
        },
        {
            "name": "test.rules.test_md021",
            "totalTests": 8,
            "failedTests": 0,
            "errorTests": 0,
            "skippedTests": 0,
            "elapsedTimeInMilliseconds": 0
        },
        {
            "name": "test.rules.test_md022",
            "totalTests": 46,
            "failedTests": 0,
            "errorTests": 0,
            "skippedTests": 0,
            "elapsedTimeInMilliseconds": 0
        },
        {
            "name": "test.rules.test_md023",
            "totalTests": 16,
            "failedTests": 0,
            "errorTests": 0,
            "skippedTests": 0,
            "elapsedTimeInMilliseconds": 0
        },
        {
            "name": "test.rules.test_md024",
            "totalTests": 24,
            "failedTests": 0,
            "errorTests": 0,
            "skippedTests": 0,
            "elapsedTimeInMilliseconds": 0
        },
        {
            "name": "test.rules.test_md025",
            "totalTests": 16,
            "failedTests": 0,
            "errorTests": 0,
            "skippedTests": 0,
            "elapsedTimeInMilliseconds": 0
        },
        {
            "name": "test.rules.test_md026",
            "totalTests": 11,
            "failedTests": 0,
            "errorTests": 0,
            "skippedTests": 0,
            "elapsedTimeInMilliseconds": 0
        },
        {
            "name": "test.rules.test_md027",
            "totalTests": 68,
            "failedTests": 0,
            "errorTests": 0,
            "skippedTests": 0,
            "elapsedTimeInMilliseconds": 0
        },
        {
            "name": "test.rules.test_md027_inline",
            "totalTests": 29,
            "failedTests": 0,
            "errorTests": 0,
            "skippedTests": 0,
            "elapsedTimeInMilliseconds": 0
        },
        {
            "name": "test.rules.test_md027_leaf",
            "totalTests": 31,
            "failedTests": 0,
            "errorTests": 0,
            "skippedTests": 0,
            "elapsedTimeInMilliseconds": 0
        },
        {
            "name": "test.rules.test_md027_leaf_plus_one",
            "totalTests": 19,
            "failedTests": 0,
            "errorTests": 0,
            "skippedTests": 0,
            "elapsedTimeInMilliseconds": 0
        },
        {
            "name": "test.rules.test_md028",
            "totalTests": 11,
            "failedTests": 0,
            "errorTests": 0,
            "skippedTests": 0,
            "elapsedTimeInMilliseconds": 0
        },
        {
            "name": "test.rules.test_md029",
            "totalTests": 30,
            "failedTests": 0,
            "errorTests": 0,
            "skippedTests": 0,
            "elapsedTimeInMilliseconds": 0
        },
        {
            "name": "test.rules.test_md030_ordered",
            "totalTests": 22,
            "failedTests": 0,
            "errorTests": 0,
            "skippedTests": 0,
            "elapsedTimeInMilliseconds": 0
        },
        {
            "name": "test.rules.test_md030_unordered",
            "totalTests": 22,
            "failedTests": 0,
            "errorTests": 0,
            "skippedTests": 0,
            "elapsedTimeInMilliseconds": 0
        },
        {
            "name": "test.rules.test_md031",
            "totalTests": 22,
            "failedTests": 0,
            "errorTests": 0,
            "skippedTests": 0,
            "elapsedTimeInMilliseconds": 0
        },
        {
            "name": "test.rules.test_md032",
            "totalTests": 15,
            "failedTests": 0,
            "errorTests": 0,
            "skippedTests": 0,
            "elapsedTimeInMilliseconds": 0
        },
        {
            "name": "test.rules.test_md033",
            "totalTests": 15,
            "failedTests": 0,
            "errorTests": 0,
            "skippedTests": 0,
            "elapsedTimeInMilliseconds": 0
        },
        {
            "name": "test.rules.test_md034",
            "totalTests": 15,
            "failedTests": 0,
            "errorTests": 0,
            "skippedTests": 0,
            "elapsedTimeInMilliseconds": 0
        },
        {
            "name": "test.rules.test_md035",
            "totalTests": 19,
            "failedTests": 0,
            "errorTests": 0,
            "skippedTests": 0,
            "elapsedTimeInMilliseconds": 0
        },
        {
            "name": "test.rules.test_md036",
            "totalTests": 14,
            "failedTests": 0,
            "errorTests": 0,
            "skippedTests": 0,
            "elapsedTimeInMilliseconds": 0
        },
        {
            "name": "test.rules.test_md037",
            "totalTests": 10,
            "failedTests": 0,
            "errorTests": 0,
            "skippedTests": 0,
            "elapsedTimeInMilliseconds": 0
        },
        {
            "name": "test.rules.test_md038",
            "totalTests": 8,
            "failedTests": 0,
            "errorTests": 0,
            "skippedTests": 0,
            "elapsedTimeInMilliseconds": 0
        },
        {
            "name": "test.rules.test_md039",
            "totalTests": 20,
            "failedTests": 0,
            "errorTests": 0,
            "skippedTests": 0,
            "elapsedTimeInMilliseconds": 0
        },
        {
            "name": "test.rules.test_md040",
            "totalTests": 4,
            "failedTests": 0,
            "errorTests": 0,
            "skippedTests": 0,
            "elapsedTimeInMilliseconds": 0
        },
        {
            "name": "test.rules.test_md041",
            "totalTests": 20,
            "failedTests": 0,
            "errorTests": 0,
            "skippedTests": 0,
            "elapsedTimeInMilliseconds": 0
        },
        {
            "name": "test.rules.test_md042",
            "totalTests": 8,
            "failedTests": 0,
            "errorTests": 0,
            "skippedTests": 0,
            "elapsedTimeInMilliseconds": 0
        },
        {
            "name": "test.rules.test_md043",
            "totalTests": 30,
            "failedTests": 0,
            "errorTests": 0,
            "skippedTests": 0,
            "elapsedTimeInMilliseconds": 0
        },
        {
            "name": "test.rules.test_md044",
            "totalTests": 38,
            "failedTests": 0,
            "errorTests": 0,
            "skippedTests": 0,
            "elapsedTimeInMilliseconds": 0
        },
        {
            "name": "test.rules.test_md045",
            "totalTests": 6,
            "failedTests": 0,
            "errorTests": 0,
            "skippedTests": 0,
            "elapsedTimeInMilliseconds": 0
        },
        {
            "name": "test.rules.test_md046",
            "totalTests": 11,
            "failedTests": 0,
            "errorTests": 0,
            "skippedTests": 0,
            "elapsedTimeInMilliseconds": 0
        },
        {
            "name": "test.rules.test_md047",
            "totalTests": 4,
            "failedTests": 0,
            "errorTests": 0,
            "skippedTests": 0,
            "elapsedTimeInMilliseconds": 0
        },
        {
            "name": "test.rules.test_md048",
            "totalTests": 11,
            "failedTests": 0,
            "errorTests": 0,
            "skippedTests": 0,
            "elapsedTimeInMilliseconds": 0
        },
        {
            "name": "test.rules.test_plugin_manager",
            "totalTests": 41,
            "failedTests": 0,
            "errorTests": 0,
            "skippedTests": 0,
            "elapsedTimeInMilliseconds": 0
        },
        {
            "name": "test.test_listfiles",
            "totalTests": 13,
            "failedTests": 0,
            "errorTests": 0,
            "skippedTests": 0,
            "elapsedTimeInMilliseconds": 0
        },
        {
            "name": "test.test_main",
            "totalTests": 38,
            "failedTests": 0,
            "errorTests": 0,
            "skippedTests": 0,
            "elapsedTimeInMilliseconds": 0
        },
        {
            "name": "test.test_markdown_extra",
<<<<<<< HEAD
            "totalTests": 78,
=======
            "totalTests": 87,
>>>>>>> 524c38ea
            "failedTests": 0,
            "errorTests": 0,
            "skippedTests": 8,
            "elapsedTimeInMilliseconds": 0
        },
        {
            "name": "test.test_markdown_transform_to_gfm",
            "totalTests": 2,
            "failedTests": 0,
            "errorTests": 0,
            "skippedTests": 0,
            "elapsedTimeInMilliseconds": 0
        },
        {
            "name": "test.test_transform_markdown",
            "totalTests": 2,
            "failedTests": 0,
            "errorTests": 0,
            "skippedTests": 0,
            "elapsedTimeInMilliseconds": 0
        }
    ]
}
<|MERGE_RESOLUTION|>--- conflicted
+++ resolved
@@ -1172,11 +1172,7 @@
         },
         {
             "name": "test.test_markdown_extra",
-<<<<<<< HEAD
-            "totalTests": 78,
-=======
             "totalTests": 87,
->>>>>>> 524c38ea
             "failedTests": 0,
             "errorTests": 0,
             "skippedTests": 8,
