{
    "projectName": "?",
    "reportSource": "pytest",
    "measurements": [
        {
            "name": "test.api.test_api_config",
            "totalTests": 12,
            "failedTests": 0,
            "errorTests": 0,
            "skippedTests": 0,
            "elapsedTimeInMilliseconds": 0
        },
        {
            "name": "test.api.test_api_examples",
            "totalTests": 7,
            "failedTests": 0,
            "errorTests": 0,
            "skippedTests": 0,
            "elapsedTimeInMilliseconds": 0
        },
        {
            "name": "test.api.test_api_general",
            "totalTests": 4,
            "failedTests": 0,
            "errorTests": 0,
            "skippedTests": 0,
            "elapsedTimeInMilliseconds": 0
        },
        {
            "name": "test.api.test_api_list",
            "totalTests": 13,
            "failedTests": 0,
            "errorTests": 0,
            "skippedTests": 0,
            "elapsedTimeInMilliseconds": 0
        },
        {
            "name": "test.api.test_api_logging",
            "totalTests": 14,
            "failedTests": 0,
            "errorTests": 0,
            "skippedTests": 0,
            "elapsedTimeInMilliseconds": 0
        },
        {
            "name": "test.api.test_api_plugins",
            "totalTests": 12,
            "failedTests": 0,
            "errorTests": 0,
            "skippedTests": 0,
            "elapsedTimeInMilliseconds": 0
        },
        {
            "name": "test.api.test_api_properties",
            "totalTests": 13,
            "failedTests": 0,
            "errorTests": 0,
            "skippedTests": 0,
            "elapsedTimeInMilliseconds": 0
        },
        {
            "name": "test.api.test_api_scan",
            "totalTests": 24,
            "failedTests": 0,
            "errorTests": 0,
            "skippedTests": 0,
            "elapsedTimeInMilliseconds": 0
        },
        {
            "name": "test.basic.test_calculate_length",
            "totalTests": 23,
            "failedTests": 0,
            "errorTests": 0,
            "skippedTests": 0,
            "elapsedTimeInMilliseconds": 0
        },
        {
            "name": "test.basic.test_collect_backwards_while_character",
            "totalTests": 10,
            "failedTests": 0,
            "errorTests": 0,
            "skippedTests": 0,
            "elapsedTimeInMilliseconds": 0
        },
        {
            "name": "test.basic.test_collect_backwards_while_one_of_characters",
            "totalTests": 10,
            "failedTests": 0,
            "errorTests": 0,
            "skippedTests": 0,
            "elapsedTimeInMilliseconds": 0
        },
        {
            "name": "test.basic.test_collect_until_character",
            "totalTests": 7,
            "failedTests": 0,
            "errorTests": 0,
            "skippedTests": 0,
            "elapsedTimeInMilliseconds": 0
        },
        {
            "name": "test.basic.test_collect_until_one_of_characters",
            "totalTests": 7,
            "failedTests": 0,
            "errorTests": 0,
            "skippedTests": 0,
            "elapsedTimeInMilliseconds": 0
        },
        {
            "name": "test.basic.test_collect_while_character",
            "totalTests": 9,
            "failedTests": 0,
            "errorTests": 0,
            "skippedTests": 0,
            "elapsedTimeInMilliseconds": 0
        },
        {
            "name": "test.basic.test_collect_while_one_of_characters",
            "totalTests": 7,
            "failedTests": 0,
            "errorTests": 0,
            "skippedTests": 0,
            "elapsedTimeInMilliseconds": 0
        },
        {
            "name": "test.basic.test_complete_html_tags",
            "totalTests": 17,
            "failedTests": 0,
            "errorTests": 0,
            "skippedTests": 0,
            "elapsedTimeInMilliseconds": 0
        },
        {
            "name": "test.basic.test_constant_wrapper",
            "totalTests": 2,
            "failedTests": 0,
            "errorTests": 0,
            "skippedTests": 0,
            "elapsedTimeInMilliseconds": 0
        },
        {
            "name": "test.basic.test_container_grab_bag",
            "totalTests": 24,
            "failedTests": 0,
            "errorTests": 0,
            "skippedTests": 0,
            "elapsedTimeInMilliseconds": 0
        },
        {
            "name": "test.basic.test_detabify_string",
            "totalTests": 6,
            "failedTests": 0,
            "errorTests": 0,
            "skippedTests": 0,
            "elapsedTimeInMilliseconds": 0
        },
        {
            "name": "test.basic.test_extra_markdown_token",
            "totalTests": 4,
            "failedTests": 0,
            "errorTests": 0,
            "skippedTests": 0,
            "elapsedTimeInMilliseconds": 0
        },
        {
            "name": "test.basic.test_extract_any_whitespace",
            "totalTests": 9,
            "failedTests": 0,
            "errorTests": 0,
            "skippedTests": 0,
            "elapsedTimeInMilliseconds": 0
        },
        {
            "name": "test.basic.test_extract_until_whitespace",
            "totalTests": 7,
            "failedTests": 0,
            "errorTests": 0,
            "skippedTests": 0,
            "elapsedTimeInMilliseconds": 0
        },
        {
            "name": "test.basic.test_extract_whitespace",
            "totalTests": 9,
            "failedTests": 0,
            "errorTests": 0,
            "skippedTests": 0,
            "elapsedTimeInMilliseconds": 0
        },
        {
            "name": "test.basic.test_extract_whitespace_from_end",
            "totalTests": 3,
            "failedTests": 0,
            "errorTests": 0,
            "skippedTests": 0,
            "elapsedTimeInMilliseconds": 0
        },
        {
            "name": "test.basic.test_find_nth_occurrence",
            "totalTests": 5,
            "failedTests": 0,
            "errorTests": 0,
            "skippedTests": 0,
            "elapsedTimeInMilliseconds": 0
        },
        {
            "name": "test.basic.test_get_replacement_indices",
            "totalTests": 4,
            "failedTests": 0,
            "errorTests": 0,
            "skippedTests": 0,
            "elapsedTimeInMilliseconds": 0
        },
        {
            "name": "test.basic.test_html_tags",
            "totalTests": 29,
            "failedTests": 0,
            "errorTests": 0,
            "skippedTests": 0,
            "elapsedTimeInMilliseconds": 0
        },
        {
            "name": "test.basic.test_is_character_at_index",
            "totalTests": 43,
            "failedTests": 0,
            "errorTests": 0,
            "skippedTests": 0,
            "elapsedTimeInMilliseconds": 0
        },
        {
            "name": "test.basic.test_source_providers",
            "totalTests": 8,
            "failedTests": 0,
            "errorTests": 0,
            "skippedTests": 0,
            "elapsedTimeInMilliseconds": 0
        },
        {
            "name": "test.extensions.test_disallowed_html",
            "totalTests": 40,
            "failedTests": 0,
            "errorTests": 0,
            "skippedTests": 0,
            "elapsedTimeInMilliseconds": 0
        },
        {
            "name": "test.extensions.test_extension_manager",
            "totalTests": 15,
            "failedTests": 0,
            "errorTests": 0,
            "skippedTests": 0,
            "elapsedTimeInMilliseconds": 0
        },
        {
            "name": "test.extensions.test_markdown_front_matter",
            "totalTests": 33,
            "failedTests": 0,
            "errorTests": 0,
            "skippedTests": 0,
            "elapsedTimeInMilliseconds": 0
        },
        {
            "name": "test.extensions.test_markdown_pragma_parsing",
            "totalTests": 14,
            "failedTests": 0,
            "errorTests": 0,
            "skippedTests": 0,
            "elapsedTimeInMilliseconds": 0
        },
        {
            "name": "test.extensions.test_markdown_pragmas",
            "totalTests": 32,
            "failedTests": 0,
            "errorTests": 0,
            "skippedTests": 0,
            "elapsedTimeInMilliseconds": 0
        },
        {
            "name": "test.gfm.test_markdown_atx_headings",
            "totalTests": 18,
            "failedTests": 0,
            "errorTests": 0,
            "skippedTests": 0,
            "elapsedTimeInMilliseconds": 0
        },
        {
            "name": "test.gfm.test_markdown_atx_headings_extra",
            "totalTests": 46,
            "failedTests": 0,
            "errorTests": 0,
            "skippedTests": 0,
            "elapsedTimeInMilliseconds": 0
        },
        {
            "name": "test.gfm.test_markdown_autolinks",
            "totalTests": 31,
            "failedTests": 0,
            "errorTests": 0,
            "skippedTests": 0,
            "elapsedTimeInMilliseconds": 0
        },
        {
            "name": "test.gfm.test_markdown_autolinks_extension",
            "totalTests": 55,
            "failedTests": 0,
            "errorTests": 0,
            "skippedTests": 0,
            "elapsedTimeInMilliseconds": 0
        },
        {
            "name": "test.gfm.test_markdown_backslash_escapes",
            "totalTests": 16,
            "failedTests": 0,
            "errorTests": 0,
            "skippedTests": 0,
            "elapsedTimeInMilliseconds": 0
        },
        {
            "name": "test.gfm.test_markdown_backslash_escapes_extra",
            "totalTests": 42,
            "failedTests": 0,
            "errorTests": 0,
            "skippedTests": 0,
            "elapsedTimeInMilliseconds": 0
        },
        {
            "name": "test.gfm.test_markdown_blank_lines",
            "totalTests": 2,
            "failedTests": 0,
            "errorTests": 0,
            "skippedTests": 0,
            "elapsedTimeInMilliseconds": 0
        },
        {
            "name": "test.gfm.test_markdown_block_inline_precedence",
            "totalTests": 1,
            "failedTests": 0,
            "errorTests": 0,
            "skippedTests": 0,
            "elapsedTimeInMilliseconds": 0
        },
        {
            "name": "test.gfm.test_markdown_block_quotes",
            "totalTests": 97,
            "failedTests": 0,
            "errorTests": 0,
            "skippedTests": 0,
            "elapsedTimeInMilliseconds": 0
        },
        {
            "name": "test.gfm.test_markdown_code_spans",
            "totalTests": 38,
            "failedTests": 0,
            "errorTests": 0,
            "skippedTests": 0,
            "elapsedTimeInMilliseconds": 0
        },
        {
            "name": "test.gfm.test_markdown_disallowed_raw_html_extension",
            "totalTests": 1,
            "failedTests": 0,
            "errorTests": 0,
            "skippedTests": 0,
            "elapsedTimeInMilliseconds": 0
        },
        {
            "name": "test.gfm.test_markdown_emphasis_rule_1",
            "totalTests": 6,
            "failedTests": 0,
            "errorTests": 0,
            "skippedTests": 0,
            "elapsedTimeInMilliseconds": 0
        },
        {
            "name": "test.gfm.test_markdown_emphasis_rule_10",
            "totalTests": 14,
            "failedTests": 0,
            "errorTests": 0,
            "skippedTests": 0,
            "elapsedTimeInMilliseconds": 0
        },
        {
            "name": "test.gfm.test_markdown_emphasis_rule_11",
            "totalTests": 12,
            "failedTests": 0,
            "errorTests": 0,
            "skippedTests": 0,
            "elapsedTimeInMilliseconds": 0
        },
        {
            "name": "test.gfm.test_markdown_emphasis_rule_12",
            "totalTests": 12,
            "failedTests": 0,
            "errorTests": 0,
            "skippedTests": 0,
            "elapsedTimeInMilliseconds": 0
        },
        {
            "name": "test.gfm.test_markdown_emphasis_rule_13",
            "totalTests": 7,
            "failedTests": 0,
            "errorTests": 0,
            "skippedTests": 0,
            "elapsedTimeInMilliseconds": 0
        },
        {
            "name": "test.gfm.test_markdown_emphasis_rule_14_to_17",
            "totalTests": 15,
            "failedTests": 0,
            "errorTests": 0,
            "skippedTests": 0,
            "elapsedTimeInMilliseconds": 0
        },
        {
            "name": "test.gfm.test_markdown_emphasis_rule_2",
            "totalTests": 8,
            "failedTests": 0,
            "errorTests": 0,
            "skippedTests": 0,
            "elapsedTimeInMilliseconds": 0
        },
        {
            "name": "test.gfm.test_markdown_emphasis_rule_3",
            "totalTests": 6,
            "failedTests": 0,
            "errorTests": 0,
            "skippedTests": 0,
            "elapsedTimeInMilliseconds": 0
        },
        {
            "name": "test.gfm.test_markdown_emphasis_rule_4",
            "totalTests": 7,
            "failedTests": 0,
            "errorTests": 0,
            "skippedTests": 0,
            "elapsedTimeInMilliseconds": 0
        },
        {
            "name": "test.gfm.test_markdown_emphasis_rule_5",
            "totalTests": 4,
            "failedTests": 0,
            "errorTests": 0,
            "skippedTests": 0,
            "elapsedTimeInMilliseconds": 0
        },
        {
            "name": "test.gfm.test_markdown_emphasis_rule_6",
            "totalTests": 9,
            "failedTests": 0,
            "errorTests": 0,
            "skippedTests": 0,
            "elapsedTimeInMilliseconds": 0
        },
        {
            "name": "test.gfm.test_markdown_emphasis_rule_7",
            "totalTests": 6,
            "failedTests": 0,
            "errorTests": 0,
            "skippedTests": 0,
            "elapsedTimeInMilliseconds": 0
        },
        {
            "name": "test.gfm.test_markdown_emphasis_rule_8",
            "totalTests": 7,
            "failedTests": 0,
            "errorTests": 0,
            "skippedTests": 0,
            "elapsedTimeInMilliseconds": 0
        },
        {
            "name": "test.gfm.test_markdown_emphasis_rule_9",
            "totalTests": 18,
            "failedTests": 0,
            "errorTests": 0,
            "skippedTests": 0,
            "elapsedTimeInMilliseconds": 0
        },
        {
            "name": "test.gfm.test_markdown_entity_and_numeric_character_references",
            "totalTests": 35,
            "failedTests": 0,
            "errorTests": 0,
            "skippedTests": 0,
            "elapsedTimeInMilliseconds": 0
        },
        {
            "name": "test.gfm.test_markdown_fenced_code_blocks",
            "totalTests": 77,
            "failedTests": 0,
            "errorTests": 0,
            "skippedTests": 0,
            "elapsedTimeInMilliseconds": 0
        },
        {
            "name": "test.gfm.test_markdown_hard_line_breaks",
            "totalTests": 44,
            "failedTests": 0,
            "errorTests": 0,
            "skippedTests": 0,
            "elapsedTimeInMilliseconds": 0
        },
        {
            "name": "test.gfm.test_markdown_html_blocks",
            "totalTests": 85,
            "failedTests": 0,
            "errorTests": 0,
            "skippedTests": 0,
            "elapsedTimeInMilliseconds": 0
        },
        {
            "name": "test.gfm.test_markdown_image_links",
            "totalTests": 30,
            "failedTests": 0,
            "errorTests": 0,
            "skippedTests": 0,
            "elapsedTimeInMilliseconds": 0
        },
        {
            "name": "test.gfm.test_markdown_indented_code_blocks",
            "totalTests": 16,
            "failedTests": 0,
            "errorTests": 0,
            "skippedTests": 0,
            "elapsedTimeInMilliseconds": 0
        },
        {
            "name": "test.gfm.test_markdown_inline_links",
            "totalTests": 66,
            "failedTests": 0,
            "errorTests": 0,
            "skippedTests": 0,
            "elapsedTimeInMilliseconds": 0
        },
        {
            "name": "test.gfm.test_markdown_inlines",
            "totalTests": 1,
            "failedTests": 0,
            "errorTests": 0,
            "skippedTests": 0,
            "elapsedTimeInMilliseconds": 0
        },
        {
            "name": "test.gfm.test_markdown_link_reference_definitions",
            "totalTests": 68,
            "failedTests": 0,
            "errorTests": 0,
            "skippedTests": 0,
            "elapsedTimeInMilliseconds": 0
        },
        {
            "name": "test.gfm.test_markdown_list_blocks",
            "totalTests": 137,
            "failedTests": 0,
            "errorTests": 0,
            "skippedTests": 4,
            "elapsedTimeInMilliseconds": 0
        },
        {
            "name": "test.gfm.test_markdown_lists",
            "totalTests": 70,
            "failedTests": 0,
            "errorTests": 0,
            "skippedTests": 0,
            "elapsedTimeInMilliseconds": 0
        },
        {
            "name": "test.gfm.test_markdown_paragraph_blocks",
            "totalTests": 16,
            "failedTests": 0,
            "errorTests": 0,
            "skippedTests": 0,
            "elapsedTimeInMilliseconds": 0
        },
        {
            "name": "test.gfm.test_markdown_paragraph_extra",
            "totalTests": 328,
            "failedTests": 0,
            "errorTests": 0,
            "skippedTests": 0,
            "elapsedTimeInMilliseconds": 0
        },
        {
            "name": "test.gfm.test_markdown_raw_html",
            "totalTests": 36,
            "failedTests": 0,
            "errorTests": 0,
            "skippedTests": 0,
            "elapsedTimeInMilliseconds": 0
        },
        {
            "name": "test.gfm.test_markdown_reference_links",
            "totalTests": 104,
            "failedTests": 0,
            "errorTests": 0,
            "skippedTests": 0,
            "elapsedTimeInMilliseconds": 0
        },
        {
            "name": "test.gfm.test_markdown_setext_headings",
            "totalTests": 41,
            "failedTests": 0,
            "errorTests": 0,
            "skippedTests": 0,
            "elapsedTimeInMilliseconds": 0
        },
        {
            "name": "test.gfm.test_markdown_setext_headings_extra",
            "totalTests": 199,
            "failedTests": 0,
            "errorTests": 0,
            "skippedTests": 0,
            "elapsedTimeInMilliseconds": 0
        },
        {
            "name": "test.gfm.test_markdown_soft_line_breaks",
            "totalTests": 2,
            "failedTests": 0,
            "errorTests": 0,
            "skippedTests": 0,
            "elapsedTimeInMilliseconds": 0
        },
        {
            "name": "test.gfm.test_markdown_strikethrough_extension",
            "totalTests": 7,
            "failedTests": 0,
            "errorTests": 0,
            "skippedTests": 0,
            "elapsedTimeInMilliseconds": 0
        },
        {
            "name": "test.gfm.test_markdown_tables_extension",
            "totalTests": 8,
            "failedTests": 0,
            "errorTests": 0,
            "skippedTests": 0,
            "elapsedTimeInMilliseconds": 0
        },
        {
            "name": "test.gfm.test_markdown_tabs",
            "totalTests": 34,
            "failedTests": 0,
            "errorTests": 0,
            "skippedTests": 0,
            "elapsedTimeInMilliseconds": 0
        },
        {
            "name": "test.gfm.test_markdown_task_list_items",
            "totalTests": 10,
            "failedTests": 0,
            "errorTests": 0,
            "skippedTests": 0,
            "elapsedTimeInMilliseconds": 0
        },
        {
            "name": "test.gfm.test_markdown_textual_content",
            "totalTests": 3,
            "failedTests": 0,
            "errorTests": 0,
            "skippedTests": 0,
            "elapsedTimeInMilliseconds": 0
        },
        {
            "name": "test.gfm.test_markdown_textual_content_extra",
            "totalTests": 23,
            "failedTests": 0,
            "errorTests": 0,
            "skippedTests": 0,
            "elapsedTimeInMilliseconds": 0
        },
        {
            "name": "test.gfm.test_markdown_thematic_breaks",
            "totalTests": 20,
            "failedTests": 0,
            "errorTests": 0,
            "skippedTests": 0,
            "elapsedTimeInMilliseconds": 0
        },
        {
            "name": "test.gfm.test_markdown_whitespace_atx",
            "totalTests": 52,
            "failedTests": 0,
            "errorTests": 0,
            "skippedTests": 0,
            "elapsedTimeInMilliseconds": 0
        },
        {
            "name": "test.gfm.test_markdown_whitespace_autolink",
            "totalTests": 4,
            "failedTests": 0,
            "errorTests": 0,
            "skippedTests": 0,
            "elapsedTimeInMilliseconds": 0
        },
        {
            "name": "test.gfm.test_markdown_whitespace_code_spans",
            "totalTests": 19,
            "failedTests": 0,
            "errorTests": 0,
            "skippedTests": 0,
            "elapsedTimeInMilliseconds": 0
        },
        {
            "name": "test.gfm.test_markdown_whitespace_emphasis",
            "totalTests": 64,
            "failedTests": 0,
            "errorTests": 0,
            "skippedTests": 0,
            "elapsedTimeInMilliseconds": 0
        },
        {
            "name": "test.gfm.test_markdown_whitespace_fenced",
            "totalTests": 103,
            "failedTests": 0,
            "errorTests": 0,
            "skippedTests": 0,
            "elapsedTimeInMilliseconds": 0
        },
        {
            "name": "test.gfm.test_markdown_whitespace_hardbreak",
            "totalTests": 3,
            "failedTests": 0,
            "errorTests": 0,
            "skippedTests": 0,
            "elapsedTimeInMilliseconds": 0
        },
        {
            "name": "test.gfm.test_markdown_whitespace_html",
            "totalTests": 73,
            "failedTests": 0,
            "errorTests": 0,
            "skippedTests": 0,
            "elapsedTimeInMilliseconds": 0
        },
        {
            "name": "test.gfm.test_markdown_whitespace_indented",
            "totalTests": 63,
            "failedTests": 0,
            "errorTests": 0,
            "skippedTests": 0,
            "elapsedTimeInMilliseconds": 0
        },
        {
            "name": "test.gfm.test_markdown_whitespace_link_reference_definition",
            "totalTests": 97,
            "failedTests": 0,
            "errorTests": 0,
            "skippedTests": 0,
            "elapsedTimeInMilliseconds": 0
        },
        {
            "name": "test.gfm.test_markdown_whitespace_links",
            "totalTests": 51,
            "failedTests": 0,
            "errorTests": 0,
            "skippedTests": 0,
            "elapsedTimeInMilliseconds": 0
        },
        {
            "name": "test.gfm.test_markdown_whitespace_paragraph",
            "totalTests": 58,
            "failedTests": 0,
            "errorTests": 0,
            "skippedTests": 0,
            "elapsedTimeInMilliseconds": 0
        },
        {
            "name": "test.gfm.test_markdown_whitespace_setext",
            "totalTests": 51,
            "failedTests": 0,
            "errorTests": 0,
            "skippedTests": 0,
            "elapsedTimeInMilliseconds": 0
        },
        {
            "name": "test.gfm.test_markdown_whitespace_thematic_break",
            "totalTests": 44,
            "failedTests": 0,
            "errorTests": 0,
            "skippedTests": 0,
            "elapsedTimeInMilliseconds": 0
        },
        {
            "name": "test.gfm.test_markdown_whitespaces",
            "totalTests": 42,
            "failedTests": 0,
            "errorTests": 0,
            "skippedTests": 0,
            "elapsedTimeInMilliseconds": 0
        },
        {
            "name": "test.nested_three.test_markdown_nested_three_block_block_block",
            "totalTests": 91,
            "failedTests": 0,
            "errorTests": 0,
            "skippedTests": 0,
            "elapsedTimeInMilliseconds": 0
        },
        {
            "name": "test.nested_three.test_markdown_nested_three_block_block_ordered_max",
            "totalTests": 152,
            "failedTests": 0,
            "errorTests": 0,
            "skippedTests": 0,
            "elapsedTimeInMilliseconds": 0
        },
        {
            "name": "test.nested_three.test_markdown_nested_three_block_block_ordered_nomax",
            "totalTests": 141,
            "failedTests": 0,
            "errorTests": 0,
            "skippedTests": 0,
            "elapsedTimeInMilliseconds": 0
        },
        {
            "name": "test.nested_three.test_markdown_nested_three_block_block_unordered",
            "totalTests": 86,
            "failedTests": 0,
            "errorTests": 0,
            "skippedTests": 0,
            "elapsedTimeInMilliseconds": 0
        },
        {
            "name": "test.nested_three.test_markdown_nested_three_block_ordered_block",
            "totalTests": 60,
            "failedTests": 0,
            "errorTests": 0,
            "skippedTests": 0,
            "elapsedTimeInMilliseconds": 0
        },
        {
            "name": "test.nested_three.test_markdown_nested_three_block_ordered_ordered",
            "totalTests": 35,
            "failedTests": 0,
            "errorTests": 0,
            "skippedTests": 0,
            "elapsedTimeInMilliseconds": 0
        },
        {
            "name": "test.nested_three.test_markdown_nested_three_block_ordered_unordered",
            "totalTests": 38,
            "failedTests": 0,
            "errorTests": 0,
            "skippedTests": 0,
            "elapsedTimeInMilliseconds": 0
        },
        {
            "name": "test.nested_three.test_markdown_nested_three_block_unordered_block",
            "totalTests": 103,
            "failedTests": 0,
            "errorTests": 0,
            "skippedTests": 0,
            "elapsedTimeInMilliseconds": 0
        },
        {
            "name": "test.nested_three.test_markdown_nested_three_block_unordered_ordered",
            "totalTests": 35,
            "failedTests": 0,
            "errorTests": 0,
            "skippedTests": 0,
            "elapsedTimeInMilliseconds": 0
        },
        {
            "name": "test.nested_three.test_markdown_nested_three_block_unordered_unordered",
            "totalTests": 74,
            "failedTests": 0,
            "errorTests": 0,
            "skippedTests": 0,
            "elapsedTimeInMilliseconds": 0
        },
        {
            "name": "test.nested_three.test_markdown_nested_three_ordered_block_block",
            "totalTests": 67,
            "failedTests": 0,
            "errorTests": 0,
            "skippedTests": 0,
            "elapsedTimeInMilliseconds": 0
        },
        {
            "name": "test.nested_three.test_markdown_nested_three_ordered_block_ordered",
            "totalTests": 32,
            "failedTests": 0,
            "errorTests": 0,
            "skippedTests": 0,
            "elapsedTimeInMilliseconds": 0
        },
        {
            "name": "test.nested_three.test_markdown_nested_three_ordered_block_unordered",
            "totalTests": 45,
            "failedTests": 0,
            "errorTests": 0,
            "skippedTests": 0,
            "elapsedTimeInMilliseconds": 0
        },
        {
            "name": "test.nested_three.test_markdown_nested_three_ordered_ordered_block",
            "totalTests": 28,
            "failedTests": 0,
            "errorTests": 0,
            "skippedTests": 0,
            "elapsedTimeInMilliseconds": 0
        },
        {
            "name": "test.nested_three.test_markdown_nested_three_ordered_ordered_ordered",
            "totalTests": 22,
            "failedTests": 0,
            "errorTests": 0,
            "skippedTests": 0,
            "elapsedTimeInMilliseconds": 0
        },
        {
            "name": "test.nested_three.test_markdown_nested_three_ordered_ordered_unordered",
            "totalTests": 22,
            "failedTests": 0,
            "errorTests": 0,
            "skippedTests": 0,
            "elapsedTimeInMilliseconds": 0
        },
        {
            "name": "test.nested_three.test_markdown_nested_three_ordered_unordered_block",
            "totalTests": 28,
            "failedTests": 0,
            "errorTests": 0,
            "skippedTests": 0,
            "elapsedTimeInMilliseconds": 0
        },
        {
            "name": "test.nested_three.test_markdown_nested_three_ordered_unordered_ordered",
            "totalTests": 22,
            "failedTests": 0,
            "errorTests": 0,
            "skippedTests": 0,
            "elapsedTimeInMilliseconds": 0
        },
        {
            "name": "test.nested_three.test_markdown_nested_three_ordered_unordered_unordered",
            "totalTests": 22,
            "failedTests": 0,
            "errorTests": 0,
            "skippedTests": 0,
            "elapsedTimeInMilliseconds": 0
        },
        {
            "name": "test.nested_three.test_markdown_nested_three_unordered_block_block",
            "totalTests": 48,
            "failedTests": 0,
            "errorTests": 0,
            "skippedTests": 0,
            "elapsedTimeInMilliseconds": 0
        },
        {
            "name": "test.nested_three.test_markdown_nested_three_unordered_block_ordered",
            "totalTests": 56,
            "failedTests": 0,
            "errorTests": 0,
            "skippedTests": 0,
            "elapsedTimeInMilliseconds": 0
        },
        {
            "name": "test.nested_three.test_markdown_nested_three_unordered_block_unordered",
            "totalTests": 32,
            "failedTests": 0,
            "errorTests": 0,
            "skippedTests": 0,
            "elapsedTimeInMilliseconds": 0
        },
        {
            "name": "test.nested_three.test_markdown_nested_three_unordered_ordered_block",
            "totalTests": 28,
            "failedTests": 0,
            "errorTests": 0,
            "skippedTests": 0,
            "elapsedTimeInMilliseconds": 0
        },
        {
            "name": "test.nested_three.test_markdown_nested_three_unordered_ordered_ordered",
            "totalTests": 22,
            "failedTests": 0,
            "errorTests": 0,
            "skippedTests": 0,
            "elapsedTimeInMilliseconds": 0
        },
        {
            "name": "test.nested_three.test_markdown_nested_three_unordered_ordered_unordered",
            "totalTests": 22,
            "failedTests": 0,
            "errorTests": 0,
            "skippedTests": 0,
            "elapsedTimeInMilliseconds": 0
        },
        {
            "name": "test.nested_three.test_markdown_nested_three_unordered_unordered_block",
            "totalTests": 31,
            "failedTests": 0,
            "errorTests": 0,
            "skippedTests": 0,
            "elapsedTimeInMilliseconds": 0
        },
        {
            "name": "test.nested_three.test_markdown_nested_three_unordered_unordered_ordered",
            "totalTests": 22,
            "failedTests": 0,
            "errorTests": 0,
            "skippedTests": 0,
            "elapsedTimeInMilliseconds": 0
        },
        {
            "name": "test.nested_three.test_markdown_nested_three_unordered_unordered_unordered",
            "totalTests": 30,
            "failedTests": 0,
            "errorTests": 0,
            "skippedTests": 0,
            "elapsedTimeInMilliseconds": 0
        },
        {
            "name": "test.paragraph_series.test_markdown_paragraph_series_a",
            "totalTests": 11,
            "failedTests": 0,
            "errorTests": 0,
            "skippedTests": 0,
            "elapsedTimeInMilliseconds": 0
        },
        {
            "name": "test.paragraph_series.test_markdown_paragraph_series_b",
            "totalTests": 9,
            "failedTests": 0,
            "errorTests": 0,
            "skippedTests": 0,
            "elapsedTimeInMilliseconds": 0
        },
        {
            "name": "test.paragraph_series.test_markdown_paragraph_series_c",
            "totalTests": 11,
            "failedTests": 0,
            "errorTests": 0,
            "skippedTests": 0,
            "elapsedTimeInMilliseconds": 0
        },
        {
            "name": "test.paragraph_series.test_markdown_paragraph_series_d",
            "totalTests": 13,
            "failedTests": 0,
            "errorTests": 0,
            "skippedTests": 0,
            "elapsedTimeInMilliseconds": 0
        },
        {
            "name": "test.paragraph_series.test_markdown_paragraph_series_e",
            "totalTests": 5,
            "failedTests": 0,
            "errorTests": 0,
            "skippedTests": 0,
            "elapsedTimeInMilliseconds": 0
        },
        {
            "name": "test.paragraph_series.test_markdown_paragraph_series_h",
            "totalTests": 24,
            "failedTests": 0,
            "errorTests": 0,
            "skippedTests": 0,
            "elapsedTimeInMilliseconds": 0
        },
        {
            "name": "test.paragraph_series.test_markdown_paragraph_series_j",
            "totalTests": 52,
            "failedTests": 0,
            "errorTests": 0,
            "skippedTests": 0,
            "elapsedTimeInMilliseconds": 0
        },
        {
            "name": "test.paragraph_series.test_markdown_paragraph_series_m_fb",
            "totalTests": 30,
            "failedTests": 0,
            "errorTests": 0,
            "skippedTests": 0,
            "elapsedTimeInMilliseconds": 0
        },
        {
            "name": "test.paragraph_series.test_markdown_paragraph_series_m_ha",
            "totalTests": 26,
            "failedTests": 0,
            "errorTests": 0,
            "skippedTests": 0,
            "elapsedTimeInMilliseconds": 0
        },
        {
            "name": "test.paragraph_series.test_markdown_paragraph_series_m_hb",
            "totalTests": 30,
            "failedTests": 0,
            "errorTests": 0,
            "skippedTests": 0,
            "elapsedTimeInMilliseconds": 0
        },
        {
            "name": "test.paragraph_series.test_markdown_paragraph_series_m_hs",
            "totalTests": 32,
            "failedTests": 0,
            "errorTests": 0,
            "skippedTests": 0,
            "elapsedTimeInMilliseconds": 0
        },
        {
            "name": "test.paragraph_series.test_markdown_paragraph_series_m_ib",
            "totalTests": 32,
            "failedTests": 0,
            "errorTests": 0,
            "skippedTests": 0,
            "elapsedTimeInMilliseconds": 0
        },
        {
            "name": "test.paragraph_series.test_markdown_paragraph_series_m_tb",
            "totalTests": 29,
            "failedTests": 0,
            "errorTests": 0,
            "skippedTests": 0,
            "elapsedTimeInMilliseconds": 0
        },
        {
            "name": "test.paragraph_series.test_markdown_paragraph_series_n",
            "totalTests": 35,
            "failedTests": 0,
            "errorTests": 0,
            "skippedTests": 0,
            "elapsedTimeInMilliseconds": 0
        },
        {
            "name": "test.rules.test_md001",
            "totalTests": 15,
            "failedTests": 0,
            "errorTests": 0,
            "skippedTests": 0,
            "elapsedTimeInMilliseconds": 0
        },
        {
            "name": "test.rules.test_md002",
            "totalTests": 12,
            "failedTests": 0,
            "errorTests": 0,
            "skippedTests": 0,
            "elapsedTimeInMilliseconds": 0
        },
        {
            "name": "test.rules.test_md003",
            "totalTests": 42,
            "failedTests": 0,
            "errorTests": 0,
            "skippedTests": 0,
            "elapsedTimeInMilliseconds": 0
        },
        {
            "name": "test.rules.test_md004",
            "totalTests": 36,
            "failedTests": 0,
            "errorTests": 0,
            "skippedTests": 0,
            "elapsedTimeInMilliseconds": 0
        },
        {
            "name": "test.rules.test_md005",
            "totalTests": 93,
            "failedTests": 0,
            "errorTests": 0,
            "skippedTests": 0,
            "elapsedTimeInMilliseconds": 0
        },
        {
            "name": "test.rules.test_md006",
            "totalTests": 25,
            "failedTests": 0,
            "errorTests": 0,
            "skippedTests": 0,
            "elapsedTimeInMilliseconds": 0
        },
        {
            "name": "test.rules.test_md007",
            "totalTests": 83,
            "failedTests": 0,
            "errorTests": 0,
            "skippedTests": 0,
            "elapsedTimeInMilliseconds": 0
        },
        {
            "name": "test.rules.test_md009",
            "totalTests": 71,
            "failedTests": 0,
            "errorTests": 0,
            "skippedTests": 0,
            "elapsedTimeInMilliseconds": 0
        },
        {
            "name": "test.rules.test_md010",
            "totalTests": 54,
            "failedTests": 0,
            "errorTests": 0,
            "skippedTests": 0,
            "elapsedTimeInMilliseconds": 0
        },
        {
            "name": "test.rules.test_md011",
            "totalTests": 6,
            "failedTests": 0,
            "errorTests": 0,
            "skippedTests": 0,
            "elapsedTimeInMilliseconds": 0
        },
        {
            "name": "test.rules.test_md012",
            "totalTests": 78,
            "failedTests": 0,
            "errorTests": 0,
            "skippedTests": 0,
            "elapsedTimeInMilliseconds": 0
        },
        {
            "name": "test.rules.test_md013",
            "totalTests": 44,
            "failedTests": 0,
            "errorTests": 0,
            "skippedTests": 0,
            "elapsedTimeInMilliseconds": 0
        },
        {
            "name": "test.rules.test_md014",
            "totalTests": 6,
            "failedTests": 0,
            "errorTests": 0,
            "skippedTests": 0,
            "elapsedTimeInMilliseconds": 0
        },
        {
            "name": "test.rules.test_md018",
            "totalTests": 29,
            "failedTests": 0,
            "errorTests": 0,
            "skippedTests": 0,
            "elapsedTimeInMilliseconds": 0
        },
        {
            "name": "test.rules.test_md019",
            "totalTests": 48,
            "failedTests": 0,
            "errorTests": 0,
            "skippedTests": 0,
            "elapsedTimeInMilliseconds": 0
        },
        {
            "name": "test.rules.test_md020",
            "totalTests": 36,
            "failedTests": 0,
            "errorTests": 0,
            "skippedTests": 0,
            "elapsedTimeInMilliseconds": 0
        },
        {
            "name": "test.rules.test_md021",
            "totalTests": 54,
            "failedTests": 0,
            "errorTests": 0,
            "skippedTests": 0,
            "elapsedTimeInMilliseconds": 0
        },
        {
            "name": "test.rules.test_md022",
            "totalTests": 50,
            "failedTests": 0,
            "errorTests": 0,
            "skippedTests": 0,
            "elapsedTimeInMilliseconds": 0
        },
        {
            "name": "test.rules.test_md023",
            "totalTests": 107,
            "failedTests": 0,
            "errorTests": 0,
            "skippedTests": 0,
            "elapsedTimeInMilliseconds": 0
        },
        {
            "name": "test.rules.test_md024",
            "totalTests": 25,
            "failedTests": 0,
            "errorTests": 0,
            "skippedTests": 0,
            "elapsedTimeInMilliseconds": 0
        },
        {
            "name": "test.rules.test_md025",
            "totalTests": 17,
            "failedTests": 0,
            "errorTests": 0,
            "skippedTests": 0,
            "elapsedTimeInMilliseconds": 0
        },
        {
            "name": "test.rules.test_md026",
            "totalTests": 12,
            "failedTests": 0,
            "errorTests": 0,
            "skippedTests": 0,
            "elapsedTimeInMilliseconds": 0
        },
        {
            "name": "test.rules.test_md027",
<<<<<<< HEAD
            "totalTests": 128,
=======
            "totalTests": 123,
>>>>>>> 8f9eea13
            "failedTests": 0,
            "errorTests": 0,
            "skippedTests": 4,
            "elapsedTimeInMilliseconds": 0
        },
        {
            "name": "test.rules.test_md027_inline",
            "totalTests": 47,
            "failedTests": 0,
            "errorTests": 0,
            "skippedTests": 0,
            "elapsedTimeInMilliseconds": 0
        },
        {
            "name": "test.rules.test_md027_leaf",
            "totalTests": 49,
            "failedTests": 0,
            "errorTests": 0,
            "skippedTests": 0,
            "elapsedTimeInMilliseconds": 0
        },
        {
            "name": "test.rules.test_md027_leaf_plus_one",
            "totalTests": 38,
            "failedTests": 0,
            "errorTests": 0,
            "skippedTests": 0,
            "elapsedTimeInMilliseconds": 0
        },
        {
            "name": "test.rules.test_md028",
            "totalTests": 12,
            "failedTests": 0,
            "errorTests": 0,
            "skippedTests": 0,
            "elapsedTimeInMilliseconds": 0
        },
        {
            "name": "test.rules.test_md029",
            "totalTests": 71,
            "failedTests": 0,
            "errorTests": 0,
            "skippedTests": 0,
            "elapsedTimeInMilliseconds": 0
        },
        {
            "name": "test.rules.test_md030_ordered",
            "totalTests": 35,
            "failedTests": 0,
            "errorTests": 0,
            "skippedTests": 0,
            "elapsedTimeInMilliseconds": 0
        },
        {
            "name": "test.rules.test_md030_unordered",
            "totalTests": 46,
            "failedTests": 0,
            "errorTests": 0,
            "skippedTests": 0,
            "elapsedTimeInMilliseconds": 0
        },
        {
            "name": "test.rules.test_md031",
            "totalTests": 653,
            "failedTests": 0,
            "errorTests": 0,
            "skippedTests": 61,
            "elapsedTimeInMilliseconds": 0
        },
        {
            "name": "test.rules.test_md032",
            "totalTests": 16,
            "failedTests": 0,
            "errorTests": 0,
            "skippedTests": 0,
            "elapsedTimeInMilliseconds": 0
        },
        {
            "name": "test.rules.test_md033",
            "totalTests": 19,
            "failedTests": 0,
            "errorTests": 0,
            "skippedTests": 0,
            "elapsedTimeInMilliseconds": 0
        },
        {
            "name": "test.rules.test_md034",
            "totalTests": 16,
            "failedTests": 0,
            "errorTests": 0,
            "skippedTests": 0,
            "elapsedTimeInMilliseconds": 0
        },
        {
            "name": "test.rules.test_md035",
            "totalTests": 30,
            "failedTests": 0,
            "errorTests": 0,
            "skippedTests": 0,
            "elapsedTimeInMilliseconds": 0
        },
        {
            "name": "test.rules.test_md036",
            "totalTests": 15,
            "failedTests": 0,
            "errorTests": 0,
            "skippedTests": 0,
            "elapsedTimeInMilliseconds": 0
        },
        {
            "name": "test.rules.test_md037",
            "totalTests": 56,
            "failedTests": 0,
            "errorTests": 0,
            "skippedTests": 0,
            "elapsedTimeInMilliseconds": 0
        },
        {
            "name": "test.rules.test_md038",
            "totalTests": 13,
            "failedTests": 0,
            "errorTests": 0,
            "skippedTests": 0,
            "elapsedTimeInMilliseconds": 0
        },
        {
            "name": "test.rules.test_md039",
            "totalTests": 59,
            "failedTests": 0,
            "errorTests": 0,
            "skippedTests": 0,
            "elapsedTimeInMilliseconds": 0
        },
        {
            "name": "test.rules.test_md040",
            "totalTests": 5,
            "failedTests": 0,
            "errorTests": 0,
            "skippedTests": 0,
            "elapsedTimeInMilliseconds": 0
        },
        {
            "name": "test.rules.test_md041",
            "totalTests": 21,
            "failedTests": 0,
            "errorTests": 0,
            "skippedTests": 0,
            "elapsedTimeInMilliseconds": 0
        },
        {
            "name": "test.rules.test_md042",
            "totalTests": 9,
            "failedTests": 0,
            "errorTests": 0,
            "skippedTests": 0,
            "elapsedTimeInMilliseconds": 0
        },
        {
            "name": "test.rules.test_md043",
            "totalTests": 33,
            "failedTests": 0,
            "errorTests": 0,
            "skippedTests": 0,
            "elapsedTimeInMilliseconds": 0
        },
        {
            "name": "test.rules.test_md044",
            "totalTests": 98,
            "failedTests": 0,
            "errorTests": 0,
            "skippedTests": 0,
            "elapsedTimeInMilliseconds": 0
        },
        {
            "name": "test.rules.test_md045",
            "totalTests": 8,
            "failedTests": 0,
            "errorTests": 0,
            "skippedTests": 0,
            "elapsedTimeInMilliseconds": 0
        },
        {
            "name": "test.rules.test_md046",
            "totalTests": 36,
            "failedTests": 0,
            "errorTests": 0,
            "skippedTests": 0,
            "elapsedTimeInMilliseconds": 0
        },
        {
            "name": "test.rules.test_md047",
            "totalTests": 14,
            "failedTests": 0,
            "errorTests": 0,
            "skippedTests": 0,
            "elapsedTimeInMilliseconds": 0
        },
        {
            "name": "test.rules.test_md048",
            "totalTests": 17,
            "failedTests": 0,
            "errorTests": 0,
            "skippedTests": 0,
            "elapsedTimeInMilliseconds": 0
        },
        {
            "name": "test.rules.test_plugin_manager",
            "totalTests": 57,
            "failedTests": 0,
            "errorTests": 0,
            "skippedTests": 0,
            "elapsedTimeInMilliseconds": 0
        },
        {
            "name": "test.rules.test_pml100",
            "totalTests": 60,
            "failedTests": 0,
            "errorTests": 0,
            "skippedTests": 0,
            "elapsedTimeInMilliseconds": 0
        },
        {
            "name": "test.rules.test_pml101",
            "totalTests": 51,
            "failedTests": 0,
            "errorTests": 0,
            "skippedTests": 0,
            "elapsedTimeInMilliseconds": 0
        },
        {
            "name": "test.test_application_file_scanner",
            "totalTests": 7,
            "failedTests": 0,
            "errorTests": 0,
            "skippedTests": 0,
            "elapsedTimeInMilliseconds": 0
        },
        {
            "name": "test.test_exception_handling",
            "totalTests": 9,
            "failedTests": 0,
            "errorTests": 0,
            "skippedTests": 0,
            "elapsedTimeInMilliseconds": 0
        },
        {
            "name": "test.test_listfiles",
            "totalTests": 13,
            "failedTests": 0,
            "errorTests": 0,
            "skippedTests": 0,
            "elapsedTimeInMilliseconds": 0
        },
        {
            "name": "test.test_main",
            "totalTests": 10,
            "failedTests": 0,
            "errorTests": 0,
            "skippedTests": 0,
            "elapsedTimeInMilliseconds": 0
        },
        {
            "name": "test.test_main_alternate_extensions",
            "totalTests": 8,
            "failedTests": 0,
            "errorTests": 0,
            "skippedTests": 0,
            "elapsedTimeInMilliseconds": 0
        },
        {
            "name": "test.test_main_config",
            "totalTests": 15,
            "failedTests": 0,
            "errorTests": 0,
            "skippedTests": 0,
            "elapsedTimeInMilliseconds": 0
        },
        {
            "name": "test.test_main_config_files",
            "totalTests": 14,
            "failedTests": 0,
            "errorTests": 0,
            "skippedTests": 0,
            "elapsedTimeInMilliseconds": 0
        },
        {
            "name": "test.test_main_enable_disable",
            "totalTests": 7,
            "failedTests": 0,
            "errorTests": 0,
            "skippedTests": 0,
            "elapsedTimeInMilliseconds": 0
        },
        {
            "name": "test.test_main_logger",
            "totalTests": 18,
            "failedTests": 0,
            "errorTests": 0,
            "skippedTests": 0,
            "elapsedTimeInMilliseconds": 0
        },
        {
            "name": "test.test_main_return_codes",
            "totalTests": 13,
            "failedTests": 0,
            "errorTests": 0,
            "skippedTests": 0,
            "elapsedTimeInMilliseconds": 0
        },
        {
            "name": "test.test_main_stdin",
            "totalTests": 4,
            "failedTests": 0,
            "errorTests": 0,
            "skippedTests": 0,
            "elapsedTimeInMilliseconds": 0
        },
        {
            "name": "test.test_markdown_extra",
<<<<<<< HEAD
            "totalTests": 262,
=======
            "totalTests": 261,
>>>>>>> 8f9eea13
            "failedTests": 0,
            "errorTests": 0,
            "skippedTests": 5,
            "elapsedTimeInMilliseconds": 0
        },
        {
            "name": "test.test_markdown_transform_to_gfm",
            "totalTests": 3,
            "failedTests": 0,
            "errorTests": 0,
            "skippedTests": 0,
            "elapsedTimeInMilliseconds": 0
        },
        {
            "name": "test.test_transform_markdown",
            "totalTests": 2,
            "failedTests": 0,
            "errorTests": 0,
            "skippedTests": 0,
            "elapsedTimeInMilliseconds": 0
        },
        {
            "name": "test.tokens.test_atx_heading_markdown_token",
            "totalTests": 5,
            "failedTests": 0,
            "errorTests": 0,
            "skippedTests": 0,
            "elapsedTimeInMilliseconds": 0
        },
        {
            "name": "test.tokens.test_block_quote_markdown_token",
            "totalTests": 1,
            "failedTests": 0,
            "errorTests": 0,
            "skippedTests": 0,
            "elapsedTimeInMilliseconds": 0
        },
        {
            "name": "test.tokens.test_end_token",
            "totalTests": 1,
            "failedTests": 0,
            "errorTests": 0,
            "skippedTests": 0,
            "elapsedTimeInMilliseconds": 0
        },
        {
            "name": "test.tokens.test_fenced_code_block_markdown_token",
            "totalTests": 1,
            "failedTests": 0,
            "errorTests": 0,
            "skippedTests": 0,
            "elapsedTimeInMilliseconds": 0
        },
        {
            "name": "test.tokens.test_inline_code_span_markdown_token",
            "totalTests": 1,
            "failedTests": 0,
            "errorTests": 0,
            "skippedTests": 0,
            "elapsedTimeInMilliseconds": 0
        },
        {
            "name": "test.tokens.test_list_start_markdown_token",
            "totalTests": 1,
            "failedTests": 0,
            "errorTests": 0,
            "skippedTests": 0,
            "elapsedTimeInMilliseconds": 0
        },
        {
            "name": "test.tokens.test_markdown_token",
            "totalTests": 5,
            "failedTests": 0,
            "errorTests": 0,
            "skippedTests": 0,
            "elapsedTimeInMilliseconds": 0
        },
        {
            "name": "test.tokens.test_new_list_item_markdown_token",
            "totalTests": 1,
            "failedTests": 0,
            "errorTests": 0,
            "skippedTests": 0,
            "elapsedTimeInMilliseconds": 0
        },
        {
            "name": "test.tokens.test_paragraph_markdown_token",
            "totalTests": 1,
            "failedTests": 0,
            "errorTests": 0,
            "skippedTests": 0,
            "elapsedTimeInMilliseconds": 0
        },
        {
            "name": "test.tokens.test_plugin_scan_context",
            "totalTests": 3,
            "failedTests": 0,
            "errorTests": 0,
            "skippedTests": 0,
            "elapsedTimeInMilliseconds": 0
        },
        {
            "name": "test.tokens.test_raw_html_markdown_token",
            "totalTests": 1,
            "failedTests": 0,
            "errorTests": 0,
            "skippedTests": 0,
            "elapsedTimeInMilliseconds": 0
        },
        {
            "name": "test.tokens.test_reference_markdown_token",
            "totalTests": 1,
            "failedTests": 0,
            "errorTests": 0,
            "skippedTests": 0,
            "elapsedTimeInMilliseconds": 0
        },
        {
            "name": "test.tokens.test_text_markdown_token",
            "totalTests": 1,
            "failedTests": 0,
            "errorTests": 0,
            "skippedTests": 0,
            "elapsedTimeInMilliseconds": 0
        },
        {
            "name": "test.tokens.test_thematic_break_markdown_token",
            "totalTests": 1,
            "failedTests": 0,
            "errorTests": 0,
            "skippedTests": 0,
            "elapsedTimeInMilliseconds": 0
        }
    ]
}
<|MERGE_RESOLUTION|>--- conflicted
+++ resolved
@@ -1300,11 +1300,7 @@
         },
         {
             "name": "test.rules.test_md027",
-<<<<<<< HEAD
             "totalTests": 128,
-=======
-            "totalTests": 123,
->>>>>>> 8f9eea13
             "failedTests": 0,
             "errorTests": 0,
             "skippedTests": 4,
@@ -1624,11 +1620,7 @@
         },
         {
             "name": "test.test_markdown_extra",
-<<<<<<< HEAD
             "totalTests": 262,
-=======
-            "totalTests": 261,
->>>>>>> 8f9eea13
             "failedTests": 0,
             "errorTests": 0,
             "skippedTests": 5,
