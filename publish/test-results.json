--- conflicted
+++ resolved
@@ -595,12 +595,11 @@
             "elapsedTimeInMilliseconds": 0
         },
         {
-<<<<<<< HEAD
             "name": "test.nested_three.test_markdown_nested_three_block_block_ordered_max",
-            "totalTests": 148,
-            "failedTests": 0,
-            "errorTests": 0,
-            "skippedTests": 3,
+            "totalTests": 149,
+            "failedTests": 0,
+            "errorTests": 0,
+            "skippedTests": 2,
             "elapsedTimeInMilliseconds": 0
         },
         {
@@ -702,192 +701,60 @@
         {
             "name": "test.nested_three.test_markdown_nested_three_ordered_ordered_ordered",
             "totalTests": 22,
-=======
-            "name": "test.nested_three.test_markdown_nested_three_block_block_ordered",
-            "totalTests": 64,
->>>>>>> fe43e6d7
-            "failedTests": 0,
-            "errorTests": 0,
-            "skippedTests": 0,
-            "elapsedTimeInMilliseconds": 0
-        },
-        {
-<<<<<<< HEAD
+            "failedTests": 0,
+            "errorTests": 0,
+            "skippedTests": 0,
+            "elapsedTimeInMilliseconds": 0
+        },
+        {
             "name": "test.nested_three.test_markdown_nested_three_ordered_ordered_unordered",
             "totalTests": 22,
-=======
-            "name": "test.nested_three.test_markdown_nested_three_block_block_unordered",
-            "totalTests": 65,
->>>>>>> fe43e6d7
-            "failedTests": 0,
-            "errorTests": 0,
-            "skippedTests": 0,
-            "elapsedTimeInMilliseconds": 0
-        },
-        {
-<<<<<<< HEAD
+            "failedTests": 0,
+            "errorTests": 0,
+            "skippedTests": 0,
+            "elapsedTimeInMilliseconds": 0
+        },
+        {
             "name": "test.nested_three.test_markdown_nested_three_ordered_unordered_block",
             "totalTests": 28,
-=======
-            "name": "test.nested_three.test_markdown_nested_three_block_ordered_block",
-            "totalTests": 60,
-            "failedTests": 0,
-            "errorTests": 0,
-            "skippedTests": 0,
-            "elapsedTimeInMilliseconds": 0
-        },
-        {
-            "name": "test.nested_three.test_markdown_nested_three_block_ordered_ordered",
-            "totalTests": 35,
-            "failedTests": 0,
-            "errorTests": 0,
-            "skippedTests": 0,
-            "elapsedTimeInMilliseconds": 0
-        },
-        {
-            "name": "test.nested_three.test_markdown_nested_three_block_ordered_unordered",
-            "totalTests": 38,
-            "failedTests": 0,
-            "errorTests": 0,
-            "skippedTests": 0,
-            "elapsedTimeInMilliseconds": 0
-        },
-        {
-            "name": "test.nested_three.test_markdown_nested_three_block_unordered_block",
-            "totalTests": 60,
-            "failedTests": 0,
-            "errorTests": 0,
-            "skippedTests": 0,
-            "elapsedTimeInMilliseconds": 0
-        },
-        {
-            "name": "test.nested_three.test_markdown_nested_three_block_unordered_ordered",
-            "totalTests": 35,
-            "failedTests": 0,
-            "errorTests": 0,
-            "skippedTests": 0,
-            "elapsedTimeInMilliseconds": 0
-        },
-        {
-            "name": "test.nested_three.test_markdown_nested_three_block_unordered_unordered",
-            "totalTests": 41,
-            "failedTests": 0,
-            "errorTests": 0,
-            "skippedTests": 0,
-            "elapsedTimeInMilliseconds": 0
-        },
-        {
-            "name": "test.nested_three.test_markdown_nested_three_ordered_block_block",
-            "totalTests": 48,
-            "failedTests": 0,
-            "errorTests": 0,
-            "skippedTests": 0,
-            "elapsedTimeInMilliseconds": 0
-        },
-        {
-            "name": "test.nested_three.test_markdown_nested_three_ordered_block_ordered",
-            "totalTests": 32,
-            "failedTests": 0,
-            "errorTests": 0,
-            "skippedTests": 0,
-            "elapsedTimeInMilliseconds": 0
-        },
-        {
-            "name": "test.nested_three.test_markdown_nested_three_ordered_block_unordered",
-            "totalTests": 32,
-            "failedTests": 0,
-            "errorTests": 0,
-            "skippedTests": 0,
-            "elapsedTimeInMilliseconds": 0
-        },
-        {
-            "name": "test.nested_three.test_markdown_nested_three_ordered_ordered_block",
-            "totalTests": 28,
-            "failedTests": 0,
-            "errorTests": 0,
-            "skippedTests": 0,
-            "elapsedTimeInMilliseconds": 0
-        },
-        {
-            "name": "test.nested_three.test_markdown_nested_three_ordered_ordered_ordered",
+            "failedTests": 0,
+            "errorTests": 0,
+            "skippedTests": 0,
+            "elapsedTimeInMilliseconds": 0
+        },
+        {
+            "name": "test.nested_three.test_markdown_nested_three_ordered_unordered_ordered",
             "totalTests": 22,
->>>>>>> fe43e6d7
-            "failedTests": 0,
-            "errorTests": 0,
-            "skippedTests": 0,
-            "elapsedTimeInMilliseconds": 0
-        },
-        {
-<<<<<<< HEAD
-            "name": "test.nested_three.test_markdown_nested_three_ordered_unordered_ordered",
-=======
-            "name": "test.nested_three.test_markdown_nested_three_ordered_ordered_unordered",
->>>>>>> fe43e6d7
-            "totalTests": 22,
-            "failedTests": 0,
-            "errorTests": 0,
-            "skippedTests": 0,
-            "elapsedTimeInMilliseconds": 0
-        },
-        {
-<<<<<<< HEAD
+            "failedTests": 0,
+            "errorTests": 0,
+            "skippedTests": 0,
+            "elapsedTimeInMilliseconds": 0
+        },
+        {
             "name": "test.nested_three.test_markdown_nested_three_ordered_unordered_unordered",
             "totalTests": 22,
-=======
-            "name": "test.nested_three.test_markdown_nested_three_ordered_unordered_block",
-            "totalTests": 28,
->>>>>>> fe43e6d7
-            "failedTests": 0,
-            "errorTests": 0,
-            "skippedTests": 0,
-            "elapsedTimeInMilliseconds": 0
-        },
-        {
-<<<<<<< HEAD
+            "failedTests": 0,
+            "errorTests": 0,
+            "skippedTests": 0,
+            "elapsedTimeInMilliseconds": 0
+        },
+        {
             "name": "test.nested_three.test_markdown_nested_three_unordered_block_block",
             "totalTests": 48,
-=======
-            "name": "test.nested_three.test_markdown_nested_three_ordered_unordered_ordered",
-            "totalTests": 22,
->>>>>>> fe43e6d7
-            "failedTests": 0,
-            "errorTests": 0,
-            "skippedTests": 0,
-            "elapsedTimeInMilliseconds": 0
-        },
-        {
-<<<<<<< HEAD
+            "failedTests": 0,
+            "errorTests": 0,
+            "skippedTests": 0,
+            "elapsedTimeInMilliseconds": 0
+        },
+        {
             "name": "test.nested_three.test_markdown_nested_three_unordered_block_ordered",
             "totalTests": 32,
-=======
-            "name": "test.nested_three.test_markdown_nested_three_ordered_unordered_unordered",
-            "totalTests": 22,
->>>>>>> fe43e6d7
-            "failedTests": 0,
-            "errorTests": 0,
-            "skippedTests": 0,
-            "elapsedTimeInMilliseconds": 0
-        },
-        {
-<<<<<<< HEAD
-=======
-            "name": "test.nested_three.test_markdown_nested_three_unordered_block_block",
-            "totalTests": 48,
-            "failedTests": 0,
-            "errorTests": 0,
-            "skippedTests": 0,
-            "elapsedTimeInMilliseconds": 0
-        },
-        {
-            "name": "test.nested_three.test_markdown_nested_three_unordered_block_ordered",
-            "totalTests": 32,
-            "failedTests": 0,
-            "errorTests": 0,
-            "skippedTests": 0,
-            "elapsedTimeInMilliseconds": 0
-        },
-        {
->>>>>>> fe43e6d7
+            "failedTests": 0,
+            "errorTests": 0,
+            "skippedTests": 0,
+            "elapsedTimeInMilliseconds": 0
+        },
+        {
             "name": "test.nested_three.test_markdown_nested_three_unordered_block_unordered",
             "totalTests": 32,
             "failedTests": 0,
