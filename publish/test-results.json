{
    "projectName": "?",
    "reportSource": "pytest",
    "measurements": [
        {
            "name": "test.basic.test_calculate_length",
            "totalTests": 22,
            "failedTests": 0,
            "errorTests": 0,
            "skippedTests": 0,
            "elapsedTimeInMilliseconds": 0
        },
        {
            "name": "test.basic.test_collect_backwards_while_character",
            "totalTests": 10,
            "failedTests": 0,
            "errorTests": 0,
            "skippedTests": 0,
            "elapsedTimeInMilliseconds": 0
        },
        {
            "name": "test.basic.test_collect_backwards_while_one_of_characters",
            "totalTests": 10,
            "failedTests": 0,
            "errorTests": 0,
            "skippedTests": 0,
            "elapsedTimeInMilliseconds": 0
        },
        {
            "name": "test.basic.test_collect_until_character",
            "totalTests": 7,
            "failedTests": 0,
            "errorTests": 0,
            "skippedTests": 0,
            "elapsedTimeInMilliseconds": 0
        },
        {
            "name": "test.basic.test_collect_until_one_of_characters",
            "totalTests": 7,
            "failedTests": 0,
            "errorTests": 0,
            "skippedTests": 0,
            "elapsedTimeInMilliseconds": 0
        },
        {
            "name": "test.basic.test_collect_while_character",
            "totalTests": 9,
            "failedTests": 0,
            "errorTests": 0,
            "skippedTests": 0,
            "elapsedTimeInMilliseconds": 0
        },
        {
            "name": "test.basic.test_collect_while_one_of_characters",
            "totalTests": 7,
            "failedTests": 0,
            "errorTests": 0,
            "skippedTests": 0,
            "elapsedTimeInMilliseconds": 0
        },
        {
            "name": "test.basic.test_complete_html_tags",
            "totalTests": 17,
            "failedTests": 0,
            "errorTests": 0,
            "skippedTests": 0,
            "elapsedTimeInMilliseconds": 0
        },
        {
            "name": "test.basic.test_constant_wrapper",
            "totalTests": 2,
            "failedTests": 0,
            "errorTests": 0,
            "skippedTests": 0,
            "elapsedTimeInMilliseconds": 0
        },
        {
            "name": "test.basic.test_extract_any_whitespace",
            "totalTests": 9,
            "failedTests": 0,
            "errorTests": 0,
            "skippedTests": 0,
            "elapsedTimeInMilliseconds": 0
        },
        {
            "name": "test.basic.test_extract_until_whitespace",
            "totalTests": 7,
            "failedTests": 0,
            "errorTests": 0,
            "skippedTests": 0,
            "elapsedTimeInMilliseconds": 0
        },
        {
            "name": "test.basic.test_extract_whitespace",
            "totalTests": 9,
            "failedTests": 0,
            "errorTests": 0,
            "skippedTests": 0,
            "elapsedTimeInMilliseconds": 0
        },
        {
            "name": "test.basic.test_extract_whitespace_from_end",
            "totalTests": 3,
            "failedTests": 0,
            "errorTests": 0,
            "skippedTests": 0,
            "elapsedTimeInMilliseconds": 0
        },
        {
            "name": "test.basic.test_find_nth_occurrence",
            "totalTests": 5,
            "failedTests": 0,
            "errorTests": 0,
            "skippedTests": 0,
            "elapsedTimeInMilliseconds": 0
        },
        {
            "name": "test.basic.test_html_tags",
            "totalTests": 29,
            "failedTests": 0,
            "errorTests": 0,
            "skippedTests": 0,
            "elapsedTimeInMilliseconds": 0
        },
        {
            "name": "test.basic.test_is_character_at_index",
            "totalTests": 43,
            "failedTests": 0,
            "errorTests": 0,
            "skippedTests": 0,
            "elapsedTimeInMilliseconds": 0
        },
        {
            "name": "test.basic.test_markdown_token",
            "totalTests": 4,
            "failedTests": 0,
            "errorTests": 0,
            "skippedTests": 0,
            "elapsedTimeInMilliseconds": 0
        },
        {
            "name": "test.basic.test_source_providers",
            "totalTests": 8,
            "failedTests": 0,
            "errorTests": 0,
            "skippedTests": 0,
            "elapsedTimeInMilliseconds": 0
        },
        {
            "name": "test.extensions.test_extension_manager",
            "totalTests": 15,
            "failedTests": 0,
            "errorTests": 0,
            "skippedTests": 0,
            "elapsedTimeInMilliseconds": 0
        },
        {
            "name": "test.extensions.test_markdown_front_matter",
            "totalTests": 20,
            "failedTests": 0,
            "errorTests": 0,
            "skippedTests": 0,
            "elapsedTimeInMilliseconds": 0
        },
        {
            "name": "test.extensions.test_markdown_pragmas",
            "totalTests": 13,
            "failedTests": 0,
            "errorTests": 0,
            "skippedTests": 0,
            "elapsedTimeInMilliseconds": 0
        },
        {
            "name": "test.gfm.test_markdown_atx_headings",
            "totalTests": 18,
            "failedTests": 0,
            "errorTests": 0,
            "skippedTests": 0,
            "elapsedTimeInMilliseconds": 0
        },
        {
            "name": "test.gfm.test_markdown_atx_headings_extra",
            "totalTests": 46,
            "failedTests": 0,
            "errorTests": 0,
            "skippedTests": 0,
            "elapsedTimeInMilliseconds": 0
        },
        {
            "name": "test.gfm.test_markdown_autolinks",
            "totalTests": 31,
            "failedTests": 0,
            "errorTests": 0,
            "skippedTests": 0,
            "elapsedTimeInMilliseconds": 0
        },
        {
            "name": "test.gfm.test_markdown_autolinks_extension",
            "totalTests": 11,
            "failedTests": 0,
            "errorTests": 0,
            "skippedTests": 11,
            "elapsedTimeInMilliseconds": 0
        },
        {
            "name": "test.gfm.test_markdown_backslash_escapes",
            "totalTests": 16,
            "failedTests": 0,
            "errorTests": 0,
            "skippedTests": 0,
            "elapsedTimeInMilliseconds": 0
        },
        {
            "name": "test.gfm.test_markdown_backslash_escapes_extra",
            "totalTests": 42,
            "failedTests": 0,
            "errorTests": 0,
            "skippedTests": 0,
            "elapsedTimeInMilliseconds": 0
        },
        {
            "name": "test.gfm.test_markdown_blank_lines",
            "totalTests": 2,
            "failedTests": 0,
            "errorTests": 0,
            "skippedTests": 0,
            "elapsedTimeInMilliseconds": 0
        },
        {
            "name": "test.gfm.test_markdown_block_inline_precedence",
            "totalTests": 1,
            "failedTests": 0,
            "errorTests": 0,
            "skippedTests": 0,
            "elapsedTimeInMilliseconds": 0
        },
        {
            "name": "test.gfm.test_markdown_block_quotes",
            "totalTests": 94,
            "failedTests": 0,
            "errorTests": 0,
            "skippedTests": 0,
            "elapsedTimeInMilliseconds": 0
        },
        {
            "name": "test.gfm.test_markdown_code_spans",
            "totalTests": 37,
            "failedTests": 0,
            "errorTests": 0,
            "skippedTests": 0,
            "elapsedTimeInMilliseconds": 0
        },
        {
            "name": "test.gfm.test_markdown_disallowed_raw_html_extension",
            "totalTests": 1,
            "failedTests": 0,
            "errorTests": 0,
            "skippedTests": 1,
            "elapsedTimeInMilliseconds": 0
        },
        {
            "name": "test.gfm.test_markdown_emphasis_rule_1",
            "totalTests": 6,
            "failedTests": 0,
            "errorTests": 0,
            "skippedTests": 0,
            "elapsedTimeInMilliseconds": 0
        },
        {
            "name": "test.gfm.test_markdown_emphasis_rule_10",
            "totalTests": 14,
            "failedTests": 0,
            "errorTests": 0,
            "skippedTests": 0,
            "elapsedTimeInMilliseconds": 0
        },
        {
            "name": "test.gfm.test_markdown_emphasis_rule_11",
            "totalTests": 12,
            "failedTests": 0,
            "errorTests": 0,
            "skippedTests": 0,
            "elapsedTimeInMilliseconds": 0
        },
        {
            "name": "test.gfm.test_markdown_emphasis_rule_12",
            "totalTests": 12,
            "failedTests": 0,
            "errorTests": 0,
            "skippedTests": 0,
            "elapsedTimeInMilliseconds": 0
        },
        {
            "name": "test.gfm.test_markdown_emphasis_rule_13",
            "totalTests": 7,
            "failedTests": 0,
            "errorTests": 0,
            "skippedTests": 0,
            "elapsedTimeInMilliseconds": 0
        },
        {
            "name": "test.gfm.test_markdown_emphasis_rule_14_to_17",
            "totalTests": 15,
            "failedTests": 0,
            "errorTests": 0,
            "skippedTests": 0,
            "elapsedTimeInMilliseconds": 0
        },
        {
            "name": "test.gfm.test_markdown_emphasis_rule_2",
            "totalTests": 8,
            "failedTests": 0,
            "errorTests": 0,
            "skippedTests": 0,
            "elapsedTimeInMilliseconds": 0
        },
        {
            "name": "test.gfm.test_markdown_emphasis_rule_3",
            "totalTests": 6,
            "failedTests": 0,
            "errorTests": 0,
            "skippedTests": 0,
            "elapsedTimeInMilliseconds": 0
        },
        {
            "name": "test.gfm.test_markdown_emphasis_rule_4",
            "totalTests": 7,
            "failedTests": 0,
            "errorTests": 0,
            "skippedTests": 0,
            "elapsedTimeInMilliseconds": 0
        },
        {
            "name": "test.gfm.test_markdown_emphasis_rule_5",
            "totalTests": 4,
            "failedTests": 0,
            "errorTests": 0,
            "skippedTests": 0,
            "elapsedTimeInMilliseconds": 0
        },
        {
            "name": "test.gfm.test_markdown_emphasis_rule_6",
            "totalTests": 9,
            "failedTests": 0,
            "errorTests": 0,
            "skippedTests": 0,
            "elapsedTimeInMilliseconds": 0
        },
        {
            "name": "test.gfm.test_markdown_emphasis_rule_7",
            "totalTests": 6,
            "failedTests": 0,
            "errorTests": 0,
            "skippedTests": 0,
            "elapsedTimeInMilliseconds": 0
        },
        {
            "name": "test.gfm.test_markdown_emphasis_rule_8",
            "totalTests": 7,
            "failedTests": 0,
            "errorTests": 0,
            "skippedTests": 0,
            "elapsedTimeInMilliseconds": 0
        },
        {
            "name": "test.gfm.test_markdown_emphasis_rule_9",
            "totalTests": 18,
            "failedTests": 0,
            "errorTests": 0,
            "skippedTests": 0,
            "elapsedTimeInMilliseconds": 0
        },
        {
            "name": "test.gfm.test_markdown_entity_and_numeric_character_references",
            "totalTests": 32,
            "failedTests": 0,
            "errorTests": 0,
            "skippedTests": 0,
            "elapsedTimeInMilliseconds": 0
        },
        {
<<<<<<< HEAD
            "name": "test.test_markdown_extra",
            "totalTests": 78,
            "failedTests": 0,
            "errorTests": 0,
            "skippedTests": 0,
            "elapsedTimeInMilliseconds": 0
        },
        {
            "name": "test.test_markdown_fenced_code_blocks",
=======
            "name": "test.gfm.test_markdown_fenced_code_blocks",
>>>>>>> c42a99c5
            "totalTests": 68,
            "failedTests": 0,
            "errorTests": 0,
            "skippedTests": 0,
            "elapsedTimeInMilliseconds": 0
        },
        {
            "name": "test.gfm.test_markdown_hard_line_breaks",
            "totalTests": 44,
            "failedTests": 0,
            "errorTests": 0,
            "skippedTests": 0,
            "elapsedTimeInMilliseconds": 0
        },
        {
            "name": "test.gfm.test_markdown_html_blocks",
            "totalTests": 76,
            "failedTests": 0,
            "errorTests": 0,
            "skippedTests": 0,
            "elapsedTimeInMilliseconds": 0
        },
        {
            "name": "test.gfm.test_markdown_html_blocks_extra",
            "totalTests": 12,
            "failedTests": 0,
            "errorTests": 0,
            "skippedTests": 0,
            "elapsedTimeInMilliseconds": 0
        },
        {
            "name": "test.gfm.test_markdown_image_links",
            "totalTests": 30,
            "failedTests": 0,
            "errorTests": 0,
            "skippedTests": 0,
            "elapsedTimeInMilliseconds": 0
        },
        {
            "name": "test.gfm.test_markdown_indented_code_blocks",
            "totalTests": 16,
            "failedTests": 0,
            "errorTests": 0,
            "skippedTests": 0,
            "elapsedTimeInMilliseconds": 0
        },
        {
            "name": "test.gfm.test_markdown_inline_links",
            "totalTests": 60,
            "failedTests": 0,
            "errorTests": 0,
            "skippedTests": 0,
            "elapsedTimeInMilliseconds": 0
        },
        {
            "name": "test.gfm.test_markdown_inlines",
            "totalTests": 1,
            "failedTests": 0,
            "errorTests": 0,
            "skippedTests": 0,
            "elapsedTimeInMilliseconds": 0
        },
        {
            "name": "test.gfm.test_markdown_link_reference_definitions",
            "totalTests": 68,
            "failedTests": 0,
            "errorTests": 0,
            "skippedTests": 0,
            "elapsedTimeInMilliseconds": 0
        },
        {
            "name": "test.gfm.test_markdown_list_blocks",
            "totalTests": 132,
            "failedTests": 0,
            "errorTests": 0,
            "skippedTests": 8,
            "elapsedTimeInMilliseconds": 0
        },
        {
            "name": "test.gfm.test_markdown_lists",
            "totalTests": 68,
            "failedTests": 0,
            "errorTests": 0,
            "skippedTests": 0,
            "elapsedTimeInMilliseconds": 0
        },
        {
            "name": "test.gfm.test_markdown_paragraph_blocks",
            "totalTests": 10,
            "failedTests": 0,
            "errorTests": 0,
            "skippedTests": 0,
            "elapsedTimeInMilliseconds": 0
        },
        {
            "name": "test.gfm.test_markdown_paragraph_extra",
            "totalTests": 328,
            "failedTests": 0,
            "errorTests": 0,
            "skippedTests": 0,
            "elapsedTimeInMilliseconds": 0
        },
        {
            "name": "test.gfm.test_markdown_raw_html",
            "totalTests": 36,
            "failedTests": 0,
            "errorTests": 0,
            "skippedTests": 0,
            "elapsedTimeInMilliseconds": 0
        },
        {
            "name": "test.gfm.test_markdown_reference_links",
            "totalTests": 97,
            "failedTests": 0,
            "errorTests": 0,
            "skippedTests": 0,
            "elapsedTimeInMilliseconds": 0
        },
        {
            "name": "test.gfm.test_markdown_setext_headings",
            "totalTests": 40,
            "failedTests": 0,
            "errorTests": 0,
            "skippedTests": 0,
            "elapsedTimeInMilliseconds": 0
        },
        {
            "name": "test.gfm.test_markdown_setext_headings_extra",
            "totalTests": 199,
            "failedTests": 0,
            "errorTests": 0,
            "skippedTests": 0,
            "elapsedTimeInMilliseconds": 0
        },
        {
            "name": "test.gfm.test_markdown_soft_line_breaks",
            "totalTests": 2,
            "failedTests": 0,
            "errorTests": 0,
            "skippedTests": 0,
            "elapsedTimeInMilliseconds": 0
        },
        {
            "name": "test.gfm.test_markdown_strikethrough_extension",
            "totalTests": 2,
            "failedTests": 0,
            "errorTests": 0,
            "skippedTests": 0,
            "elapsedTimeInMilliseconds": 0
        },
        {
            "name": "test.gfm.test_markdown_tables_extension",
            "totalTests": 8,
            "failedTests": 0,
            "errorTests": 0,
            "skippedTests": 0,
            "elapsedTimeInMilliseconds": 0
        },
        {
            "name": "test.gfm.test_markdown_tabs",
            "totalTests": 20,
            "failedTests": 0,
            "errorTests": 0,
            "skippedTests": 0,
            "elapsedTimeInMilliseconds": 0
        },
        {
            "name": "test.gfm.test_markdown_task_list_items",
            "totalTests": 2,
            "failedTests": 0,
            "errorTests": 0,
            "skippedTests": 0,
            "elapsedTimeInMilliseconds": 0
        },
        {
            "name": "test.gfm.test_markdown_textual_content",
            "totalTests": 3,
            "failedTests": 0,
            "errorTests": 0,
            "skippedTests": 0,
            "elapsedTimeInMilliseconds": 0
        },
        {
            "name": "test.gfm.test_markdown_textual_content_extra",
            "totalTests": 23,
            "failedTests": 0,
            "errorTests": 0,
            "skippedTests": 0,
            "elapsedTimeInMilliseconds": 0
        },
        {
            "name": "test.gfm.test_markdown_thematic_breaks",
            "totalTests": 20,
            "failedTests": 0,
            "errorTests": 0,
            "skippedTests": 0,
            "elapsedTimeInMilliseconds": 0
        },
        {
            "name": "test.nested_three.test_markdown_nested_three_block_block",
            "totalTests": 190,
            "failedTests": 0,
            "errorTests": 0,
            "skippedTests": 0,
            "elapsedTimeInMilliseconds": 0
        },
        {
            "name": "test.nested_three.test_markdown_nested_three_block_ordered",
            "totalTests": 101,
            "failedTests": 0,
            "errorTests": 0,
            "skippedTests": 0,
            "elapsedTimeInMilliseconds": 0
        },
        {
            "name": "test.nested_three.test_markdown_nested_three_block_unordered",
            "totalTests": 101,
            "failedTests": 0,
            "errorTests": 0,
            "skippedTests": 0,
            "elapsedTimeInMilliseconds": 0
        },
        {
            "name": "test.nested_three.test_markdown_nested_three_ordered_block",
            "totalTests": 80,
            "failedTests": 0,
            "errorTests": 0,
            "skippedTests": 1,
            "elapsedTimeInMilliseconds": 0
        },
        {
            "name": "test.nested_three.test_markdown_nested_three_ordered_ordered",
            "totalTests": 32,
            "failedTests": 0,
            "errorTests": 0,
            "skippedTests": 0,
            "elapsedTimeInMilliseconds": 0
        },
        {
            "name": "test.nested_three.test_markdown_nested_three_ordered_unordered",
            "totalTests": 32,
            "failedTests": 0,
            "errorTests": 0,
            "skippedTests": 0,
            "elapsedTimeInMilliseconds": 0
        },
        {
            "name": "test.nested_three.test_markdown_nested_three_unordered_block",
            "totalTests": 80,
            "failedTests": 0,
            "errorTests": 0,
            "skippedTests": 2,
            "elapsedTimeInMilliseconds": 0
        },
        {
            "name": "test.nested_three.test_markdown_nested_three_unordered_ordered",
            "totalTests": 32,
            "failedTests": 0,
            "errorTests": 0,
            "skippedTests": 0,
            "elapsedTimeInMilliseconds": 0
        },
        {
            "name": "test.nested_three.test_markdown_nested_three_unordered_unordered",
            "totalTests": 32,
            "failedTests": 0,
            "errorTests": 0,
            "skippedTests": 0,
            "elapsedTimeInMilliseconds": 0
        },
        {
            "name": "test.paragraph_series.test_markdown_paragraph_series_a",
            "totalTests": 11,
            "failedTests": 0,
            "errorTests": 0,
            "skippedTests": 0,
            "elapsedTimeInMilliseconds": 0
        },
        {
            "name": "test.paragraph_series.test_markdown_paragraph_series_b",
            "totalTests": 9,
            "failedTests": 0,
            "errorTests": 0,
            "skippedTests": 0,
            "elapsedTimeInMilliseconds": 0
        },
        {
            "name": "test.paragraph_series.test_markdown_paragraph_series_c",
            "totalTests": 11,
            "failedTests": 0,
            "errorTests": 0,
            "skippedTests": 0,
            "elapsedTimeInMilliseconds": 0
        },
        {
            "name": "test.paragraph_series.test_markdown_paragraph_series_d",
            "totalTests": 13,
            "failedTests": 0,
            "errorTests": 0,
            "skippedTests": 0,
            "elapsedTimeInMilliseconds": 0
        },
        {
            "name": "test.paragraph_series.test_markdown_paragraph_series_e",
            "totalTests": 5,
            "failedTests": 0,
            "errorTests": 0,
            "skippedTests": 0,
            "elapsedTimeInMilliseconds": 0
        },
        {
            "name": "test.paragraph_series.test_markdown_paragraph_series_h",
            "totalTests": 24,
            "failedTests": 0,
            "errorTests": 0,
            "skippedTests": 0,
            "elapsedTimeInMilliseconds": 0
        },
        {
            "name": "test.paragraph_series.test_markdown_paragraph_series_j",
            "totalTests": 52,
            "failedTests": 0,
            "errorTests": 0,
            "skippedTests": 0,
            "elapsedTimeInMilliseconds": 0
        },
        {
            "name": "test.paragraph_series.test_markdown_paragraph_series_m_fb",
            "totalTests": 30,
            "failedTests": 0,
            "errorTests": 0,
            "skippedTests": 0,
            "elapsedTimeInMilliseconds": 0
        },
        {
            "name": "test.paragraph_series.test_markdown_paragraph_series_m_ha",
            "totalTests": 26,
            "failedTests": 0,
            "errorTests": 0,
            "skippedTests": 0,
            "elapsedTimeInMilliseconds": 0
        },
        {
            "name": "test.paragraph_series.test_markdown_paragraph_series_m_hb",
            "totalTests": 30,
            "failedTests": 0,
            "errorTests": 0,
            "skippedTests": 0,
            "elapsedTimeInMilliseconds": 0
        },
        {
            "name": "test.paragraph_series.test_markdown_paragraph_series_m_hs",
            "totalTests": 32,
            "failedTests": 0,
            "errorTests": 0,
            "skippedTests": 0,
            "elapsedTimeInMilliseconds": 0
        },
        {
            "name": "test.paragraph_series.test_markdown_paragraph_series_m_ib",
            "totalTests": 32,
            "failedTests": 0,
            "errorTests": 0,
            "skippedTests": 0,
            "elapsedTimeInMilliseconds": 0
        },
        {
            "name": "test.paragraph_series.test_markdown_paragraph_series_m_tb",
            "totalTests": 29,
            "failedTests": 0,
            "errorTests": 0,
            "skippedTests": 0,
            "elapsedTimeInMilliseconds": 0
        },
        {
            "name": "test.paragraph_series.test_markdown_paragraph_series_n",
            "totalTests": 35,
            "failedTests": 0,
            "errorTests": 0,
            "skippedTests": 0,
            "elapsedTimeInMilliseconds": 0
        },
        {
            "name": "test.rules.test_md001",
            "totalTests": 10,
            "failedTests": 0,
            "errorTests": 0,
            "skippedTests": 0,
            "elapsedTimeInMilliseconds": 0
        },
        {
            "name": "test.rules.test_md002",
            "totalTests": 10,
            "failedTests": 0,
            "errorTests": 0,
            "skippedTests": 0,
            "elapsedTimeInMilliseconds": 0
        },
        {
            "name": "test.rules.test_md003",
            "totalTests": 41,
            "failedTests": 0,
            "errorTests": 0,
            "skippedTests": 0,
            "elapsedTimeInMilliseconds": 0
        },
        {
            "name": "test.rules.test_md004",
            "totalTests": 19,
            "failedTests": 0,
            "errorTests": 0,
            "skippedTests": 0,
            "elapsedTimeInMilliseconds": 0
        },
        {
            "name": "test.rules.test_md005",
            "totalTests": 29,
            "failedTests": 0,
            "errorTests": 0,
            "skippedTests": 0,
            "elapsedTimeInMilliseconds": 0
        },
        {
            "name": "test.rules.test_md006",
            "totalTests": 15,
            "failedTests": 0,
            "errorTests": 0,
            "skippedTests": 0,
            "elapsedTimeInMilliseconds": 0
        },
        {
            "name": "test.rules.test_md007",
            "totalTests": 32,
            "failedTests": 0,
            "errorTests": 0,
            "skippedTests": 0,
            "elapsedTimeInMilliseconds": 0
        },
        {
            "name": "test.rules.test_md009",
            "totalTests": 21,
            "failedTests": 0,
            "errorTests": 0,
            "skippedTests": 0,
            "elapsedTimeInMilliseconds": 0
        },
        {
            "name": "test.rules.test_md010",
            "totalTests": 3,
            "failedTests": 0,
            "errorTests": 0,
            "skippedTests": 0,
            "elapsedTimeInMilliseconds": 0
        },
        {
            "name": "test.rules.test_md011",
            "totalTests": 5,
            "failedTests": 0,
            "errorTests": 0,
            "skippedTests": 0,
            "elapsedTimeInMilliseconds": 0
        },
        {
            "name": "test.rules.test_md012",
            "totalTests": 11,
            "failedTests": 0,
            "errorTests": 0,
            "skippedTests": 0,
            "elapsedTimeInMilliseconds": 0
        },
        {
            "name": "test.rules.test_md013",
            "totalTests": 43,
            "failedTests": 0,
            "errorTests": 0,
            "skippedTests": 0,
            "elapsedTimeInMilliseconds": 0
        },
        {
            "name": "test.rules.test_md014",
            "totalTests": 5,
            "failedTests": 0,
            "errorTests": 0,
            "skippedTests": 0,
            "elapsedTimeInMilliseconds": 0
        },
        {
            "name": "test.rules.test_md018",
            "totalTests": 28,
            "failedTests": 0,
            "errorTests": 0,
            "skippedTests": 0,
            "elapsedTimeInMilliseconds": 0
        },
        {
            "name": "test.rules.test_md019",
            "totalTests": 5,
            "failedTests": 0,
            "errorTests": 0,
            "skippedTests": 0,
            "elapsedTimeInMilliseconds": 0
        },
        {
            "name": "test.rules.test_md020",
            "totalTests": 35,
            "failedTests": 0,
            "errorTests": 0,
            "skippedTests": 0,
            "elapsedTimeInMilliseconds": 0
        },
        {
            "name": "test.rules.test_md021",
            "totalTests": 8,
            "failedTests": 0,
            "errorTests": 0,
            "skippedTests": 0,
            "elapsedTimeInMilliseconds": 0
        },
        {
            "name": "test.rules.test_md022",
            "totalTests": 46,
            "failedTests": 0,
            "errorTests": 0,
            "skippedTests": 0,
            "elapsedTimeInMilliseconds": 0
        },
        {
            "name": "test.rules.test_md023",
            "totalTests": 16,
            "failedTests": 0,
            "errorTests": 0,
            "skippedTests": 0,
            "elapsedTimeInMilliseconds": 0
        },
        {
            "name": "test.rules.test_md024",
            "totalTests": 24,
            "failedTests": 0,
            "errorTests": 0,
            "skippedTests": 0,
            "elapsedTimeInMilliseconds": 0
        },
        {
            "name": "test.rules.test_md025",
            "totalTests": 16,
            "failedTests": 0,
            "errorTests": 0,
            "skippedTests": 0,
            "elapsedTimeInMilliseconds": 0
        },
        {
            "name": "test.rules.test_md026",
            "totalTests": 11,
            "failedTests": 0,
            "errorTests": 0,
            "skippedTests": 0,
            "elapsedTimeInMilliseconds": 0
        },
        {
            "name": "test.rules.test_md027",
            "totalTests": 68,
            "failedTests": 0,
            "errorTests": 0,
            "skippedTests": 0,
            "elapsedTimeInMilliseconds": 0
        },
        {
            "name": "test.rules.test_md027_inline",
            "totalTests": 29,
            "failedTests": 0,
            "errorTests": 0,
            "skippedTests": 0,
            "elapsedTimeInMilliseconds": 0
        },
        {
            "name": "test.rules.test_md027_leaf",
            "totalTests": 31,
            "failedTests": 0,
            "errorTests": 0,
            "skippedTests": 0,
            "elapsedTimeInMilliseconds": 0
        },
        {
            "name": "test.rules.test_md027_leaf_plus_one",
            "totalTests": 19,
            "failedTests": 0,
            "errorTests": 0,
            "skippedTests": 0,
            "elapsedTimeInMilliseconds": 0
        },
        {
            "name": "test.rules.test_md028",
            "totalTests": 11,
            "failedTests": 0,
            "errorTests": 0,
            "skippedTests": 0,
            "elapsedTimeInMilliseconds": 0
        },
        {
            "name": "test.rules.test_md029",
            "totalTests": 30,
            "failedTests": 0,
            "errorTests": 0,
            "skippedTests": 0,
            "elapsedTimeInMilliseconds": 0
        },
        {
            "name": "test.rules.test_md030_ordered",
            "totalTests": 22,
            "failedTests": 0,
            "errorTests": 0,
            "skippedTests": 0,
            "elapsedTimeInMilliseconds": 0
        },
        {
            "name": "test.rules.test_md030_unordered",
            "totalTests": 22,
            "failedTests": 0,
            "errorTests": 0,
            "skippedTests": 0,
            "elapsedTimeInMilliseconds": 0
        },
        {
            "name": "test.rules.test_md031",
            "totalTests": 22,
            "failedTests": 0,
            "errorTests": 0,
            "skippedTests": 0,
            "elapsedTimeInMilliseconds": 0
        },
        {
            "name": "test.rules.test_md032",
            "totalTests": 15,
            "failedTests": 0,
            "errorTests": 0,
            "skippedTests": 0,
            "elapsedTimeInMilliseconds": 0
        },
        {
            "name": "test.rules.test_md033",
            "totalTests": 15,
            "failedTests": 0,
            "errorTests": 0,
            "skippedTests": 0,
            "elapsedTimeInMilliseconds": 0
        },
        {
            "name": "test.rules.test_md034",
            "totalTests": 15,
            "failedTests": 0,
            "errorTests": 0,
            "skippedTests": 0,
            "elapsedTimeInMilliseconds": 0
        },
        {
            "name": "test.rules.test_md035",
            "totalTests": 19,
            "failedTests": 0,
            "errorTests": 0,
            "skippedTests": 0,
            "elapsedTimeInMilliseconds": 0
        },
        {
            "name": "test.rules.test_md036",
            "totalTests": 14,
            "failedTests": 0,
            "errorTests": 0,
            "skippedTests": 0,
            "elapsedTimeInMilliseconds": 0
        },
        {
            "name": "test.rules.test_md037",
            "totalTests": 10,
            "failedTests": 0,
            "errorTests": 0,
            "skippedTests": 0,
            "elapsedTimeInMilliseconds": 0
        },
        {
            "name": "test.rules.test_md038",
            "totalTests": 8,
            "failedTests": 0,
            "errorTests": 0,
            "skippedTests": 0,
            "elapsedTimeInMilliseconds": 0
        },
        {
            "name": "test.rules.test_md039",
            "totalTests": 20,
            "failedTests": 0,
            "errorTests": 0,
            "skippedTests": 0,
            "elapsedTimeInMilliseconds": 0
        },
        {
            "name": "test.rules.test_md040",
            "totalTests": 4,
            "failedTests": 0,
            "errorTests": 0,
            "skippedTests": 0,
            "elapsedTimeInMilliseconds": 0
        },
        {
            "name": "test.rules.test_md041",
            "totalTests": 20,
            "failedTests": 0,
            "errorTests": 0,
            "skippedTests": 0,
            "elapsedTimeInMilliseconds": 0
        },
        {
            "name": "test.rules.test_md042",
            "totalTests": 8,
            "failedTests": 0,
            "errorTests": 0,
            "skippedTests": 0,
            "elapsedTimeInMilliseconds": 0
        },
        {
            "name": "test.rules.test_md043",
            "totalTests": 30,
            "failedTests": 0,
            "errorTests": 0,
            "skippedTests": 0,
            "elapsedTimeInMilliseconds": 0
        },
        {
            "name": "test.rules.test_md044",
            "totalTests": 38,
            "failedTests": 0,
            "errorTests": 0,
            "skippedTests": 0,
            "elapsedTimeInMilliseconds": 0
        },
        {
            "name": "test.rules.test_md045",
            "totalTests": 6,
            "failedTests": 0,
            "errorTests": 0,
            "skippedTests": 0,
            "elapsedTimeInMilliseconds": 0
        },
        {
            "name": "test.rules.test_md046",
            "totalTests": 11,
            "failedTests": 0,
            "errorTests": 0,
            "skippedTests": 0,
            "elapsedTimeInMilliseconds": 0
        },
        {
            "name": "test.rules.test_md047",
            "totalTests": 4,
            "failedTests": 0,
            "errorTests": 0,
            "skippedTests": 0,
            "elapsedTimeInMilliseconds": 0
        },
        {
            "name": "test.rules.test_md048",
            "totalTests": 11,
            "failedTests": 0,
            "errorTests": 0,
            "skippedTests": 0,
            "elapsedTimeInMilliseconds": 0
        },
        {
            "name": "test.rules.test_plugin_manager",
            "totalTests": 41,
            "failedTests": 0,
            "errorTests": 0,
            "skippedTests": 0,
            "elapsedTimeInMilliseconds": 0
        },
        {
            "name": "test.test_listfiles",
            "totalTests": 13,
            "failedTests": 0,
            "errorTests": 0,
            "skippedTests": 0,
            "elapsedTimeInMilliseconds": 0
        },
        {
            "name": "test.test_main",
            "totalTests": 38,
            "failedTests": 0,
            "errorTests": 0,
            "skippedTests": 0,
            "elapsedTimeInMilliseconds": 0
        },
        {
            "name": "test.test_markdown_extra",
            "totalTests": 70,
            "failedTests": 0,
            "errorTests": 0,
            "skippedTests": 0,
            "elapsedTimeInMilliseconds": 0
        },
        {
            "name": "test.test_markdown_transform_to_gfm",
            "totalTests": 2,
            "failedTests": 0,
            "errorTests": 0,
            "skippedTests": 0,
            "elapsedTimeInMilliseconds": 0
        },
        {
            "name": "test.test_transform_markdown",
            "totalTests": 2,
            "failedTests": 0,
            "errorTests": 0,
            "skippedTests": 0,
            "elapsedTimeInMilliseconds": 0
        }
    ]
}
<|MERGE_RESOLUTION|>--- conflicted
+++ resolved
@@ -379,7 +379,6 @@
             "elapsedTimeInMilliseconds": 0
         },
         {
-<<<<<<< HEAD
             "name": "test.test_markdown_extra",
             "totalTests": 78,
             "failedTests": 0,
@@ -389,9 +388,6 @@
         },
         {
             "name": "test.test_markdown_fenced_code_blocks",
-=======
-            "name": "test.gfm.test_markdown_fenced_code_blocks",
->>>>>>> c42a99c5
             "totalTests": 68,
             "failedTests": 0,
             "errorTests": 0,
