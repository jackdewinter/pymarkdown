--- conflicted
+++ resolved
@@ -767,11 +767,7 @@
             "totalTests": 42,
             "failedTests": 0,
             "errorTests": 0,
-<<<<<<< HEAD
-            "skippedTests": 0,
-=======
             "skippedTests": 1,
->>>>>>> 4344e832
             "elapsedTimeInMilliseconds": 0
         },
         {
