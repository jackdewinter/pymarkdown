--- conflicted
+++ resolved
@@ -597,17 +597,6 @@
         {
             "name": "test.nested_three.test_markdown_nested_three_block_block_ordered_max",
             "totalTests": 149,
-<<<<<<< HEAD
-            "failedTests": 0,
-            "errorTests": 0,
-            "skippedTests": 0,
-            "elapsedTimeInMilliseconds": 0
-        },
-        {
-            "name": "test.nested_three.test_markdown_nested_three_block_block_ordered_nomax",
-            "totalTests": 140,
-=======
->>>>>>> 4d44c768
             "failedTests": 0,
             "errorTests": 0,
             "skippedTests": 2,
