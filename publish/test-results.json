--- conflicted
+++ resolved
@@ -948,17 +948,10 @@
         },
         {
             "name": "test.nested_three.test_markdown_nested_three_unordered_block_ordered",
-<<<<<<< HEAD
             "totalTests": 54,
             "failedTests": 0,
             "errorTests": 0,
             "skippedTests": 7,
-=======
-            "totalTests": 52,
-            "failedTests": 0,
-            "errorTests": 0,
-            "skippedTests": 6,
->>>>>>> 5d2b0c8a
             "elapsedTimeInMilliseconds": 0
         },
         {
