--- conflicted
+++ resolved
@@ -38,12 +38,9 @@
 - [Issue 791](https://github.com/jackdewinter/pymarkdown/issues/791)
   - html blocks inside of 2+ levels of block quote was asserting
   - slight change to surrounding code to deal with less than case
-<<<<<<< HEAD
 - [Issue 793](https://github.com/jackdewinter/pymarkdown/issues/793)
   - list block end with no paragraphs was causing an assert with MD027
-  - double checked assert, is not needed
-=======
->>>>>>> a02b9f4f
+  - double checked assert, is not needed and was just preventative
 
 ## Version 0.9.13.4 - Date: 2023-09-09
 
