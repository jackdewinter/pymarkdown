# Change Log

## Unversioned - In Main, Not Released

### Added

### Changed

### Fixed

- [Issue 842](https://github.com/jackdewinter/pymarkdown/issues/842)
  - fixed problem with HTML and lists and split tabs causing assertions
<<<<<<< HEAD
  - spawned other issues to fix less serious issues
- [Issue 852](https://github.com/jackdewinter/pymarkdown/issues/852)
  - fixed bad tokenization. previous fix was improper, causing strings to
    be improperly indexed into
  - spawned other issues to fix less serious issues
=======
>>>>>>> 21f2f6ae

## Version 0.9.14 - Date: 2023-10-31

This release is mostly to incorporate a number of small fixes and additions.
Behind the scenes, we spent a while looking at the roadmap and trying to figure
out the best path going forward.  Part of that was experimenting with different
forms of testing, to see how applicable they would be to this project.  That
work will be starting soon and be incremental.  It also pointed out a need for
better documentation, which will also be incremental going forward.

That experimentation lead to a couple of changes:

- Front matter is now interpretted as strict YAML, and not as some mashup of rules.
  This was decided on as it easier to explain and document.  This may cause some
  existing front-matter settings to not work as expected, especially validation
  of the front-matter itself and case-sensitivity on front-matter key fields.
- Added a new pragma command `disable-num-lines` to handle disabling rules for
  a given count of lines.

### Added

- [Issue 776](https://github.com/jackdewinter/pymarkdown/issues/776)
  - implement `disable-num-lines` pragma command
- [Issue 786](https://github.com/jackdewinter/pymarkdown/issues/786)
  - added extension to disallow html, per GFM
  - added rule PML100 which detected the same thing, but does not fix

### Changed

- [Issue 750](https://github.com/jackdewinter/pymarkdown/issues/750)
  - started work on making the tests more compact and efficient

### Fixed

- [Issue 774](https://github.com/jackdewinter/pymarkdown/issues/774)
  - was following "weird" rules, changed to allow for standard YAML parser to
    determine validity
  - changed rule `md001` to look for case sensitive front-matter key name instead
    of case sensitive per switch to full YAML processing
- [Issue 791](https://github.com/jackdewinter/pymarkdown/issues/791)
  - html blocks inside of 2+ levels of block quote was asserting
  - slight change to surrounding code to deal with less than case
- [Issue 793](https://github.com/jackdewinter/pymarkdown/issues/793)
  - list block end with no paragraphs was causing an assert with MD027
  - double checked assert, is not needed and was just preventative

## Version 0.9.13.4 - Date: 2023-09-09

Note: noted there were some issues with the pymarkdown_test project and
giving false positives.  Will be looking into that for the next release.

### Fixed

- [Issue 755](https://github.com/jackdewinter/pymarkdown/pull/755)
  - fixed issue where new directories were not captured due to false positive
- [Issue 759](https://github.com/jackdewinter/pymarkdown/pull/759)
  - `code_blocks` property for MD010 was inverted
  - will check for others like this as more fix mode work is done

## Version 0.9.13 - Date: 2023-09-03

This release had some new features, but the most interesting one of all is
the start of the work on the `fix mode` that has been requested.  It is invoke
by invoking the scan engine with `-x-fix scan` instead of `scan`.  It is still
in the early stages, but you can experiment with it and rules md001, md009, md010,
and md047 for which fix mode has been implemented.  Note that all the documentation
will not reflect fix mode until it is further along, but try it out if you would
like!

In addition, because of requests, the following two features and one bug fix
have been addressed:

- YAML support
  - YAML support is provided for default configuration using the `.pymarkdown.yml`
    and `.pymarkdown.yaml` file
    - note that the `.pymarkdown` file is checked first, and if present, YAML
      default files will not be loaded
  - YAML support is provided for the command line `--config` argument
    - if the specified file does not parse as JSON, PyMarkdown will attempt to
      parse it as YAML
- Return Code Schemes
  - the `--return-code-scheme` argument accepts either `default` or `minimal`
  - `default` is the normaly return codes for PyMarkdown
  - `minimal` returns a code of 0 even if no files were found or if there were
    any rules triggered
- Rule MD010
  - The rule was not dealing with tabs in code-blocks properly
  - Fixed so that any line that contains a code-block does not trigger the rule

### Added

- [Issue 618](https://github.com/jackdewinter/pymarkdown/issues/618)
  - Alpha pass at fix mode
  - Rules md001, md009, md010, and md047 support fix mode, but not documented
- [Issue 691](https://github.com/jackdewinter/pymarkdown/issues/691)
  - Allow YAML for configuration files

### Changed

- [Issue 723](https://github.com/jackdewinter/pymarkdown/issues/723)
  - Moved test version of transform to markdown into application directory
- [Issue 728](https://github.com/jackdewinter/pymarkdown/issues/728)
  - Moved code from transform modules (html and markdown) into token classes
  - Refactored modules to put them in more consistent directories
- [Issue 737](https://github.com/jackdewinter/pymarkdown/issues/737)
  - Rule MD010: Added code to not fire on fenced code blocks
- [Issue 744](https://github.com/jackdewinter/pymarkdown/issues/744)
  - Added ability to change return code profile
- [Issue 746](https://github.com/jackdewinter/pymarkdown/issues/746)
  - Moved scanning related code from main.py to new file module

### Fixed

- None

## Version 0.9.12 - Date: 2023-07-24

### Added

- [Issue 655](https://github.com/jackdewinter/pymarkdown/issues/655)
  - Added support for `tool.pymarkdown` section in `pyproject.toml` for current directory
- [Issue 702](https://github.com/jackdewinter/pymarkdown/issues/702)
  - First version of the PyMarkdown API, so the project can be called from
    other Python files
  - Added PyDoc support to generate API docs for new API from build pipeline
- [Issue 708](https://github.com/jackdewinter/pymarkdown/issues/708)
  - Split the Pipfile requirements into Dev and Non-Dev requirements
  - Updated to new version of [application_properties](https://github.com/jackdewinter/application_properties)
    with same split just added
- Split up test_main.py into smaller scripts with narrower focus
- Improved build pipeline
  - added check to ensure Pipfile and install-requirements remain in sync
  - added lint stage to pipeline
  - added packaging stage to ensure we can run our package script
- Added new [pymarkdown_test](https://github.com/jackdewinter/pymarkdown_test)
  project with (hopefully) automated kickoff from PyMarkdown

### Changed

- None

### Fixed

- None

## Version 0.9.10 - Date: 2023-04-16

### Added

- [Issue 627](https://github.com/jackdewinter/pymarkdown/issues/627)
  - Added support for default `.pymarkdown` configuration file
  - Updated documentation for configuration

### Changed

- None

### Fixed

- None

## Version 0.9.11 - Date: 2023-04-17

### Fixed

- Emergency fix.

## Version 0.9.10 - Date: 2023-04-16

### Added

- [Issue 627](https://github.com/jackdewinter/pymarkdown/issues/627)
  - Added support for default `.pymarkdown` configuration file
  - Updated documentation for configuration

### Changed

- [Issue 582](https://github.com/jackdewinter/pymarkdown/issues/582)
  - broke up leaf block processor into more distinct pieces
- [Issue 589](https://github.com/jackdewinter/pymarkdown/issues/589)
  - broke up token to GFM module into more distinct pieces
- [Issue 594](https://github.com/jackdewinter/pymarkdown/issues/594)
  - broke up token to link helper into more distinct pieces
- [Issue 596](https://github.com/jackdewinter/pymarkdown/issues/596)
  - broke up token to inline processor into more distinct pieces
- [Issue 598](https://github.com/jackdewinter/pymarkdown/issues/598)
  - broke up token to link reference definition helper into more distinct pieces
- [Issue 600](https://github.com/jackdewinter/pymarkdown/issues/600)
  - broke up html helper into more distinct pieces
- [Issue 603](https://github.com/jackdewinter/pymarkdown/issues/603)
  - broke up container block processor into more distinct pieces
- [Issue 605](https://github.com/jackdewinter/pymarkdown/issues/605)
  - broke up block quote processor
- [Issue 607](https://github.com/jackdewinter/pymarkdown/issues/607)
  - broke up list block processor
- [Issue 630](https://github.com/jackdewinter/pymarkdown/issues/630)
  - ensured that remaining whitespace tests have the standard combinations
    tested in the previous whitespace tests

### Fixed

- [Issue 613](https://github.com/jackdewinter/pymarkdown/issues/613)
  - fixed issues with tabs and thematic breaks
- [Issue 620](https://github.com/jackdewinter/pymarkdown/issues/620)
  - fixed issues with tabs and SetExt headings
- [Issue 622](https://github.com/jackdewinter/pymarkdown/issues/622)
  - fixed issues with tabs and paragraphs
- [Issue 625](https://github.com/jackdewinter/pymarkdown/issues/625)
  - fixed documentation to more clearly specifying the use of a comma-separated
    list for enabling and disabling rules
  - small change to list processing logic to strip whitespace between values,
    allowing for `md001 , md002` to equal `md001,md002`
- [Issue 626](https://github.com/jackdewinter/pymarkdown/issues/626)
  - fixed issue where parsing was not considering being in a code block before
    determining whether or not to start a list
- [Issue 634](https://github.com/jackdewinter/pymarkdown/issues/634)
  - fixed and tested various scenarios with lists that contain mostly or all
    link elements
- [Issue 637](https://github.com/jackdewinter/pymarkdown/issues/637)
  - fixed by adding extra examples and scenario tests to verify this is working
- [Issue 639](https://github.com/jackdewinter/pymarkdown/issues/639)
  - addressed inter-release issue of not specifying all code directories in
     the setup script after refactoring
  
## Version 0.9.9 - Date: 2023-02-26

This was a point release.  Issues that were addressed:

- proprly dealing with the reintegration of tabs into the HTML output
- ensuring that tabs are represented properly in the internal token format
- cleaning up code to reduce various `PyLint` errors

### Added

- [Issue 561](https://github.com/jackdewinter/pymarkdown/issues/561)
  - added Sourcery.Ai to analysis tools
    - made sure all code hits 40% Sourcery quality threshold
    - cleaned up testing scripts

### Changed

- various
  - updated build, publish, and analysis packages to latest versions
- [Issue 561](https://github.com/jackdewinter/pymarkdown/issues/561)
  - changed error output to filter through main module for more control
- [Issue 504](https://github.com/jackdewinter/pymarkdown/issues/504)
  - moved file logging code into own module
- [Issue 496](https://github.com/jackdewinter/pymarkdown/issues/496)
  - moved file scanner code into own module

### Fixed

- [Issue 561](https://github.com/jackdewinter/pymarkdown/issues/561)
  - worked to reduce the count of `too-many-locals` reported by `PyLint`
- [Issue 478](https://github.com/jackdewinter/pymarkdown/issues/478)
  - fixed false positive in reporting the start of the list
  - underlying issue was improper closing of the list, which was also fixed
- [Issue 453](https://github.com/jackdewinter/pymarkdown/issues/453)
  - still in progress
  - cleaning up reintegration of tabs into output

## Version 0.9.8 - Date: 2022-09-20

This was a point release.  Issues that were addressed:

- fixed issues with block quotes and other containers
- added support for file extensions other than .md
- added support for linting markdown from standard input
- cleared up issue with using proper path separators on Windows
- added and fixed tests for proper handling of whitespaces
- added proper support for Unicode whitespace and Unicode punctuation around emphasis elements
- updated all Python dependencies to their current versions

NOTE for Windows users:

Prior to this release, when executing PyMarkdown against a file on a Windows
machine, any paths were reported using the Posix format.  This has been
corrected as of the 0.9.8 release, with Linux and MacOs reporting paths
in Posix format and Windows reporting paths in Windows format.  If you have
scripts that invoke PyMarkdown and interprets any returned paths, please
examine those scripts to see if they need to be changed.

### Added

- [Issue 407](https://github.com/jackdewinter/pymarkdown/issues/407)
  - added support for other file extensions
- [Issue 413](https://github.com/jackdewinter/pymarkdown/issues/413)
  - added more variants for nested-three-block-block tests
- [Issue 441](https://github.com/jackdewinter/pymarkdown/issues/441)
  - added support for linting markdown from standard input
- [Issue 456](https://github.com/jackdewinter/pymarkdown/issues/456)
  - added lots of new tests for different forms of whitespace with each element
- [Issue 480](https://github.com/jackdewinter/pymarkdown/issues/480)
  - added proper support for Unicode whitespace and Unicode punctuation around emphasis elements

### Changed

- [Issue 168](https://github.com/jackdewinter/pymarkdown/issues/168)
  - moved paragraph handling code to own module
- [Issue 330](https://github.com/jackdewinter/pymarkdown/issues/330)
  - cleared up issue with using proper path separators on Windows
- [Issue 408](https://github.com/jackdewinter/pymarkdown/issues/408)
  - split tests for blocks into more discrete files
- [Issue 450](https://github.com/jackdewinter/pymarkdown/issues/450)
  - enabled proper tests for pragmas
- [Issue 454](https://github.com/jackdewinter/pymarkdown/issues/454)
  - fixed special HTML sequences that were detected by Md033

### Fixed

- [Issue 301](https://github.com/jackdewinter/pymarkdown/issues/301)
  - fixed issue where was checking indent_level instead of column_number
  - clarified documentation
- [Issue 410](https://github.com/jackdewinter/pymarkdown/issues/410)
  - not putting Markdown back together properly
- [Issue 419](https://github.com/jackdewinter/pymarkdown/issues/419)
  - fixed parsing issue with trailing spaces in empty list items
- [Issue 420](https://github.com/jackdewinter/pymarkdown/issues/420)
  - fix improper parsing with nested blocks quotes
- [Issue 421](https://github.com/jackdewinter/pymarkdown/issues/421)
  - Markdown was not put back together properly with weird Block Quote/List combinations
- [Issue 460](https://github.com/jackdewinter/pymarkdown/issues/460)
  - fixed up mismatching output with tabs
- [Issue 461](https://github.com/jackdewinter/pymarkdown/issues/461)
  - generated HTML not removing whitespace before and after paragraphs
- [Issue 465](https://github.com/jackdewinter/pymarkdown/issues/465)
  - not properly handling whitespace before fenced block info string
- [Issue 468](https://github.com/jackdewinter/pymarkdown/issues/468)
  - closing fence block allowed tabs after the fence characters
- [Issue 471](https://github.com/jackdewinter/pymarkdown/issues/471)
  - merging of end of line spaces not being handled properly
- [Issue 476](https://github.com/jackdewinter/pymarkdown/issues/476)
  - tabs within code spans were triggered stripping of whitespace
- [Issue 483](https://github.com/jackdewinter/pymarkdown/issues/483)
  - fixed RegEx within Md018 and Md021 to properly reflect spaces, not whitespaces
- [Issue 486](https://github.com/jackdewinter/pymarkdown/issues/486)
  - fixed problem with tabs causing weird parsing with a new block quote

## Version 0.9.7 - Date: 2022-07-04

### Added

- None

### Changed

- Bumping of versions of dependent packages
- [Changed - Issue 361](https://github.com/jackdewinter/pymarkdown/issues/361)
  - cleaning up badges to make them consistent
- [Changed - Issue 392](https://github.com/jackdewinter/pymarkdown/issues/392)
  - moved many of the "one-off" parameters out of arguments into a "grab-bag" with logging

### Fixed

- [Fixed - Issue 355](https://github.com/jackdewinter/pymarkdown/issues/355)
  - issues uncovered by bumping pylint version
- [Fixed](https://github.com/jackdewinter/pymarkdown/issues/305)
  - issues with whitespace in certain situations being applied to both container and leaf tokens
- [Fixed](https://github.com/jackdewinter/pymarkdown/issues/302)
  - issues with whitespace missing from certain scenarios
- [Fixed](https://github.com/jackdewinter/pymarkdown/issues/253)
  - issues with lists and block quotes interacting badly, resulting in block quote being missed

## Version 0.9.6 - Date: 2022-04-02

### Added

- [Added - Issue 293](https://github.com/jackdewinter/pymarkdown/issues/293)
  - next round of nested level tests, with new list items
- [Added - Issue 319](https://github.com/jackdewinter/pymarkdown/issues/319)
  - added mypy typing to entire project and removed stubs for `application_properties`

### Changed

- [Changed - Issue 154](https://github.com/jackdewinter/pymarkdown/issues/154)
  - rule md003: added configuration `allow-setext-update`
- [Changed - Issue 283](https://github.com/jackdewinter/pymarkdown/issues/283)
  - general: moved more modules into specific directories

### Fixed

- [Fixed - Issue 95](https://github.com/jackdewinter/pymarkdown/issues/95)
  - parser: with certain cases involving a new list item, can start a container in the middle of line
- [Fixed - Issue 161](https://github.com/jackdewinter/pymarkdown/issues/161)
  - rule md005: was not returning proper values for actual and expected
- [Fixed - Issue 189](https://github.com/jackdewinter/pymarkdown/issues/189)
  - rule md027: addressed index out of bounds error keeping track of blank lines after a block quote was started in a previous section
- [Fixed - Issue 287](https://github.com/jackdewinter/pymarkdown/issues/287)
  - parser: code to handle indent was greedy with respect to HTML blocks and fenced code blocks
- [Fixed - Issue 294](https://github.com/jackdewinter/pymarkdown/issues/294)
  - markdown generator: needed to take list items into account
- [Fixed - Issue 295](https://github.com/jackdewinter/pymarkdown/issues/295)
  - markdown generator: fixed by work on 294
- [Fixed - Issue 296](https://github.com/jackdewinter/pymarkdown/issues/296)
  - parser: improper closing of previous block caused duplicate list items
- [Fixed - Issue 297](https://github.com/jackdewinter/pymarkdown/issues/297)
  - markdown generator: not indenting enough
- [Fixed - Issue 298](https://github.com/jackdewinter/pymarkdown/issues/298)
  - parser: list processing go confused between block quote and list
- [Fixed - Issue 299](https://github.com/jackdewinter/pymarkdown/issues/299)
  - parser: not recognizing inner list
- [Fixed - Issue 300](https://github.com/jackdewinter/pymarkdown/issues/300)
  - parser: various issues with lists not being properly handled in nested scenarios

## Version 0.9.5 - Date: 2022-02-07

This was a point release that highlighted improvements to the accuracy of reported tokens
in situations with nested containers.

PLEASE! If you encounter any issues with this product, please [file an issue report](https://github.com/jackdewinter/pymarkdown/issues) and tell us about it!
There are a lot of combinations of Markdown elements to cover, and we need your help to prioritize them all!

### Added

- [Added - Issue 227](https://github.com/jackdewinter/pymarkdown/issues/227)
  - scenario tests: adding 3-level nesting tests with max space, and max space plus one variations
- [Added - Issue 250](https://github.com/jackdewinter/pymarkdown/issues/250)
  - scenario tests: adding variations of removed block quotes on second line
- [Added - Issue 261](https://github.com/jackdewinter/pymarkdown/tree/issue-261)
  - scenario tests: variations of 3-level max space tests with no text after container starts on first line

### Changed

- [Changed - Issue 248](https://github.com/jackdewinter/pymarkdown/issues/248)
  - github actions: only run against `main` branch

### Fixed

- [Fixed - Issue 189](https://github.com/jackdewinter/pymarkdown/issues/189)
  - rule md027: weird case where total for series of block quotes that ended with a blank line was off by 1
- [Fixed - Issue 218](https://github.com/jackdewinter/pymarkdown/issues/218)
  - parser: lot of small things needed fixing to set the variables properly for this issue's resolution
  - parser: after that, was not properly handling shutting down a block quote that downgraded
- [Fixed - Issue 228](https://github.com/jackdewinter/pymarkdown/issues/228)
  - parser: previous adjustment no longer needed
- [Fixed - Issue 229](https://github.com/jackdewinter/pymarkdown/issues/229)
  - parser: generated HTML did not include indented code block
- [Fixed - Issue 230](https://github.com/jackdewinter/pymarkdown/issues/230)
  - parser: dropping leading `>`
- [Fixed - Issue 231](https://github.com/jackdewinter/pymarkdown/issues/231)
  - parser: fixed by issue-229
- [Fixed - Issue 232](https://github.com/jackdewinter/pymarkdown/issues/232)
  - parser: fixed by issue-233
  - parser: fixed by issue-228
- [Fixed - Issue 233](https://github.com/jackdewinter/pymarkdown/issues/233)
  - parser: limiting container checking to limited set, expanded
  - parser: extra indent was not accounted for in space calculations
  - parser: double block quotes not being handled properly
  - parser: indent being processed twice
- [Fixed - Issue 252](https://github.com/jackdewinter/pymarkdown/issues/252)
  - parser: in rare cases, was adding leading spaces to both list and paragraph within
- [Fixed - Issue 262](https://github.com/jackdewinter/pymarkdown/issues/262)
  - parser: when checking for block quote decrease, did not have empty scenarios checked for
- [Fixed - Issue 263](https://github.com/jackdewinter/pymarkdown/issues/263)
  - parser: with empty list items, was creating 2 blank line tokens, plus extra list indent
- [Fixed - Issue 264](https://github.com/jackdewinter/pymarkdown/issues/264)
  - parser: fixed issue with blending current text and original text to parse
  - parser: cleaned up remaining issues about closing off containers too early
- [Fixed - Issue 265](https://github.com/jackdewinter/pymarkdown/issues/265)
  - parser: fixed with work on [Issue 262](https://github.com/jackdewinter/pymarkdown/issues/262)
- [Fixed - Issue 268](https://github.com/jackdewinter/pymarkdown/issues/268)
  - parser: previous work took too many newlnes out, this put the right ones back in

## Version 0.9.4 - Date: 2022-01-04

This was a point release that highlighted improvements to the accuracy of reported tokens
in situations with nested containers.

- Removed "call home support" similar to VSCode and other products.
  - One of our contributors pointed out a number of falacies, and we agreed.
- Enhanced testing of the whitespace calculations recently completed.

### Changed

- [Changed - Issue 184](https://github.com/jackdewinter/pymarkdown/issues/184)
  - scenario tests: instead of mixup in different areas, added initial combinations to test in one place
- [Changed - Issue 207](https://github.com/jackdewinter/pymarkdown/issues/207)
  - adding more upfront analysis, upgrading Columnar to new version
- [Changed - Issue 214](https://github.com/jackdewinter/pymarkdown/issues/214)
  - removing call home support

### Fixed

- [Fixed - Issue 159](https://github.com/jackdewinter/pymarkdown/issues/159)
  - parser: was using wrong values to determine nesting level
- [Fixed - Issue 185](https://github.com/jackdewinter/pymarkdown/issues/185)
  - parser: nesting of block quote, list, block quote raised an assert
- [Fixed - Issue 186](https://github.com/jackdewinter/pymarkdown/issues/186)
  - parser: due to work on Issue 187, these now passed after assert examine and disabled
- [Fixed - Issue 187](https://github.com/jackdewinter/pymarkdown/issues/187)
  - parser: three separate adjustments needed to be made to ensure the whitespace is consistent
- [Fixed - Issue 188](https://github.com/jackdewinter/pymarkdown/issues/188)
  - parser: not dealing with a block occurring after 2 nested lists
- [Fixed - Issue 192](https://github.com/jackdewinter/pymarkdown/issues/192)
  - parser: needed to adjust `__calculate_current_indent_level` function to accomodate nesting
- [Fixed - Issue 196](https://github.com/jackdewinter/pymarkdown/issues/196)
  - markdown: transformer was not calculating indent properly
- [Fixed - Issue 197](https://github.com/jackdewinter/pymarkdown/issues/197)
  - parser: block quote processor was not closing blocks properly, resulting in bad HTML
- [Fixed - Issue 198](https://github.com/jackdewinter/pymarkdown/issues/198)
  - markdown: algorithm was not taking into effect newer change to calculate container indices later
- [Fixed - Issue 199](https://github.com/jackdewinter/pymarkdown/issues/199)
  - parser: fixed by work done on [Issue 202](https://github.com/jackdewinter/pymarkdown/issues/202)
- [Fixed - Issue 200](https://github.com/jackdewinter/pymarkdown/issues/200)
  - markdown: calculation for previous indent and whitespace to add after was off
- [Fixed - Issue 201](https://github.com/jackdewinter/pymarkdown/issues/201)
  - parser: fixed by work done on [Issue 202](https://github.com/jackdewinter/pymarkdown/issues/202)
- [Fixed - Issue 202](https://github.com/jackdewinter/pymarkdown/issues/202)
  - parser: block quote processor needed a lot of work to handle whitespace properly
  - parser: container block processor not handling 4 spaces at start of line properly
- [Fixed - Issue 203](https://github.com/jackdewinter/pymarkdown/issues/203)
  - markdown: adjustments to properly calculate indent
  - parser: list block processor not transferring extracted text to a nested block
  - various cleanup
- [Fixed - Issue 219](https://github.com/jackdewinter/pymarkdown/issues/219)
  - parser: indents of 4 within a single and double level list were not cleanly differentiating

## Version 0.9.3 - Date: 2021-12-14

This was a point release to allow fixed issues to be released.  While
the full descriptions are below, here are some highlights:

- Added "call home support" similar to VSCode and other products, to allow notification of new versions
  - This is currently experimental.  Feedback welcome.
- Lots of refactoring to reduce complexity and adhere to guidelines
- Rewrite of the whitespace calculations to drastically reduce their complexity

### Added

- [Added - Issue 104](https://github.com/jackdewinter/pymarkdown/issues/104)
  - core: added support for calling home every week to see if there is a new version at PyPi.org

### Changed

- [Changed - Issue 85](https://github.com/jackdewinter/pymarkdown/issues/85)
  - scenario tests: verified and documented inlines with newline tests
- [Changed - Issue 96](https://github.com/jackdewinter/pymarkdown/issues/96)
  - parser: was misunderstanding.  extra blank line was verified as per spec
- [Changed - Issue 103](https://github.com/jackdewinter/pymarkdown/issues/103)
  - refactoring: look for better way to use .items()
- [Changed - Issue 107](https://github.com/jackdewinter/pymarkdown/issues/107)
  - refactoring: identified and removed unused pylint suppressions
- [Changed - Issue 112](https://github.com/jackdewinter/pymarkdown/issues/112)
  - refactoring: finding and applying all Sourcery recommended issues
- Changed - Module Refactoring to reduce complexity
  - [plugin_manager.py](https://github.com/jackdewinter/pymarkdown/issues/115)
  - [list_block_processor.py](https://github.com/jackdewinter/pymarkdown/issues/117)
  - [coalesce_processor.py + emphasis_helper.py](https://github.com/jackdewinter/pymarkdown/issues/119)
  - [container_block_processor.py](https://github.com/jackdewinter/pymarkdown/issues/121)
  - [leaf_block_processor.py](https://github.com/jackdewinter/pymarkdown/issues/123)
  - [link_reference_definition_helper.py](https://github.com/jackdewinter/pymarkdown/issues/126)
  - [link_helper.py](https://github.com/jackdewinter/pymarkdown/issues/128)
  - [inline_processor.py](https://github.com/jackdewinter/pymarkdown/issues/130)
  - [block_quote_processor.py](https://github.com/jackdewinter/pymarkdown/issues/134)
  - [tokenized_markdown.py](https://github.com/jackdewinter/pymarkdown/issues/136)
  - [main.py + inline_helper.py + rule md027](https://github.com/jackdewinter/pymarkdown/issues/138)
  - [rest of main directory](https://github.com/jackdewinter/pymarkdown/issues/140)
  - [extensions and rules](https://github.com/jackdewinter/pymarkdown/issues/143)
- [Changed - Issue 145](https://github.com/jackdewinter/pymarkdown/issues/145)
  - refactoring: Either implemented todo or filed new issue to do it later
- [Changed - Issue 151](https://github.com/jackdewinter/pymarkdown/issues/151)
  - refactoring: tightening up code after refactoring
- [Changed - Issue 155](https://github.com/jackdewinter/pymarkdown/issues/155)
  - refactoring: moving this_bq_count and stack_bq_quote into new BlockQuoteData class
- [Changed - Issue 166](https://github.com/jackdewinter/pymarkdown/issues/166)
  - refactoring: large refactoring to standardize the whitespace in tokens

### Fixed

- [Fixed - Issue 87](https://github.com/jackdewinter/pymarkdown/issues/87)
  - scenario tests: removing `disable_consistency_checks` from tests and getting clean
    - parser: found and resolved two issues
    - consistency checks: found and resolved ~7 issues
  - general: pass through code to clean up string usage
  - consistency check: verified rehydrate usage through project
  - consistency check: tightening leading space index for block quotes
    - parser: found and resolved issue with extra newline added to leading spaces for block quote
- [Fixed - Issue 90](https://github.com/jackdewinter/pymarkdown/issues/90)
  - scenario tests: verified noted tests have been fixed
  - rule md027: rewrote bq index logic to work properly
- [Fixed(partial) - Issue 92](https://github.com/jackdewinter/pymarkdown/issues/92)
  - rule md027: nested containers were not thoroughly tested
  - parser: added new bugs linked to Issue 92 as part of discovery
- [Fixed - Issue 93](https://github.com/jackdewinter/pymarkdown/issues/93)
  - parser: was not handling extracted spaces properly, causing issues with calculating values for thematic breaks
  - parser: spent time rewriting whitespace calculation and storage to address the issue
- [Fixed - Issue 94](https://github.com/jackdewinter/pymarkdown/issues/94)
  - parser: after work on 153, this was resolved
- [Fixed - Issue 97](https://github.com/jackdewinter/pymarkdown/issues/97)
  - parser: after work on 153, this was resolved
- [Fixed - Issue 98](https://github.com/jackdewinter/pymarkdown/issues/98)
  - parser: after work on 153, this was resolved
- [Fixed - Issue 99](https://github.com/jackdewinter/pymarkdown/issues/99)
  - parser: after work on 153, this was resolved
- [Fixed - Issue 100](https://github.com/jackdewinter/pymarkdown/issues/100)
  - parser: after work on 153, this was resolved
- [Fixed - Issue 153](https://github.com/jackdewinter/pymarkdown/issues/153)
  - parser: hit missed scenario test with list indents

## Version 0.9.2 - Date: 2021-10-24

This was a point release to allow fixed issues to be released.  While
the full descriptions are below, here are some highlights:

- Fixed issue with PyMarkdown scripts not having correct permissions
- Added more scenario tests and verified that those worked
- Fixed small issues with parser and rules, mostly boundary cases

### Added

- None

### Changed

- [Changed - Issue 44](https://github.com/jackdewinter/pymarkdown/issues/44)
  - scenario tests: went through every scenario test and validated comment string
- [Changed - Issue 62](https://github.com/jackdewinter/pymarkdown/issues/62)
  - parser: not reproducible, but added extra scenario tests to make sure
- [Changed - Issue 64](https://github.com/jackdewinter/pymarkdown/issues/64)
  - rule md030: was not implemented according to specification for "double, changed to do so
- [Changed - Issue 66](https://github.com/jackdewinter/pymarkdown/issues/66)
  - rule md023: rule fine, scenario tests running with bad data
- [Changed - Issue 68](https://github.com/jackdewinter/pymarkdown/issues/68)
  - documentation: added more clear description of sibling
- [Changed - Issue 70](https://github.com/jackdewinter/pymarkdown/issues/70)
  - scenario tests: gave better names, added one for configuration

### Fixed

- [Fixed - Issue 43](https://github.com/jackdewinter/pymarkdown/issues/43)
  - parser: on start of nested list, was not allowing indent to be based on parent indent
- [Fixed - Issue 47](https://github.com/jackdewinter/pymarkdown/issues/47)
  - parser: wasn't treating "partial" LRDs as valid, rewinding past their start
- [Fixed - Issue 49](https://github.com/jackdewinter/pymarkdown/issues/49)
  - parser: aborting a LRD within a list was not generating correct reset state
  - scenario tests: addressed same issue in fenced code block and LRD tests
  - issue: added [Issue 50](https://github.com/jackdewinter/pymarkdown/issues/50) to test with extra levels
- [Fixed - Issue 51](https://github.com/jackdewinter/pymarkdown/issues/51)
  - parser: not handling list starts properly where the list indent was less than the line before it
- [Fixed - Issued 53](https://github.com/jackdewinter/pymarkdown/issues/53)
  - parser: when dealing with lines within a list item within a block quote, not removing leading spaces properly
- [Fixed - Issue 56](https://github.com/jackdewinter/pymarkdown/issues/56)
  - scenario tests: resolved outstanding rules tests that were skipped
  - parser: when parsing `- > `, did not properly retain new block quote level on return
- [Fixed - Issue 59](https://github.com/jackdewinter/pymarkdown/issues/59)
  - parser: on line after list item, if started with `===`, would think it was SetExt instead of continuation text.
- [Fixed - Issue 72](https://github.com/jackdewinter/pymarkdown/issues/72)
  - rule md006: was not properly handling block quotes and nested lists
- [Fixed - Issue 74](https://github.com/jackdewinter/pymarkdown/issues/74)
  - parser: not handling cases with list then block quote, with only block quote on next line
  - scenario tests: added extra tests to cover variations on more complex nesting cases
- [Fixed - Issue 76](https://github.com/jackdewinter/pymarkdown/issues/76)
  - scenario tests: added extra test to cover missing variations
  - parser: was not handle the unwinding of lists properly in one case due to off-by-one error
- [Fixed - Issue 77](https://github.com/jackdewinter/pymarkdown/issues/77)
  - command line: scripts not interfacing properly on linux systems
- [Fixed - Issue 79](https://github.com/jackdewinter/pymarkdown/issues/79)
  - scenario tests: added extra test to cover missing variations
  - rule Md005: rewritten to respond to ordered lists better

## Version 0.9.1 - Date: 2021-10-06

This was a point release to make several new features and fixed
issues to be released.  While the full descriptions are below,
here are some highlights:

- Added documentation on how to use Git Pre-Commit hooks with PyMarkdown
- Added support to allow PyMarkdown to be executed as a module with `-m`
- Various scenario test tasks including verifying disabled rules were required

### Added

- [Added](https://github.com/jackdewinter/pymarkdown/issues/28)
  - documentation: documentation on how to use pre-commit hooks
- [Added](https://github.com/jackdewinter/pymarkdown/issues/31)
  - core: support for executing pymarkdown as a module (`python -m pymarkdown`)
- [Added](https://github.com/jackdewinter/pymarkdown/issues/37)
  - rules test: verified existing case, added missing related case
- [Added](https://github.com/jackdewinter/pymarkdown/issues/38)
  - rules test: added new test case with provided data
  - documentation: addressed documentation issue with description for rule_md044.md
- [Added](https://github.com/jackdewinter/pymarkdown/issues/40)
  - rule md033: new configuration value `allow_first_image_element`
    - if True, allows ONLY `<h1><img></h1>` sequence (with any parameters needed) if is first token in document
- [Added](https://github.com/jackdewinter/pymarkdown/issues/41)
  - documentation: added description of how HTML comments are different
- [Added](https://github.com/jackdewinter/pymarkdown/issues/42)
  - core: added sorting of triggered rules before they are displayed

### Changed

- [Changed](https://github.com/jackdewinter/pymarkdown/issues/36)
  - rules tests:verified need for `--disable-rules` through tests, removing any that were not needed
  - documentation: addressed some documentation issues with docs/rules.md and doc/rules/rule_md032.md

### Fixed

- [Fixed](https://github.com/jackdewinter/pymarkdown/issues/22)
  - rule Md033: no longer triggers on end tags, adjusted default allowed tags
- [Fixed](https://github.com/jackdewinter/pymarkdown/issues/23)
  - rule Md023: whitespace at end of lines in SetExt Heading no longer being recognized as starting whitespace.
- [Fixed](https://github.com/jackdewinter/pymarkdown/issues/27)
  - rule Md032: was not recognizing 2 end list tokens in a row
- [Fixed](https://github.com/jackdewinter/pymarkdown/issues/32)
  - rule Md037: was not properly looking for spaces inside of possible emphasis characters
- [Fixed](https://github.com/jackdewinter/pymarkdown/issues/33)
  - parser: found parsing error with lists in block quotes
  - rule md031,md032: fixed that and fixed issues in rules md031 and md032
- [Fixed](https://github.com/jackdewinter/pymarkdown/issues/34)
  - parser: multiline inline elements with a Block Quote were not getting their starting positions calculated properly
    - any element directly after those elements were also likely to have a bad position
- [Fixed](https://github.com/jackdewinter/pymarkdown/issues/39)
  - parser: fixed instance of multi-level list within block quotes not firing properly
  - issues: added item to issues list to do more looking on nested lists
  - rule md007: may show up here with nested lists

## Version 0.9.0 - Date: 2021-09-21

The main focus of this release was to fill out the features that the
project supports to the beta release level.  Big ticket items addressed
were:

- Better support from the command line for extensions and plugins
- Implementing all the rules for launch

### Added

- [Added](https://github.com/jackdewinter/pymarkdown/issues/8) - ability to have configuration values for adding pluings and enabling stack trace.
- [Added](https://github.com/jackdewinter/pymarkdown/issues/9) - better access for plugin information from the command line.
- [Added](https://github.com/jackdewinter/pymarkdown/issues/12) - extension manager to start to bring extensions up to the same level as plugins.
- [Added](https://github.com/jackdewinter/pymarkdown/issues/14) - support for missing rules in the initial set of rules.

### Changed

- [Changed](https://github.com/jackdewinter/pymarkdown/issues/7) - to move the code for `application_properties` class from this project into a new Python package, and to make this project dependant on that package.
- [Changed](https://github.com/jackdewinter/pymarkdown/issues/10) - `markdown_token.py` to included better high level `is_*_token` functions
- [Updated](https://github.com/jackdewinter/pymarkdown/issues/11) - documentation on front-matter and pragma extensions.

### Fixed

- [Fixed](https://github.com/jackdewinter/pymarkdown/issues/13) - issues with nested Block Quotes and Lists not interacting properly with each other

## Version 0.8.0 - Date: 2021-05-31

### Added

- added `-r` flag to control whether the scan is recursive
- added support for linting and testing through GitHub Actions

### Changed

- None

### Fixed

- improved documentation
- cleaned up error handling
- issues with tests not running properly on [Linux](https://github.com/jackdewinter/pymarkdown/issues/4) and [MacOs](https://github.com/jackdewinter/pymarkdown/issues/5)

## Version 0.5.0 - Date: 2021-05-16

### Added

- Initial release

### Changed

- None

### Fixed

- None<|MERGE_RESOLUTION|>--- conflicted
+++ resolved
@@ -10,14 +10,11 @@
 
 - [Issue 842](https://github.com/jackdewinter/pymarkdown/issues/842)
   - fixed problem with HTML and lists and split tabs causing assertions
-<<<<<<< HEAD
   - spawned other issues to fix less serious issues
 - [Issue 852](https://github.com/jackdewinter/pymarkdown/issues/852)
   - fixed bad tokenization. previous fix was improper, causing strings to
-    be improperly indexed into
+    be improperly indexed into to fix spacing issue
   - spawned other issues to fix less serious issues
-=======
->>>>>>> 21f2f6ae
 
 ## Version 0.9.14 - Date: 2023-10-31
 
