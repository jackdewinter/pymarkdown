# Change Log

## Unversioned - In Main, Not Released

### Added

- [Issue 801](https://github.com/jackdewinter/pymarkdown/issues/801)
  - Started movement of docs from README.md and docs directory to
    the newdocs directory with a shorter README.md.
- [Issue 1059](https://github.com/jackdewinter/pymarkdown/issues/1059)
  - Added updated pre-commit documentation.
<<<<<<< HEAD
- [Issue 1070](https://github.com/jackdewinter/pymarkdown/issues/1070)
  - Added updated advanced configuration documentation.
=======
>>>>>>> b361eb7a

### Fixed

- None

### Changed

- [Issue 1031](https://github.com/jackdewinter/pymarkdown/issues/1031)
  - went through code base and used if/else expressions where possible
- [Issue 1033](https://github.com/jackdewinter/pymarkdown/issues/1033)
  - went through tests for Md007, add some extra tests to cover missed scenarios
- [Issue 1037](https://github.com/jackdewinter/pymarkdown/issues/1037)
  - replaced calls to collect/extract ParserHelper functions followed by
    asserts with X_verified functions that do that already
- [Issue 1039](https://github.com/jackdewinter/pymarkdown/issues/1039)
  - ensure that all asserts have a message with their reasoning
  - verify that the asserts are required, refactoring where necessary

## Version 0.9.18 - Date: 2024-03-18

### Added

- [Issue 990](https://github.com/jackdewinter/pymarkdown/issues/990)
  - added ability to use a TOML file in `pyproject.toml` format with the
    `--config` command line flag

### Fixed

- [Issue 992](https://github.com/jackdewinter/pymarkdown/issues/992)
  - Verified behavior of Rule Md009, fixing some small issues
- [Issue 994](https://github.com/jackdewinter/pymarkdown/issues/994)
  - Verified behavior of Rule Md029, adding configuration for starting ordered
    lists from integers greater than 1
- [Issue 1001](https://github.com/jackdewinter/pymarkdown/issues/1001)
  - Verified behavior of rules Md019 and Md021, fixing issues with Md021
- [Issue 1003](https://github.com/jackdewinter/pymarkdown/issues/1003)
  - Verified behavior of rule Md037 with more types of inline elements
- [Issue 1007](https://github.com/jackdewinter/pymarkdown/issues/1007)
  - Verified behavior of rule md023 with more cases, especially tab characters
  - multiple cases of fixing the rule and multiple cases of fixing the parser
- [Issue 1015](https://github.com/jackdewinter/pymarkdown/issues/1015)
  - Fixed issue with split tab and a simple list indent

### Changed

- [Issue 944](https://github.com/jackdewinter/pymarkdown/issues/944)
  - verified that all existing fix tests are parameterized
  - new fix tests for rule going forward will require this
- [Issue 1005](https://github.com/jackdewinter/pymarkdown/issues/1005)
  - verified behavior of rule Md039
  - added link reference defintion's link title to the previous list
    of link title and image's link title for examination
- [Issue 1007](https://github.com/jackdewinter/pymarkdown/issues/1007)
  - changed GHA workflow to be more precise when unable to start remote job

## Version 0.9.17 - Date: 2024-02-05

This release focuses on getting the feature list complete
for a version 1.0 release in early 2024.  This release marked the
start of moving documentation from this repository to the more
curated [ReadTheDocs](https://pymarkdown.readthedocs.io/en/latest/).

Some notable additions/changes are:

- taking a second pass at the outputs from the recent `fix` addition, re-verifying
  the output and fixing any issues
- cleaning up documentation to properly note what type of whitespace is used
  in the core and well as various extensions and plugins
  - at the same time, clearly followed the specification on what kind of whitespace
    to use, instead of allowing unicode whitespace by default
- for parsers like Python-Markdown, used in the MkDocs tools, added Rule Pml101
  to handle the different indentation requirements
  - note that this new rule give advice against Md007, so only one of the two
    rules should be enabled at any one time

### Added

- [Issue 975](https://github.com/jackdewinter/pymarkdown/issues/975)
  - Added a new rule Pml101 to deal with "anchored list indents"
  - This adds support for `Python-Markdown` and other parsers like it
    - Used by tools such as `mkdocs` to build documentation sites
  - Defaults to an indent of 4 that starts from the beginning of the line or
    after a block quote start
  - Updated documentation for Md007 to mention Pml101 and when to use it
- [Issue 983](https://github.com/jackdewinter/pymarkdown/issues/983)
  - Added base foundation for new documentation, publishing on
    read-the-docs.

### Fixed

- [Issue 929](https://github.com/jackdewinter/pymarkdown/issues/929)
  - second try, specifically missing github blob reference in urls
- [Issue 945](https://github.com/jackdewinter/pymarkdown/issues/945)
  - inconsistent splitting of whitespace caused some issues
  - went through all strip() calls and ensured that they have the
    specific type of whitespace identified and documented
- [Issue 964](https://github.com/jackdewinter/pymarkdown/issues/964)
  - final fix states needed verification and fixing of any issues
  - uncovered and fixed issues in Md007, Md019, and Md029
- [Issue 977](https://github.com/jackdewinter/pymarkdown/issues/977)
  - fixed issue with md019 continuing to search for text blocks once the
    heading was completed
  - verified that Md021 does not have the same issue, but added tests to be sure
- [Issue 981](https://github.com/jackdewinter/pymarkdown/issues/981)
  - added documentation for Rule Pml100
  - cleaned up mentions of whitespace in pragma and front matter extensions
- [Issue 986](https://github.com/jackdewinter/pymarkdown/issues/986)
  - initial setting of log level to DEBUG with `--stack-trace` command line
    flag not working as expected
  - fixed to properly set log level to DEBUG for early application debugging

### Changed

- [Issue 966](https://github.com/jackdewinter/newsite.git)
  - adjusted fix for Md009 to remove any trailing whitespace if the line is within
    an Atx Heading

## Version 0.9.16 - Date: 2024-01-20

This release is going to focus on getting the feature list complete
for a version 1.0 release in early 2024.  To a large extent, this
involves adding the "fix" feature for some rules, and double checking
the output of many of the existing rules, looking for missing issues.

Some other notable additions/changes are:

- the `--continue-on-error` command line flag allows PyMarkdown to
  continue processing after any tokenization error or plugin error
  - while we hope this is not necessary long term, it is useful
- added `py.typed` file for any API users
  - this allows mypy to understand the typing included with the
    PyMarkdown API
- more parameterized tests
  - borrowing a pattern we have observed, transitioning scenario tests
    over to this new pattern
  - any plugin with the new Fix feature has parameterized tests

### Added

- [Issue 618](https://github.com/jackdewinter/pymarkdown/issues/618)
  - Ability to tell PyMarkdown to fix issues
  - Not every plugin supports fix, see `pymarkdown plugins list` for
    the current list of plugins and fix status
- [Issue 802](https://github.com/jackdewinter/pymarkdown/issues/802)
  - Extension: Extended Autolinks
- [Issue 803](https://github.com/jackdewinter/pymarkdown/issues/803)
  - Extension: Strikethrough
- [Issue 805](https://github.com/jackdewinter/pymarkdown/issues/805)
  - Extension: Task List Items
- [Issue 808](https://github.com/jackdewinter/pymarkdown/issues/808)
  - Rule MD004 - Added fix options
- [Issue 809](https://github.com/jackdewinter/pymarkdown/issues/809)
  - Rule MD007 - Added fix options
- [Issie 813](https://github.com/jackdewinter/pymarkdown/issues/813)
  - Rule MD019 - Added fix options
- [Issue 814](https://github.com/jackdewinter/pymarkdown/issues/814)
  - Rule MD021 - Added fix options
- [Issue 816](https://github.com/jackdewinter/pymarkdown/issues/816)
  - Rule MD023 - Added fix options
- [Issue 817](https://github.com/jackdewinter/pymarkdown/issues/817)
  - Rule MD029 - Added fix options
- [Issue 820](https://github.com/jackdewinter/pymarkdown/issues/820)
  - Rule MD035 - Added fix options
- [Issue 821](https://github.com/jackdewinter/pymarkdown/issues/821)
  - Rule MD037 - Added fix options
- [Issue 822](https://github.com/jackdewinter/pymarkdown/issues/822)
  - Rule MD038 - Added fix options
- [Issue 823](https://github.com/jackdewinter/pymarkdown/issues/823)
  - Rule MD039 - Added fix options
- [Issue 825](https://github.com/jackdewinter/pymarkdown/issues/825)
  - Rule MD048 - Added fix options
- [Issue 931](https://github.com/jackdewinter/pymarkdown/issues/931)
  - Rule MD005 - Added fix options
- [Issue 938](https://github.com/jackdewinter/pymarkdown/issues/938)
  - Rule MD027 - Added fix options
- [Issue 940](https://github.com/jackdewinter/pymarkdown/issues/940)
  - Rule MD006 (disabled) - Added fix options
- [Issue 941](https://github.com/jackdewinter/pymarkdown/issues/941)
  - Rule MD030 - Added fix options
- [Issue 946](https://github.com/jackdewinter/pymarkdown/issues/946)
  - Added `--continue-on-error` command line flag to "ignore" errors
    and to keep on processing.

### Changed

- [Issue 806](https://github.com/jackdewinter/pymarkdown/issues/806)
  - Documentation updated to denote fixes.
- [Issue 812](https://github.com/jackdewinter/pymarkdown/issues/812)
  - Rule MD014 - Changed documentation to describe why not autofix
- [Issue 827](https://github.com/jackdewinter/pymarkdown/issues/827)
  - Finished research on which rules are fixable and sorted.
- [Issue 901](https://github.com/jackdewinter/pymarkdown/issues/901)
  - noticed cases where `len(x)` was being used instead of `x` or `not x`
- [Issue 913](https://github.com/jackdewinter/pymarkdown/issues/913)
  - making proper use of is_xxx_end function from MarkdownToken class
- [Issue 934](https://github.com/jackdewinter/pymarkdown/issues/934)
  - fix mode scans multiple times, with each scan producing lots of logs if
    on DEBUG
  - first fix was to allow a new command line option to suppress logs on any
    scan in fix mode past the first one
  - other fix was to make a clearer message when two rules trigger on the
    same field of the same token
- [Issue 936](https://github.com/jackdewinter/pymarkdown/issues/936)
  - change documentation for rules that will not have a fix

### Fixed

- [Issue 929](https://github.com/jackdewinter/pymarkdown/issues/929)
  - Improper links in README.md when viewed at PyPi.org.
- [Issue 930](https://github.com/jackdewinter/pymarkdown/issues/930)
  - Fixed issue of missing `py.typed` file.

### Completed

- [Issue 827](https://github.com/jackdewinter/pymarkdown/issues/827)
  - researched annotated each rule
  - rules "in queue" have no annotation yet, ones that have fixes have docs
    updated, ones that are not eligible have reason why

## Version 0.9.15 - Date: 2023-12-05

This release is mainly to fix issues related to technical debt. The PyMarkdown
project takes Markdown and generates a token stream to represent that Markdown.
To verify that the tokens are correct, HTML output is generated and matched
against reference implementations of the specification.  If those pass, the tests
then try to recreate the Markdown from the information in the tokens. So, to pass
a single test, the Markdown must generate tokens without any assertions, generate
the correct HTML, and be able to recreate the Markdown that it parsed.

The issues fixed include some issues that fixed assertions, caused improperly
formed HTML, and caused improperly formed Markdown. The majority of these issue
involved tab characters and containers.

### Added

- None

### Changed

- None

### Fixed

- [Issue 731](https://github.com/jackdewinter/pymarkdown/issues/731)
  - see issue for details.  fixed issues with unorder-bq-ordered that
    need more examination in the future
- [Issue 828](https://github.com/jackdewinter/pymarkdown/issues/828)
  - list new items within block quotes were not always rendering properly
    in Markdown, required changes to markdown regen
- [Issue 829](https://github.com/jackdewinter/pymarkdown/issues/829)
  - fixed issue with BlockQuoteData instance not being passed back
    properly.  as a result, one closing of a block quote was not noticed
    by another closing further down the line
- [Issue 832](https://github.com/jackdewinter/pymarkdown/issues/832)
  - partially fixed by other work, partial issue with the HTML output showing
    spaces instead of tabs, could be slightly different versions of commonmark
    tests
- [Issue 833](https://github.com/jackdewinter/pymarkdown/issues/833)
  - not handling the split tab properly in these cases
- [Issue 834](https://github.com/jackdewinter/pymarkdown/issues/834)
  - issues were tabs that were split on the same line as a list start
- [Issue 835](https://github.com/jackdewinter/pymarkdown/issues/835)
  - a double block quote follwed by a fenced block in a single block quote
    was not properly closing
- [Issue 836](https://github.com/jackdewinter/pymarkdown/issues/836)
  - these cases were hitting split tab cases within processing for fenced code
    blocks
- [Issue 837](https://github.com/jackdewinter/pymarkdown/issues/836)
  - these cases were split tab cases where the text to compare to its detabified
    forms was incorrect, resulting in a failed match
- [Issue 838](https://github.com/jackdewinter/pymarkdown/issues/838)
  - extra tab was showing up in double list scenarios where indented block
    start was split over the last list and the indented block
- [Issue 839](https://github.com/jackdewinter/pymarkdown/issues/839)
  - handling of split tabs within lists was not added at all, causing an assert
    to fire
- [Issue 840](https://github.com/jackdewinter/pymarkdown/issues/840)
  - was not properly looking up in tabbed map when rendering
- [Issue 841](https://github.com/jackdewinter/pymarkdown/issues/841)
  - fixed issue with assert
  - had commented out branch because no cases were found, finally found one
  - spawned other issues to fix less serious issues
- [Issue 842](https://github.com/jackdewinter/pymarkdown/issues/842)
  - fixed problem with HTML and lists and split tabs causing assertions
  - spawned other issues to fix less serious issues
- [Issue 843](https://github.com/jackdewinter/pymarkdown/issues/843)
  - whitespace check not being suspended for one check caused the html block
    not to be closed
- [Issue 848](https://github.com/jackdewinter/pymarkdown/issues/848)
  - indent spacing within containers causing tab to not be changed back
    properly
- [Issue 849](https://github.com/jackdewinter/pymarkdown/issues/849)
  - in cases with double lists, split tab can sometimes get missed
- [Issue 850](https://github.com/jackdewinter/pymarkdown/issues/850)
  - some of the lines we adding whitespace for both the bq indent (already taken
    care of) and the list, resulting in too many spaces
  - tab support added to those cases
- [Issue 852](https://github.com/jackdewinter/pymarkdown/issues/852)
  - fixed bad tokenization. previous fix was improper, causing strings to
    be improperly indexed into to fix spacing issue
  - spawned other issues to fix less serious issues
- [Issue 854](https://github.com/jackdewinter/pymarkdown/issues/854)
  - "fixed".  not sure why this happened, and will probably open another issue
    to properly figure this out at a later date
  - in cases where a list is within a block quote, and the next line is a paragraph
    continuation that fails the requirements for a "normal" list continuation, this
    fix was required.
- [Issue 857](https://github.com/jackdewinter/pymarkdown/issues/857)
  - fixed along with Issue 840, just filed separately
- [Issue 878](https://github.com/jackdewinter/pymarkdown/issues/878)
  - a doubly indented list with a new paragraph continuation line starting
    with multiple tabs was not capturing the first tab properly in the list
- [Issue 888](https://github.com/jackdewinter/pymarkdown/issues/888)
  - during fixing of 731, found some outside cases which were throwing asserts
    as they were outside of normal paths
  - mostly dealt with proper spacing with block quotes nested within lists.
- [Issue 889](https://github.com/jackdewinter/pymarkdown/issues/889)
  - cleaned up issue with MD032 firing with nested blocks.
- [Issue 891](https://github.com/jackdewinter/pymarkdown/issues/891)
  - fixed up Markdown issues with regenerating.  Cause was improper adding
    of an extra newline in the leading spaces

## Version 0.9.14 - Date: 2023-10-31

This release is mostly to incorporate a number of small fixes and additions.
Behind the scenes, we spent a while looking at the roadmap and trying to figure
out the best path going forward.  Part of that was experimenting with different
forms of testing, to see how applicable they would be to this project.  That
work will be starting soon and be incremental.  It also pointed out a need for
better documentation, which will also be incremental going forward.

That experimentation lead to a couple of changes:

- Front matter is now interpretted as strict YAML, and not as some mashup of rules.
  This was decided on as it easier to explain and document.  This may cause some
  existing front-matter settings to not work as expected, especially validation
  of the front-matter itself and case-sensitivity on front-matter key fields.
- Added a new pragma command `disable-num-lines` to handle disabling rules for
  a given count of lines.

### Added

- [Issue 776](https://github.com/jackdewinter/pymarkdown/issues/776)
  - implement `disable-num-lines` pragma command
- [Issue 786](https://github.com/jackdewinter/pymarkdown/issues/786)
  - added extension to disallow html, per GFM
  - added rule PML100 which detected the same thing, but does not fix

### Changed

- [Issue 750](https://github.com/jackdewinter/pymarkdown/issues/750)
  - started work on making the tests more compact and efficient

### Fixed

- [Issue 774](https://github.com/jackdewinter/pymarkdown/issues/774)
  - was following "weird" rules, changed to allow for standard YAML parser to
    determine validity
  - changed rule `md001` to look for case sensitive front-matter key name instead
    of case sensitive per switch to full YAML processing
- [Issue 791](https://github.com/jackdewinter/pymarkdown/issues/791)
  - html blocks inside of 2+ levels of block quote was asserting
  - slight change to surrounding code to deal with less than case
- [Issue 793](https://github.com/jackdewinter/pymarkdown/issues/793)
  - list block end with no paragraphs was causing an assert with MD027
  - double checked assert, is not needed and was just preventative

## Version 0.9.13.4 - Date: 2023-09-09

Note: noted there were some issues with the pymarkdown_test project and
giving false positives.  Will be looking into that for the next release.

### Fixed

- [Issue 755](https://github.com/jackdewinter/pymarkdown/pull/755)
  - fixed issue where new directories were not captured due to false positive
- [Issue 759](https://github.com/jackdewinter/pymarkdown/pull/759)
  - `code_blocks` property for MD010 was inverted
  - will check for others like this as more fix mode work is done

## Version 0.9.13 - Date: 2023-09-03

This release had some new features, but the most interesting one of all is
the start of the work on the `fix mode` that has been requested.  It is invoke
by invoking the scan engine with `-x-fix scan` instead of `scan`.  It is still
in the early stages, but you can experiment with it and rules md001, md009, md010,
and md047 for which fix mode has been implemented.  Note that all the documentation
will not reflect fix mode until it is further along, but try it out if you would
like!

In addition, because of requests, the following two features and one bug fix
have been addressed:

- YAML support
  - YAML support is provided for default configuration using the `.pymarkdown.yml`
    and `.pymarkdown.yaml` file
    - note that the `.pymarkdown` file is checked first, and if present, YAML
      default files will not be loaded
  - YAML support is provided for the command line `--config` argument
    - if the specified file does not parse as JSON, PyMarkdown will attempt to
      parse it as YAML
- Return Code Schemes
  - the `--return-code-scheme` argument accepts either `default` or `minimal`
  - `default` is the normaly return codes for PyMarkdown
  - `minimal` returns a code of 0 even if no files were found or if there were
    any rules triggered
- Rule MD010
  - The rule was not dealing with tabs in code-blocks properly
  - Fixed so that any line that contains a code-block does not trigger the rule

### Added

- [Issue 618](https://github.com/jackdewinter/pymarkdown/issues/618)
  - Alpha pass at fix mode
  - Rules md001, md009, md010, and md047 support fix mode, but not documented
- [Issue 691](https://github.com/jackdewinter/pymarkdown/issues/691)
  - Allow YAML for configuration files

### Changed

- [Issue 723](https://github.com/jackdewinter/pymarkdown/issues/723)
  - Moved test version of transform to markdown into application directory
- [Issue 728](https://github.com/jackdewinter/pymarkdown/issues/728)
  - Moved code from transform modules (html and markdown) into token classes
  - Refactored modules to put them in more consistent directories
- [Issue 737](https://github.com/jackdewinter/pymarkdown/issues/737)
  - Rule MD010: Added code to not fire on fenced code blocks
- [Issue 744](https://github.com/jackdewinter/pymarkdown/issues/744)
  - Added ability to change return code profile
- [Issue 746](https://github.com/jackdewinter/pymarkdown/issues/746)
  - Moved scanning related code from main.py to new file module

### Fixed

- None

## Version 0.9.12 - Date: 2023-07-24

### Added

- [Issue 655](https://github.com/jackdewinter/pymarkdown/issues/655)
  - Added support for `tool.pymarkdown` section in `pyproject.toml` for current directory
- [Issue 702](https://github.com/jackdewinter/pymarkdown/issues/702)
  - First version of the PyMarkdown API, so the project can be called from
    other Python files
  - Added PyDoc support to generate API docs for new API from build pipeline
- [Issue 708](https://github.com/jackdewinter/pymarkdown/issues/708)
  - Split the Pipfile requirements into Dev and Non-Dev requirements
  - Updated to new version of [application_properties](https://github.com/jackdewinter/application_properties)
    with same split just added
- Split up test_main.py into smaller scripts with narrower focus
- Improved build pipeline
  - added check to ensure Pipfile and install-requirements remain in sync
  - added lint stage to pipeline
  - added packaging stage to ensure we can run our package script
- Added new [pymarkdown_test](https://github.com/jackdewinter/pymarkdown_test)
  project with (hopefully) automated kickoff from PyMarkdown

### Changed

- None

### Fixed

- None

## Version 0.9.10 - Date: 2023-04-16

### Added

- [Issue 627](https://github.com/jackdewinter/pymarkdown/issues/627)
  - Added support for default `.pymarkdown` configuration file
  - Updated documentation for configuration

### Changed

- None

### Fixed

- None

## Version 0.9.11 - Date: 2023-04-17

### Fixed

- Emergency fix.

## Version 0.9.10 - Date: 2023-04-16

### Added

- [Issue 627](https://github.com/jackdewinter/pymarkdown/issues/627)
  - Added support for default `.pymarkdown` configuration file
  - Updated documentation for configuration

### Changed

- [Issue 582](https://github.com/jackdewinter/pymarkdown/issues/582)
  - broke up leaf block processor into more distinct pieces
- [Issue 589](https://github.com/jackdewinter/pymarkdown/issues/589)
  - broke up token to GFM module into more distinct pieces
- [Issue 594](https://github.com/jackdewinter/pymarkdown/issues/594)
  - broke up token to link helper into more distinct pieces
- [Issue 596](https://github.com/jackdewinter/pymarkdown/issues/596)
  - broke up token to inline processor into more distinct pieces
- [Issue 598](https://github.com/jackdewinter/pymarkdown/issues/598)
  - broke up token to link reference definition helper into more distinct pieces
- [Issue 600](https://github.com/jackdewinter/pymarkdown/issues/600)
  - broke up html helper into more distinct pieces
- [Issue 603](https://github.com/jackdewinter/pymarkdown/issues/603)
  - broke up container block processor into more distinct pieces
- [Issue 605](https://github.com/jackdewinter/pymarkdown/issues/605)
  - broke up block quote processor
- [Issue 607](https://github.com/jackdewinter/pymarkdown/issues/607)
  - broke up list block processor
- [Issue 630](https://github.com/jackdewinter/pymarkdown/issues/630)
  - ensured that remaining whitespace tests have the standard combinations
    tested in the previous whitespace tests

### Fixed

- [Issue 613](https://github.com/jackdewinter/pymarkdown/issues/613)
  - fixed issues with tabs and thematic breaks
- [Issue 620](https://github.com/jackdewinter/pymarkdown/issues/620)
  - fixed issues with tabs and SetExt headings
- [Issue 622](https://github.com/jackdewinter/pymarkdown/issues/622)
  - fixed issues with tabs and paragraphs
- [Issue 625](https://github.com/jackdewinter/pymarkdown/issues/625)
  - fixed documentation to more clearly specifying the use of a comma-separated
    list for enabling and disabling rules
  - small change to list processing logic to strip whitespace between values,
    allowing for `md001 , md002` to equal `md001,md002`
- [Issue 626](https://github.com/jackdewinter/pymarkdown/issues/626)
  - fixed issue where parsing was not considering being in a code block before
    determining whether or not to start a list
- [Issue 634](https://github.com/jackdewinter/pymarkdown/issues/634)
  - fixed and tested various scenarios with lists that contain mostly or all
    link elements
- [Issue 637](https://github.com/jackdewinter/pymarkdown/issues/637)
  - fixed by adding extra examples and scenario tests to verify this is working
- [Issue 639](https://github.com/jackdewinter/pymarkdown/issues/639)
  - addressed inter-release issue of not specifying all code directories in
     the setup script after refactoring
  
## Version 0.9.9 - Date: 2023-02-26

This was a point release.  Issues that were addressed:

- proprly dealing with the reintegration of tabs into the HTML output
- ensuring that tabs are represented properly in the internal token format
- cleaning up code to reduce various `PyLint` errors

### Added

- [Issue 561](https://github.com/jackdewinter/pymarkdown/issues/561)
  - added Sourcery.Ai to analysis tools
    - made sure all code hits 40% Sourcery quality threshold
    - cleaned up testing scripts

### Changed

- various
  - updated build, publish, and analysis packages to latest versions
- [Issue 561](https://github.com/jackdewinter/pymarkdown/issues/561)
  - changed error output to filter through main module for more control
- [Issue 504](https://github.com/jackdewinter/pymarkdown/issues/504)
  - moved file logging code into own module
- [Issue 496](https://github.com/jackdewinter/pymarkdown/issues/496)
  - moved file scanner code into own module

### Fixed

- [Issue 561](https://github.com/jackdewinter/pymarkdown/issues/561)
  - worked to reduce the count of `too-many-locals` reported by `PyLint`
- [Issue 478](https://github.com/jackdewinter/pymarkdown/issues/478)
  - fixed false positive in reporting the start of the list
  - underlying issue was improper closing of the list, which was also fixed
- [Issue 453](https://github.com/jackdewinter/pymarkdown/issues/453)
  - still in progress
  - cleaning up reintegration of tabs into output

## Version 0.9.8 - Date: 2022-09-20

This was a point release.  Issues that were addressed:

- fixed issues with block quotes and other containers
- added support for file extensions other than .md
- added support for linting markdown from standard input
- cleared up issue with using proper path separators on Windows
- added and fixed tests for proper handling of whitespaces
- added proper support for Unicode whitespace and Unicode punctuation around emphasis elements
- updated all Python dependencies to their current versions

NOTE for Windows users:

Prior to this release, when executing PyMarkdown against a file on a Windows
machine, any paths were reported using the Posix format.  This has been
corrected as of the 0.9.8 release, with Linux and MacOs reporting paths
in Posix format and Windows reporting paths in Windows format.  If you have
scripts that invoke PyMarkdown and interprets any returned paths, please
examine those scripts to see if they need to be changed.

### Added

- [Issue 407](https://github.com/jackdewinter/pymarkdown/issues/407)
  - added support for other file extensions
- [Issue 413](https://github.com/jackdewinter/pymarkdown/issues/413)
  - added more variants for nested-three-block-block tests
- [Issue 441](https://github.com/jackdewinter/pymarkdown/issues/441)
  - added support for linting markdown from standard input
- [Issue 456](https://github.com/jackdewinter/pymarkdown/issues/456)
  - added lots of new tests for different forms of whitespace with each element
- [Issue 480](https://github.com/jackdewinter/pymarkdown/issues/480)
  - added proper support for Unicode whitespace and Unicode punctuation around emphasis elements

### Changed

- [Issue 168](https://github.com/jackdewinter/pymarkdown/issues/168)
  - moved paragraph handling code to own module
- [Issue 330](https://github.com/jackdewinter/pymarkdown/issues/330)
  - cleared up issue with using proper path separators on Windows
- [Issue 408](https://github.com/jackdewinter/pymarkdown/issues/408)
  - split tests for blocks into more discrete files
- [Issue 450](https://github.com/jackdewinter/pymarkdown/issues/450)
  - enabled proper tests for pragmas
- [Issue 454](https://github.com/jackdewinter/pymarkdown/issues/454)
  - fixed special HTML sequences that were detected by Md033

### Fixed

- [Issue 301](https://github.com/jackdewinter/pymarkdown/issues/301)
  - fixed issue where was checking indent_level instead of column_number
  - clarified documentation
- [Issue 410](https://github.com/jackdewinter/pymarkdown/issues/410)
  - not putting Markdown back together properly
- [Issue 419](https://github.com/jackdewinter/pymarkdown/issues/419)
  - fixed parsing issue with trailing spaces in empty list items
- [Issue 420](https://github.com/jackdewinter/pymarkdown/issues/420)
  - fix improper parsing with nested blocks quotes
- [Issue 421](https://github.com/jackdewinter/pymarkdown/issues/421)
  - Markdown was not put back together properly with weird Block Quote/List combinations
- [Issue 460](https://github.com/jackdewinter/pymarkdown/issues/460)
  - fixed up mismatching output with tabs
- [Issue 461](https://github.com/jackdewinter/pymarkdown/issues/461)
  - generated HTML not removing whitespace before and after paragraphs
- [Issue 465](https://github.com/jackdewinter/pymarkdown/issues/465)
  - not properly handling whitespace before fenced block info string
- [Issue 468](https://github.com/jackdewinter/pymarkdown/issues/468)
  - closing fence block allowed tabs after the fence characters
- [Issue 471](https://github.com/jackdewinter/pymarkdown/issues/471)
  - merging of end of line spaces not being handled properly
- [Issue 476](https://github.com/jackdewinter/pymarkdown/issues/476)
  - tabs within code spans were triggered stripping of whitespace
- [Issue 483](https://github.com/jackdewinter/pymarkdown/issues/483)
  - fixed RegEx within Md018 and Md021 to properly reflect spaces, not whitespaces
- [Issue 486](https://github.com/jackdewinter/pymarkdown/issues/486)
  - fixed problem with tabs causing weird parsing with a new block quote

## Version 0.9.7 - Date: 2022-07-04

### Added

- None

### Changed

- Bumping of versions of dependent packages
- [Changed - Issue 361](https://github.com/jackdewinter/pymarkdown/issues/361)
  - cleaning up badges to make them consistent
- [Changed - Issue 392](https://github.com/jackdewinter/pymarkdown/issues/392)
  - moved many of the "one-off" parameters out of arguments into a "grab-bag" with logging

### Fixed

- [Fixed - Issue 355](https://github.com/jackdewinter/pymarkdown/issues/355)
  - issues uncovered by bumping pylint version
- [Fixed](https://github.com/jackdewinter/pymarkdown/issues/305)
  - issues with whitespace in certain situations being applied to both container and leaf tokens
- [Fixed](https://github.com/jackdewinter/pymarkdown/issues/302)
  - issues with whitespace missing from certain scenarios
- [Fixed](https://github.com/jackdewinter/pymarkdown/issues/253)
  - issues with lists and block quotes interacting badly, resulting in block quote being missed

## Version 0.9.6 - Date: 2022-04-02

### Added

- [Added - Issue 293](https://github.com/jackdewinter/pymarkdown/issues/293)
  - next round of nested level tests, with new list items
- [Added - Issue 319](https://github.com/jackdewinter/pymarkdown/issues/319)
  - added mypy typing to entire project and removed stubs for `application_properties`

### Changed

- [Changed - Issue 154](https://github.com/jackdewinter/pymarkdown/issues/154)
  - rule md003: added configuration `allow-setext-update`
- [Changed - Issue 283](https://github.com/jackdewinter/pymarkdown/issues/283)
  - general: moved more modules into specific directories

### Fixed

- [Fixed - Issue 95](https://github.com/jackdewinter/pymarkdown/issues/95)
  - parser: with certain cases involving a new list item, can start a container in the middle of line
- [Fixed - Issue 161](https://github.com/jackdewinter/pymarkdown/issues/161)
  - rule md005: was not returning proper values for actual and expected
- [Fixed - Issue 189](https://github.com/jackdewinter/pymarkdown/issues/189)
  - rule md027: addressed index out of bounds error keeping track of blank lines after a block quote was started in a previous section
- [Fixed - Issue 287](https://github.com/jackdewinter/pymarkdown/issues/287)
  - parser: code to handle indent was greedy with respect to HTML blocks and fenced code blocks
- [Fixed - Issue 294](https://github.com/jackdewinter/pymarkdown/issues/294)
  - markdown generator: needed to take list items into account
- [Fixed - Issue 295](https://github.com/jackdewinter/pymarkdown/issues/295)
  - markdown generator: fixed by work on 294
- [Fixed - Issue 296](https://github.com/jackdewinter/pymarkdown/issues/296)
  - parser: improper closing of previous block caused duplicate list items
- [Fixed - Issue 297](https://github.com/jackdewinter/pymarkdown/issues/297)
  - markdown generator: not indenting enough
- [Fixed - Issue 298](https://github.com/jackdewinter/pymarkdown/issues/298)
  - parser: list processing go confused between block quote and list
- [Fixed - Issue 299](https://github.com/jackdewinter/pymarkdown/issues/299)
  - parser: not recognizing inner list
- [Fixed - Issue 300](https://github.com/jackdewinter/pymarkdown/issues/300)
  - parser: various issues with lists not being properly handled in nested scenarios

## Version 0.9.5 - Date: 2022-02-07

This was a point release that highlighted improvements to the accuracy of reported tokens
in situations with nested containers.

PLEASE! If you encounter any issues with this product, please [file an issue report](https://github.com/jackdewinter/pymarkdown/issues) and tell us about it!
There are a lot of combinations of Markdown elements to cover, and we need your help to prioritize them all!

### Added

- [Added - Issue 227](https://github.com/jackdewinter/pymarkdown/issues/227)
  - scenario tests: adding 3-level nesting tests with max space, and max space plus one variations
- [Added - Issue 250](https://github.com/jackdewinter/pymarkdown/issues/250)
  - scenario tests: adding variations of removed block quotes on second line
- [Added - Issue 261](https://github.com/jackdewinter/pymarkdown/tree/issue-261)
  - scenario tests: variations of 3-level max space tests with no text after container starts on first line

### Changed

- [Changed - Issue 248](https://github.com/jackdewinter/pymarkdown/issues/248)
  - github actions: only run against `main` branch

### Fixed

- [Fixed - Issue 189](https://github.com/jackdewinter/pymarkdown/issues/189)
  - rule md027: weird case where total for series of block quotes that ended with a blank line was off by 1
- [Fixed - Issue 218](https://github.com/jackdewinter/pymarkdown/issues/218)
  - parser: lot of small things needed fixing to set the variables properly for this issue's resolution
  - parser: after that, was not properly handling shutting down a block quote that downgraded
- [Fixed - Issue 228](https://github.com/jackdewinter/pymarkdown/issues/228)
  - parser: previous adjustment no longer needed
- [Fixed - Issue 229](https://github.com/jackdewinter/pymarkdown/issues/229)
  - parser: generated HTML did not include indented code block
- [Fixed - Issue 230](https://github.com/jackdewinter/pymarkdown/issues/230)
  - parser: dropping leading `>`
- [Fixed - Issue 231](https://github.com/jackdewinter/pymarkdown/issues/231)
  - parser: fixed by issue-229
- [Fixed - Issue 232](https://github.com/jackdewinter/pymarkdown/issues/232)
  - parser: fixed by issue-233
  - parser: fixed by issue-228
- [Fixed - Issue 233](https://github.com/jackdewinter/pymarkdown/issues/233)
  - parser: limiting container checking to limited set, expanded
  - parser: extra indent was not accounted for in space calculations
  - parser: double block quotes not being handled properly
  - parser: indent being processed twice
- [Fixed - Issue 252](https://github.com/jackdewinter/pymarkdown/issues/252)
  - parser: in rare cases, was adding leading spaces to both list and paragraph within
- [Fixed - Issue 262](https://github.com/jackdewinter/pymarkdown/issues/262)
  - parser: when checking for block quote decrease, did not have empty scenarios checked for
- [Fixed - Issue 263](https://github.com/jackdewinter/pymarkdown/issues/263)
  - parser: with empty list items, was creating 2 blank line tokens, plus extra list indent
- [Fixed - Issue 264](https://github.com/jackdewinter/pymarkdown/issues/264)
  - parser: fixed issue with blending current text and original text to parse
  - parser: cleaned up remaining issues about closing off containers too early
- [Fixed - Issue 265](https://github.com/jackdewinter/pymarkdown/issues/265)
  - parser: fixed with work on [Issue 262](https://github.com/jackdewinter/pymarkdown/issues/262)
- [Fixed - Issue 268](https://github.com/jackdewinter/pymarkdown/issues/268)
  - parser: previous work took too many newlnes out, this put the right ones back in

## Version 0.9.4 - Date: 2022-01-04

This was a point release that highlighted improvements to the accuracy of reported tokens
in situations with nested containers.

- Removed "call home support" similar to VSCode and other products.
  - One of our contributors pointed out a number of falacies, and we agreed.
- Enhanced testing of the whitespace calculations recently completed.

### Changed

- [Changed - Issue 184](https://github.com/jackdewinter/pymarkdown/issues/184)
  - scenario tests: instead of mixup in different areas, added initial combinations to test in one place
- [Changed - Issue 207](https://github.com/jackdewinter/pymarkdown/issues/207)
  - adding more upfront analysis, upgrading Columnar to new version
- [Changed - Issue 214](https://github.com/jackdewinter/pymarkdown/issues/214)
  - removing call home support

### Fixed

- [Fixed - Issue 159](https://github.com/jackdewinter/pymarkdown/issues/159)
  - parser: was using wrong values to determine nesting level
- [Fixed - Issue 185](https://github.com/jackdewinter/pymarkdown/issues/185)
  - parser: nesting of block quote, list, block quote raised an assert
- [Fixed - Issue 186](https://github.com/jackdewinter/pymarkdown/issues/186)
  - parser: due to work on Issue 187, these now passed after assert examine and disabled
- [Fixed - Issue 187](https://github.com/jackdewinter/pymarkdown/issues/187)
  - parser: three separate adjustments needed to be made to ensure the whitespace is consistent
- [Fixed - Issue 188](https://github.com/jackdewinter/pymarkdown/issues/188)
  - parser: not dealing with a block occurring after 2 nested lists
- [Fixed - Issue 192](https://github.com/jackdewinter/pymarkdown/issues/192)
  - parser: needed to adjust `__calculate_current_indent_level` function to accomodate nesting
- [Fixed - Issue 196](https://github.com/jackdewinter/pymarkdown/issues/196)
  - markdown: transformer was not calculating indent properly
- [Fixed - Issue 197](https://github.com/jackdewinter/pymarkdown/issues/197)
  - parser: block quote processor was not closing blocks properly, resulting in bad HTML
- [Fixed - Issue 198](https://github.com/jackdewinter/pymarkdown/issues/198)
  - markdown: algorithm was not taking into effect newer change to calculate container indices later
- [Fixed - Issue 199](https://github.com/jackdewinter/pymarkdown/issues/199)
  - parser: fixed by work done on [Issue 202](https://github.com/jackdewinter/pymarkdown/issues/202)
- [Fixed - Issue 200](https://github.com/jackdewinter/pymarkdown/issues/200)
  - markdown: calculation for previous indent and whitespace to add after was off
- [Fixed - Issue 201](https://github.com/jackdewinter/pymarkdown/issues/201)
  - parser: fixed by work done on [Issue 202](https://github.com/jackdewinter/pymarkdown/issues/202)
- [Fixed - Issue 202](https://github.com/jackdewinter/pymarkdown/issues/202)
  - parser: block quote processor needed a lot of work to handle whitespace properly
  - parser: container block processor not handling 4 spaces at start of line properly
- [Fixed - Issue 203](https://github.com/jackdewinter/pymarkdown/issues/203)
  - markdown: adjustments to properly calculate indent
  - parser: list block processor not transferring extracted text to a nested block
  - various cleanup
- [Fixed - Issue 219](https://github.com/jackdewinter/pymarkdown/issues/219)
  - parser: indents of 4 within a single and double level list were not cleanly differentiating

## Version 0.9.3 - Date: 2021-12-14

This was a point release to allow fixed issues to be released.  While
the full descriptions are below, here are some highlights:

- Added "call home support" similar to VSCode and other products, to allow notification of new versions
  - This is currently experimental.  Feedback welcome.
- Lots of refactoring to reduce complexity and adhere to guidelines
- Rewrite of the whitespace calculations to drastically reduce their complexity

### Added

- [Added - Issue 104](https://github.com/jackdewinter/pymarkdown/issues/104)
  - core: added support for calling home every week to see if there is a new version at PyPi.org

### Changed

- [Changed - Issue 85](https://github.com/jackdewinter/pymarkdown/issues/85)
  - scenario tests: verified and documented inlines with newline tests
- [Changed - Issue 96](https://github.com/jackdewinter/pymarkdown/issues/96)
  - parser: was misunderstanding.  extra blank line was verified as per spec
- [Changed - Issue 103](https://github.com/jackdewinter/pymarkdown/issues/103)
  - refactoring: look for better way to use .items()
- [Changed - Issue 107](https://github.com/jackdewinter/pymarkdown/issues/107)
  - refactoring: identified and removed unused pylint suppressions
- [Changed - Issue 112](https://github.com/jackdewinter/pymarkdown/issues/112)
  - refactoring: finding and applying all Sourcery recommended issues
- Changed - Module Refactoring to reduce complexity
  - [plugin_manager.py](https://github.com/jackdewinter/pymarkdown/issues/115)
  - [list_block_processor.py](https://github.com/jackdewinter/pymarkdown/issues/117)
  - [coalesce_processor.py + emphasis_helper.py](https://github.com/jackdewinter/pymarkdown/issues/119)
  - [container_block_processor.py](https://github.com/jackdewinter/pymarkdown/issues/121)
  - [leaf_block_processor.py](https://github.com/jackdewinter/pymarkdown/issues/123)
  - [link_reference_definition_helper.py](https://github.com/jackdewinter/pymarkdown/issues/126)
  - [link_helper.py](https://github.com/jackdewinter/pymarkdown/issues/128)
  - [inline_processor.py](https://github.com/jackdewinter/pymarkdown/issues/130)
  - [block_quote_processor.py](https://github.com/jackdewinter/pymarkdown/issues/134)
  - [tokenized_markdown.py](https://github.com/jackdewinter/pymarkdown/issues/136)
  - [main.py + inline_helper.py + rule md027](https://github.com/jackdewinter/pymarkdown/issues/138)
  - [rest of main directory](https://github.com/jackdewinter/pymarkdown/issues/140)
  - [extensions and rules](https://github.com/jackdewinter/pymarkdown/issues/143)
- [Changed - Issue 145](https://github.com/jackdewinter/pymarkdown/issues/145)
  - refactoring: Either implemented todo or filed new issue to do it later
- [Changed - Issue 151](https://github.com/jackdewinter/pymarkdown/issues/151)
  - refactoring: tightening up code after refactoring
- [Changed - Issue 155](https://github.com/jackdewinter/pymarkdown/issues/155)
  - refactoring: moving this_bq_count and stack_bq_quote into new BlockQuoteData class
- [Changed - Issue 166](https://github.com/jackdewinter/pymarkdown/issues/166)
  - refactoring: large refactoring to standardize the whitespace in tokens

### Fixed

- [Fixed - Issue 87](https://github.com/jackdewinter/pymarkdown/issues/87)
  - scenario tests: removing `disable_consistency_checks` from tests and getting clean
    - parser: found and resolved two issues
    - consistency checks: found and resolved ~7 issues
  - general: pass through code to clean up string usage
  - consistency check: verified rehydrate usage through project
  - consistency check: tightening leading space index for block quotes
    - parser: found and resolved issue with extra newline added to leading spaces for block quote
- [Fixed - Issue 90](https://github.com/jackdewinter/pymarkdown/issues/90)
  - scenario tests: verified noted tests have been fixed
  - rule md027: rewrote bq index logic to work properly
- [Fixed(partial) - Issue 92](https://github.com/jackdewinter/pymarkdown/issues/92)
  - rule md027: nested containers were not thoroughly tested
  - parser: added new bugs linked to Issue 92 as part of discovery
- [Fixed - Issue 93](https://github.com/jackdewinter/pymarkdown/issues/93)
  - parser: was not handling extracted spaces properly, causing issues with calculating values for thematic breaks
  - parser: spent time rewriting whitespace calculation and storage to address the issue
- [Fixed - Issue 94](https://github.com/jackdewinter/pymarkdown/issues/94)
  - parser: after work on 153, this was resolved
- [Fixed - Issue 97](https://github.com/jackdewinter/pymarkdown/issues/97)
  - parser: after work on 153, this was resolved
- [Fixed - Issue 98](https://github.com/jackdewinter/pymarkdown/issues/98)
  - parser: after work on 153, this was resolved
- [Fixed - Issue 99](https://github.com/jackdewinter/pymarkdown/issues/99)
  - parser: after work on 153, this was resolved
- [Fixed - Issue 100](https://github.com/jackdewinter/pymarkdown/issues/100)
  - parser: after work on 153, this was resolved
- [Fixed - Issue 153](https://github.com/jackdewinter/pymarkdown/issues/153)
  - parser: hit missed scenario test with list indents

## Version 0.9.2 - Date: 2021-10-24

This was a point release to allow fixed issues to be released.  While
the full descriptions are below, here are some highlights:

- Fixed issue with PyMarkdown scripts not having correct permissions
- Added more scenario tests and verified that those worked
- Fixed small issues with parser and rules, mostly boundary cases

### Added

- None

### Changed

- [Changed - Issue 44](https://github.com/jackdewinter/pymarkdown/issues/44)
  - scenario tests: went through every scenario test and validated comment string
- [Changed - Issue 62](https://github.com/jackdewinter/pymarkdown/issues/62)
  - parser: not reproducible, but added extra scenario tests to make sure
- [Changed - Issue 64](https://github.com/jackdewinter/pymarkdown/issues/64)
  - rule md030: was not implemented according to specification for "double, changed to do so
- [Changed - Issue 66](https://github.com/jackdewinter/pymarkdown/issues/66)
  - rule md023: rule fine, scenario tests running with bad data
- [Changed - Issue 68](https://github.com/jackdewinter/pymarkdown/issues/68)
  - documentation: added more clear description of sibling
- [Changed - Issue 70](https://github.com/jackdewinter/pymarkdown/issues/70)
  - scenario tests: gave better names, added one for configuration

### Fixed

- [Fixed - Issue 43](https://github.com/jackdewinter/pymarkdown/issues/43)
  - parser: on start of nested list, was not allowing indent to be based on parent indent
- [Fixed - Issue 47](https://github.com/jackdewinter/pymarkdown/issues/47)
  - parser: wasn't treating "partial" LRDs as valid, rewinding past their start
- [Fixed - Issue 49](https://github.com/jackdewinter/pymarkdown/issues/49)
  - parser: aborting a LRD within a list was not generating correct reset state
  - scenario tests: addressed same issue in fenced code block and LRD tests
  - issue: added [Issue 50](https://github.com/jackdewinter/pymarkdown/issues/50) to test with extra levels
- [Fixed - Issue 51](https://github.com/jackdewinter/pymarkdown/issues/51)
  - parser: not handling list starts properly where the list indent was less than the line before it
- [Fixed - Issued 53](https://github.com/jackdewinter/pymarkdown/issues/53)
  - parser: when dealing with lines within a list item within a block quote, not removing leading spaces properly
- [Fixed - Issue 56](https://github.com/jackdewinter/pymarkdown/issues/56)
  - scenario tests: resolved outstanding rules tests that were skipped
  - parser: when parsing `- > `, did not properly retain new block quote level on return
- [Fixed - Issue 59](https://github.com/jackdewinter/pymarkdown/issues/59)
  - parser: on line after list item, if started with `===`, would think it was SetExt instead of continuation text.
- [Fixed - Issue 72](https://github.com/jackdewinter/pymarkdown/issues/72)
  - rule md006: was not properly handling block quotes and nested lists
- [Fixed - Issue 74](https://github.com/jackdewinter/pymarkdown/issues/74)
  - parser: not handling cases with list then block quote, with only block quote on next line
  - scenario tests: added extra tests to cover variations on more complex nesting cases
- [Fixed - Issue 76](https://github.com/jackdewinter/pymarkdown/issues/76)
  - scenario tests: added extra test to cover missing variations
  - parser: was not handle the unwinding of lists properly in one case due to off-by-one error
- [Fixed - Issue 77](https://github.com/jackdewinter/pymarkdown/issues/77)
  - command line: scripts not interfacing properly on linux systems
- [Fixed - Issue 79](https://github.com/jackdewinter/pymarkdown/issues/79)
  - scenario tests: added extra test to cover missing variations
  - rule Md005: rewritten to respond to ordered lists better

## Version 0.9.1 - Date: 2021-10-06

This was a point release to make several new features and fixed
issues to be released.  While the full descriptions are below,
here are some highlights:

- Added documentation on how to use Git Pre-Commit hooks with PyMarkdown
- Added support to allow PyMarkdown to be executed as a module with `-m`
- Various scenario test tasks including verifying disabled rules were required

### Added

- [Added](https://github.com/jackdewinter/pymarkdown/issues/28)
  - documentation: documentation on how to use pre-commit hooks
- [Added](https://github.com/jackdewinter/pymarkdown/issues/31)
  - core: support for executing pymarkdown as a module (`python -m pymarkdown`)
- [Added](https://github.com/jackdewinter/pymarkdown/issues/37)
  - rules test: verified existing case, added missing related case
- [Added](https://github.com/jackdewinter/pymarkdown/issues/38)
  - rules test: added new test case with provided data
  - documentation: addressed documentation issue with description for rule_md044.md
- [Added](https://github.com/jackdewinter/pymarkdown/issues/40)
  - rule md033: new configuration value `allow_first_image_element`
    - if True, allows ONLY `<h1><img></h1>` sequence (with any parameters needed) if is first token in document
- [Added](https://github.com/jackdewinter/pymarkdown/issues/41)
  - documentation: added description of how HTML comments are different
- [Added](https://github.com/jackdewinter/pymarkdown/issues/42)
  - core: added sorting of triggered rules before they are displayed

### Changed

- [Changed](https://github.com/jackdewinter/pymarkdown/issues/36)
  - rules tests:verified need for `--disable-rules` through tests, removing any that were not needed
  - documentation: addressed some documentation issues with docs/rules.md and doc/rules/rule_md032.md

### Fixed

- [Fixed](https://github.com/jackdewinter/pymarkdown/issues/22)
  - rule Md033: no longer triggers on end tags, adjusted default allowed tags
- [Fixed](https://github.com/jackdewinter/pymarkdown/issues/23)
  - rule Md023: whitespace at end of lines in SetExt Heading no longer being recognized as starting whitespace.
- [Fixed](https://github.com/jackdewinter/pymarkdown/issues/27)
  - rule Md032: was not recognizing 2 end list tokens in a row
- [Fixed](https://github.com/jackdewinter/pymarkdown/issues/32)
  - rule Md037: was not properly looking for spaces inside of possible emphasis characters
- [Fixed](https://github.com/jackdewinter/pymarkdown/issues/33)
  - parser: found parsing error with lists in block quotes
  - rule md031,md032: fixed that and fixed issues in rules md031 and md032
- [Fixed](https://github.com/jackdewinter/pymarkdown/issues/34)
  - parser: multiline inline elements with a Block Quote were not getting their starting positions calculated properly
    - any element directly after those elements were also likely to have a bad position
- [Fixed](https://github.com/jackdewinter/pymarkdown/issues/39)
  - parser: fixed instance of multi-level list within block quotes not firing properly
  - issues: added item to issues list to do more looking on nested lists
  - rule md007: may show up here with nested lists

## Version 0.9.0 - Date: 2021-09-21

The main focus of this release was to fill out the features that the
project supports to the beta release level.  Big ticket items addressed
were:

- Better support from the command line for extensions and plugins
- Implementing all the rules for launch

### Added

- [Added](https://github.com/jackdewinter/pymarkdown/issues/8) - ability to have configuration values for adding pluings and enabling stack trace.
- [Added](https://github.com/jackdewinter/pymarkdown/issues/9) - better access for plugin information from the command line.
- [Added](https://github.com/jackdewinter/pymarkdown/issues/12) - extension manager to start to bring extensions up to the same level as plugins.
- [Added](https://github.com/jackdewinter/pymarkdown/issues/14) - support for missing rules in the initial set of rules.

### Changed

- [Changed](https://github.com/jackdewinter/pymarkdown/issues/7) - to move the code for `application_properties` class from this project into a new Python package, and to make this project dependant on that package.
- [Changed](https://github.com/jackdewinter/pymarkdown/issues/10) - `markdown_token.py` to included better high level `is_*_token` functions
- [Updated](https://github.com/jackdewinter/pymarkdown/issues/11) - documentation on front-matter and pragma extensions.

### Fixed

- [Fixed](https://github.com/jackdewinter/pymarkdown/issues/13) - issues with nested Block Quotes and Lists not interacting properly with each other

## Version 0.8.0 - Date: 2021-05-31

### Added

- added `-r` flag to control whether the scan is recursive
- added support for linting and testing through GitHub Actions

### Changed

- None

### Fixed

- improved documentation
- cleaned up error handling
- issues with tests not running properly on [Linux](https://github.com/jackdewinter/pymarkdown/issues/4) and [MacOs](https://github.com/jackdewinter/pymarkdown/issues/5)

## Version 0.5.0 - Date: 2021-05-16

### Added

- Initial release

### Changed

- None

### Fixed

- None<|MERGE_RESOLUTION|>--- conflicted
+++ resolved
@@ -8,12 +8,9 @@
   - Started movement of docs from README.md and docs directory to
     the newdocs directory with a shorter README.md.
 - [Issue 1059](https://github.com/jackdewinter/pymarkdown/issues/1059)
-  - Added updated pre-commit documentation.
-<<<<<<< HEAD
+  - Complete redo of pre-commit documentation.
 - [Issue 1070](https://github.com/jackdewinter/pymarkdown/issues/1070)
-  - Added updated advanced configuration documentation.
-=======
->>>>>>> b361eb7a
+  - Complete redo of advanced configuration documentation.
 
 ### Fixed
 
