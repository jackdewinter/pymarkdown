--- conflicted
+++ resolved
@@ -51,12 +51,10 @@
 - [Issue 1514](https://github.com/jackdewinter/pymarkdown/issues/1514)
     - when parsing inline elements from a text block, pragmas were not
       been considered, resulting in reported lines being off
-<<<<<<< HEAD
 - [Issue 1516](https://github.com/jackdewinter/pymarkdown/issues/1516)
     - when rewinding a failed LRD that included pragmas, the pragmas
-      were not being rewound themselves
-=======
->>>>>>> c87cb4da
+      were not being rewound themselves, resulting in bad line numbers
+      for any following tokens
 
 <!-- pyml disable-next-line no-duplicate-heading-->
 ### Changed
