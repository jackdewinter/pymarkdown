--- conflicted
+++ resolved
@@ -10,11 +10,8 @@
       for Pre-Commit if an alternate extension is needed for the files being scanned
 - [Issue 1318](https://github.com/jackdewinter/pymarkdown/issues/1318)
     - ported perf_*.cmd scripts to perf_.sh scripts
-<<<<<<< HEAD
 - [Issue 1320](https://github.com/jackdewinter/pymarkdown/issues/1320)
-    - added ShFmt .sh formatter to PreCommit
-=======
->>>>>>> 661142a9
+    - added ShFmt .sh formatter to Pre-Commit
 
 <!--- pyml disable-next-line no-duplicate-heading-->
 ### Fixed
