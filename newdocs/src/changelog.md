--- conflicted
+++ resolved
@@ -27,11 +27,8 @@
 - [Issue 1274](https://github.com/jackdewinter/pymarkdown/issues/1274)
     - Fixed remaining assert issues, leaving fixes that produce valid
       Markdown, but not the intended Markdown.
-<<<<<<< HEAD
 - [Issue 1267](https://github.com/jackdewinter/pymarkdown/issues/1267)
-    - Fixed reported issue with task lists creating an error in Md018
-=======
->>>>>>> 72523ad7
+    - Fixed reported issue with task lists creating an error in Md018.
 
 <!--- pyml disable-next-line no-duplicate-heading-->
 ### Changed
