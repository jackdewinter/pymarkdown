--- conflicted
+++ resolved
@@ -22,7 +22,6 @@
 <!-- pyml disable-next-line no-duplicate-heading-->
 ### Fixed
 
-<<<<<<< HEAD
 - [Issue 1426](https://github.com/jackdewinter/pymarkdown/issues/1426)
     - from previous work, but also asked reporter how to enhance this rule
 - [Issue 1475](https://github.com/jackdewinter/pymarkdown/issues/1475)
@@ -52,10 +51,6 @@
 - [Issue 1514](https://github.com/jackdewinter/pymarkdown/issues/1514)
     - when parsing inline elements from a text block, pragmas were not
       been considered, resulting in reported lines being off
-=======
-- [Issue 1475](https://github.com/jackdewinter/pymarkdown/issues/1475)
-    - fixed typo in documentation
->>>>>>> 5d2572d0
 
 <!-- pyml disable-next-line no-duplicate-heading-->
 ### Changed
