# Change Log

## Unversioned - In Main, Not Released

### Added

- [Issue 818](https://github.com/jackdewinter/pymarkdown/issues/818)
    - Adding Fix Mode for Md031.

### Fixed

- [Issue 1120](https://github.com/jackdewinter/pymarkdown/issues/1120)
    - within Block-List, thematic break can sometimes not report newlines to the
      list block
- [Issue 1122](https://github.com/jackdewinter/pymarkdown/issues/1122)
    - opening a fenced code block in a Bq-List-Bq was closing the outer BQ
- [Issue 1123](https://github.com/jackdewinter/pymarkdown/issues/1123)
    - in some cases within a Bq-List-Bq, not counting the newlines properly
- [Issue 1124](https://github.com/jackdewinter/pymarkdown/issues/1124)
    - list items within a Bq-List-Bq can have incorrect starting text regarding
      the innermost block
- [Issue 1125](https://github.com/jackdewinter/pymarkdown/issues/1125)
    - parsing of blank lines within Bq-List-Bq does not always add the right
      newlines to the list
- [Issue 1126](https://github.com/jackdewinter/pymarkdown/issues/1126)
    - under some circumstances, with a Bq-List-Bq, thematic break can cause
      the block quote to close
- [Issue 1127](https://github.com/jackdewinter/pymarkdown/issues/1127)
    - rehydration can be wrong with indented blocks in Bq-List-Bq
- [Issue 1130](https://github.com/jackdewinter/pymarkdown/issues/1130)
    - check for adding extra line to list with blank line in *-List-Bq
      not flexible enough
<<<<<<< HEAD
- [Issue 1132](https://github.com/jackdewinter/pymarkdown/issues/1132)
    - false positives (negatives?) for list looseness fixed
=======
>>>>>>> 5d2b0c8a

### Changed

- None

## Version 0.9.21 - Date: 2024-07-01

This release focuses on enabling the fix modes for various rules,
performing more testing of scenarios to prepare for the release.
Not finding anything major, but uncovering some "weird" combinations
that are causing unpredictable behavior.  That behavior is mostly
in the area of producing the correct Markdown from tokens to allow
the fix mode to produce reliable fixes.

<!--- pyml disable-next-line no-duplicate-heading-->
### Added

- [Issue 826](https://github.com/jackdewinter/pymarkdown/issues/826)
    - Added fix mode for Rule Md044
- [Issue 824](https://github.com/jackdewinter/pymarkdown/issues/824)
    - Added fix mode for Rule Md046

<!--- pyml disable-next-line no-duplicate-heading-->
### Fixed

- [Issue 1099](https://github.com/jackdewinter/pymarkdown/issues/1099)
    - Fixed longstanding issue with tabs and newlines in code spans

<!--- pyml disable-next-line no-duplicate-heading-->
### Changed

- [Issue 1103](https://github.com/jackdewinter/pymarkdown/issues/1103)
    - added round of coalescing any text tokens separated during inline processing
    - rewrote rule md037 to new text tokens

## Version 0.9.20 - Date: 2024-05-30

This release focuses on completing the work to get the documentation up to date
and in the new read-the-docs format.  Some user issues were
addressed, but this was mainly to get the documents into good
shape for release.

To view the new documentation, goto
[ReadTheDocs](https://pymarkdown.readthedocs.io/en/latest/).

<!--- pyml disable-next-line no-duplicate-heading-->
### Added

- [Issue 1075](https://github.com/jackdewinter/pymarkdown/issues/1075)
    - Complete redo of advanced extensions documentation.
- [Issue 1079](https://github.com/jackdewinter/pymarkdown/issues/1079)
    - Complete redo of advanced rules documentation.
- [Issue 1083](https://github.com/jackdewinter/pymarkdown/issues/1083)
    - Complete redo of api documentation.
- [Issue 1081](https://github.com/jackdewinter/pymarkdown/issues/1081)
    - Added "plugins info" extension to show current configuration.

<!--- pyml disable-next-line no-duplicate-heading-->
### Fixed

- [Issue 1015](https://github.com/jackdewinter/pymarkdown/issues/1015)
    - Fixed issue with double tabs within fenced block
- [Issue 1077](https://github.com/jackdewinter/pymarkdown/issues/1077)
    - Fixed issue with previous cleanup

<!--- pyml disable-next-line no-duplicate-heading-->
### Changed

- None

## Version 0.9.19 - Date: 2024-04-30

This release focuses on getting the documentation up to date
and in the new read-the-docs format.  Some small issues were
addressed, but this is mainly to get the documents into good
shape for release.

To view the new documentation, goto
[ReadTheDocs](https://pymarkdown.readthedocs.io/en/latest/).

<!--- pyml disable-next-line no-duplicate-heading-->
### Added

- [Issue 801](https://github.com/jackdewinter/pymarkdown/issues/801)
    - Started movement of docs from README.md and docs directory to
      the newdocs directory with a shorter README.md.
- [Issue 1059](https://github.com/jackdewinter/pymarkdown/issues/1059)
    - Complete redo of pre-commit documentation.
- [Issue 1070](https://github.com/jackdewinter/pymarkdown/issues/1070)
    - Complete redo of advanced configuration documentation.

<!--- pyml disable-next-line no-duplicate-heading-->
### Fixed

- None

<!--- pyml disable-next-line no-duplicate-heading-->
### Changed

- [Issue 1031](https://github.com/jackdewinter/pymarkdown/issues/1031)
    - went through code base and used if/else expressions where possible
- [Issue 1033](https://github.com/jackdewinter/pymarkdown/issues/1033)
    - went through tests for Md007, add some extra tests to cover missed scenarios
- [Issue 1037](https://github.com/jackdewinter/pymarkdown/issues/1037)
    - replaced calls to collect/extract ParserHelper functions followed by
      asserts with X_verified functions that do that already
- [Issue 1039](https://github.com/jackdewinter/pymarkdown/issues/1039)
    - ensure that all asserts have a message with their reasoning
    - verify that the asserts are required, refactoring where necessary

## Version 0.9.18 - Date: 2024-03-18

<!--- pyml disable-next-line no-duplicate-heading-->
### Added

- [Issue 990](https://github.com/jackdewinter/pymarkdown/issues/990)
    - added ability to use a TOML file in `pyproject.toml` format with the
      `--config` command line flag

<!--- pyml disable-next-line no-duplicate-heading-->
### Fixed

- [Issue 992](https://github.com/jackdewinter/pymarkdown/issues/992)
    - Verified behavior of Rule Md009, fixing some small issues
- [Issue 994](https://github.com/jackdewinter/pymarkdown/issues/994)
    - Verified behavior of Rule Md029, adding configuration for starting ordered
      lists from integers greater than 1
- [Issue 1001](https://github.com/jackdewinter/pymarkdown/issues/1001)
    - Verified behavior of rules Md019 and Md021, fixing issues with Md021
- [Issue 1003](https://github.com/jackdewinter/pymarkdown/issues/1003)
    - Verified behavior of rule Md037 with more types of inline elements
- [Issue 1007](https://github.com/jackdewinter/pymarkdown/issues/1007)
    - Verified behavior of rule md023 with more cases, especially tab characters
    - multiple cases of fixing the rule and multiple cases of fixing the parser
- [Issue 1015](https://github.com/jackdewinter/pymarkdown/issues/1015)
    - Fixed issue with split tab and a simple list indent

<!--- pyml disable-next-line no-duplicate-heading-->
### Changed

- [Issue 944](https://github.com/jackdewinter/pymarkdown/issues/944)
    - verified that all existing fix tests are parameterized
    - new fix tests for rule going forward will require this
- [Issue 1005](https://github.com/jackdewinter/pymarkdown/issues/1005)
    - verified behavior of rule Md039
    - added link reference defintion's link title to the previous list
      of link title and image's link title for examination
- [Issue 1007](https://github.com/jackdewinter/pymarkdown/issues/1007)
    - changed GHA workflow to be more precise when unable to start remote job

## Version 0.9.17 - Date: 2024-02-05

This release focuses on getting the feature list complete
for a version 1.0 release in early 2024.  This release marked the
start of moving documentation from this repository to the more
curated [ReadTheDocs](https://pymarkdown.readthedocs.io/en/latest/).

Some notable additions/changes are:

- taking a second pass at the outputs from the recent `fix` addition, re-verifying
  the output and fixing any issues
- cleaning up documentation to properly note what type of whitespace is used
  in the core and well as various extensions and plugins
    - at the same time, clearly followed the specification on what kind of whitespace
      to use, instead of allowing unicode whitespace by default
- for parsers like Python-Markdown, used in the MkDocs tools, added Rule Pml101
  to handle the different indentation requirements
    - note that this new rule give advice against Md007, so only one of the two
      rules should be enabled at any one time

<!--- pyml disable-next-line no-duplicate-heading-->
### Added

- [Issue 975](https://github.com/jackdewinter/pymarkdown/issues/975)
    - Added a new rule Pml101 to deal with "anchored list indents"
    - This adds support for `Python-Markdown` and other parsers like it
        - Used by tools such as `mkdocs` to build documentation sites
    - Defaults to an indent of 4 that starts from the beginning of the line or
      after a block quote start
    - Updated documentation for Md007 to mention Pml101 and when to use it
- [Issue 983](https://github.com/jackdewinter/pymarkdown/issues/983)
    - Added base foundation for new documentation, publishing on
      read-the-docs.

<!--- pyml disable-next-line no-duplicate-heading-->
### Fixed

- [Issue 929](https://github.com/jackdewinter/pymarkdown/issues/929)
    - second try, specifically missing github blob reference in urls
- [Issue 945](https://github.com/jackdewinter/pymarkdown/issues/945)
    - inconsistent splitting of whitespace caused some issues
    - went through all strip() calls and ensured that they have the
      specific type of whitespace identified and documented
- [Issue 964](https://github.com/jackdewinter/pymarkdown/issues/964)
    - final fix states needed verification and fixing of any issues
    - uncovered and fixed issues in Md007, Md019, and Md029
- [Issue 977](https://github.com/jackdewinter/pymarkdown/issues/977)
    - fixed issue with md019 continuing to search for text blocks once the
      heading was completed
    - verified that Md021 does not have the same issue, but added tests to be sure
- [Issue 981](https://github.com/jackdewinter/pymarkdown/issues/981)
    - added documentation for Rule Pml100
    - cleaned up mentions of whitespace in pragma and front matter extensions
- [Issue 986](https://github.com/jackdewinter/pymarkdown/issues/986)
    - initial setting of log level to DEBUG with `--stack-trace` command line
      flag not working as expected
    - fixed to properly set log level to DEBUG for early application debugging

<!--- pyml disable-next-line no-duplicate-heading-->
### Changed

- [Issue 966](https://github.com/jackdewinter/newsite.git)
    - adjusted fix for Md009 to remove any trailing whitespace if the line is within
      an Atx Heading

## Version 0.9.16 - Date: 2024-01-20

This release is going to focus on getting the feature list complete
for a version 1.0 release in early 2024.  To a large extent, this
involves adding the "fix" feature for some rules, and double checking
the output of many of the existing rules, looking for missing issues.

Some other notable additions/changes are:

- the `--continue-on-error` command line flag allows PyMarkdown to
  continue processing after any tokenization error or plugin error
    - while we hope this is not necessary long term, it is useful
- added `py.typed` file for any API users
    - this allows mypy to understand the typing included with the
      PyMarkdown API
- more parameterized tests
    - borrowing a pattern we have observed, transitioning scenario tests
      over to this new pattern
    - any plugin with the new Fix feature has parameterized tests

<!--- pyml disable-next-line no-duplicate-heading-->
### Added

- [Issue 618](https://github.com/jackdewinter/pymarkdown/issues/618)
    - Ability to tell PyMarkdown to fix issues
    - Not every plugin supports fix, see `pymarkdown plugins list` for
      the current list of plugins and fix status
- [Issue 802](https://github.com/jackdewinter/pymarkdown/issues/802)
    - Extension: Extended Autolinks
- [Issue 803](https://github.com/jackdewinter/pymarkdown/issues/803)
    - Extension: Strikethrough
- [Issue 805](https://github.com/jackdewinter/pymarkdown/issues/805)
    - Extension: Task List Items
- [Issue 808](https://github.com/jackdewinter/pymarkdown/issues/808)
    - Rule MD004 - Added fix options
- [Issue 809](https://github.com/jackdewinter/pymarkdown/issues/809)
    - Rule MD007 - Added fix options
- [Issie 813](https://github.com/jackdewinter/pymarkdown/issues/813)
    - Rule MD019 - Added fix options
- [Issue 814](https://github.com/jackdewinter/pymarkdown/issues/814)
    - Rule MD021 - Added fix options
- [Issue 816](https://github.com/jackdewinter/pymarkdown/issues/816)
    - Rule MD023 - Added fix options
- [Issue 817](https://github.com/jackdewinter/pymarkdown/issues/817)
    - Rule MD029 - Added fix options
- [Issue 820](https://github.com/jackdewinter/pymarkdown/issues/820)
    - Rule MD035 - Added fix options
- [Issue 821](https://github.com/jackdewinter/pymarkdown/issues/821)
    - Rule MD037 - Added fix options
- [Issue 822](https://github.com/jackdewinter/pymarkdown/issues/822)
    - Rule MD038 - Added fix options
- [Issue 823](https://github.com/jackdewinter/pymarkdown/issues/823)
    - Rule MD039 - Added fix options
- [Issue 825](https://github.com/jackdewinter/pymarkdown/issues/825)
    - Rule MD048 - Added fix options
- [Issue 931](https://github.com/jackdewinter/pymarkdown/issues/931)
    - Rule MD005 - Added fix options
- [Issue 938](https://github.com/jackdewinter/pymarkdown/issues/938)
    - Rule MD027 - Added fix options
- [Issue 940](https://github.com/jackdewinter/pymarkdown/issues/940)
    - Rule MD006 (disabled) - Added fix options
- [Issue 941](https://github.com/jackdewinter/pymarkdown/issues/941)
    - Rule MD030 - Added fix options
- [Issue 946](https://github.com/jackdewinter/pymarkdown/issues/946)
    - Added `--continue-on-error` command line flag to "ignore" errors
      and to keep on processing.

<!--- pyml disable-next-line no-duplicate-heading-->
### Changed

- [Issue 806](https://github.com/jackdewinter/pymarkdown/issues/806)
    - Documentation updated to denote fixes.
- [Issue 812](https://github.com/jackdewinter/pymarkdown/issues/812)
    - Rule MD014 - Changed documentation to describe why not autofix
- [Issue 827](https://github.com/jackdewinter/pymarkdown/issues/827)
    - Finished research on which rules are fixable and sorted.
- [Issue 901](https://github.com/jackdewinter/pymarkdown/issues/901)
    - noticed cases where `len(x)` was being used instead of `x` or `not x`
- [Issue 913](https://github.com/jackdewinter/pymarkdown/issues/913)
    - making proper use of is_xxx_end function from MarkdownToken class
- [Issue 934](https://github.com/jackdewinter/pymarkdown/issues/934)
    - fix mode scans multiple times, with each scan producing lots of logs if
      on DEBUG
    - first fix was to allow a new command line option to suppress logs on any
      scan in fix mode past the first one
    - other fix was to make a clearer message when two rules trigger on the
      same field of the same token
- [Issue 936](https://github.com/jackdewinter/pymarkdown/issues/936)
    - change documentation for rules that will not have a fix

<!--- pyml disable-next-line no-duplicate-heading-->
### Fixed

- [Issue 929](https://github.com/jackdewinter/pymarkdown/issues/929)
    - Improper links in README.md when viewed at PyPi.org.
- [Issue 930](https://github.com/jackdewinter/pymarkdown/issues/930)
    - Fixed issue of missing `py.typed` file.

<!--- pyml disable-next-line no-duplicate-heading-->
### Completed

- [Issue 827](https://github.com/jackdewinter/pymarkdown/issues/827)
    - researched annotated each rule
    - rules "in queue" have no annotation yet, ones that have fixes have docs
      updated, ones that are not eligible have reason why

## Version 0.9.15 - Date: 2023-12-05

This release is mainly to fix issues related to technical debt. The PyMarkdown
project takes Markdown and generates a token stream to represent that Markdown.
To verify that the tokens are correct, HTML output is generated and matched
against reference implementations of the specification.  If those pass, the tests
then try to recreate the Markdown from the information in the tokens. So, to pass
a single test, the Markdown must generate tokens without any assertions, generate
the correct HTML, and be able to recreate the Markdown that it parsed.

The issues fixed include some issues that fixed assertions, caused improperly
formed HTML, and caused improperly formed Markdown. The majority of these issue
involved tab characters and containers.

<!--- pyml disable-next-line no-duplicate-heading-->
### Added

- None

<!--- pyml disable-next-line no-duplicate-heading-->
### Changed

- None

<!--- pyml disable-next-line no-duplicate-heading-->
### Fixed

- [Issue 731](https://github.com/jackdewinter/pymarkdown/issues/731)
    - see issue for details.  fixed issues with unorder-bq-ordered that
      need more examination in the future
- [Issue 828](https://github.com/jackdewinter/pymarkdown/issues/828)
    - list new items within block quotes were not always rendering properly
      in Markdown, required changes to markdown regen
- [Issue 829](https://github.com/jackdewinter/pymarkdown/issues/829)
    - fixed issue with BlockQuoteData instance not being passed back
      properly.  as a result, one closing of a block quote was not noticed
      by another closing further down the line
- [Issue 832](https://github.com/jackdewinter/pymarkdown/issues/832)
    - partially fixed by other work, partial issue with the HTML output showing
      spaces instead of tabs, could be slightly different versions of commonmark
      tests
- [Issue 833](https://github.com/jackdewinter/pymarkdown/issues/833)
    - not handling the split tab properly in these cases
- [Issue 834](https://github.com/jackdewinter/pymarkdown/issues/834)
    - issues were tabs that were split on the same line as a list start
- [Issue 835](https://github.com/jackdewinter/pymarkdown/issues/835)
    - a double block quote follwed by a fenced block in a single block quote
      was not properly closing
- [Issue 836](https://github.com/jackdewinter/pymarkdown/issues/836)
    - these cases were hitting split tab cases within processing for fenced code
      blocks
- [Issue 837](https://github.com/jackdewinter/pymarkdown/issues/836)
    - these cases were split tab cases where the text to compare to its detabified
      forms was incorrect, resulting in a failed match
- [Issue 838](https://github.com/jackdewinter/pymarkdown/issues/838)
    - extra tab was showing up in double list scenarios where indented block
      start was split over the last list and the indented block
- [Issue 839](https://github.com/jackdewinter/pymarkdown/issues/839)
    - handling of split tabs within lists was not added at all, causing an assert
      to fire
- [Issue 840](https://github.com/jackdewinter/pymarkdown/issues/840)
    - was not properly looking up in tabbed map when rendering
- [Issue 841](https://github.com/jackdewinter/pymarkdown/issues/841)
    - fixed issue with assert
    - had commented out branch because no cases were found, finally found one
    - spawned other issues to fix less serious issues
- [Issue 842](https://github.com/jackdewinter/pymarkdown/issues/842)
    - fixed problem with HTML and lists and split tabs causing assertions
    - spawned other issues to fix less serious issues
- [Issue 843](https://github.com/jackdewinter/pymarkdown/issues/843)
    - whitespace check not being suspended for one check caused the html block
      not to be closed
- [Issue 848](https://github.com/jackdewinter/pymarkdown/issues/848)
    - indent spacing within containers causing tab to not be changed back
      properly
- [Issue 849](https://github.com/jackdewinter/pymarkdown/issues/849)
    - in cases with double lists, split tab can sometimes get missed
- [Issue 850](https://github.com/jackdewinter/pymarkdown/issues/850)
    - some of the lines we adding whitespace for both the bq indent (already taken
      care of) and the list, resulting in too many spaces
    - tab support added to those cases
- [Issue 852](https://github.com/jackdewinter/pymarkdown/issues/852)
    - fixed bad tokenization. previous fix was improper, causing strings to
      be improperly indexed into to fix spacing issue
    - spawned other issues to fix less serious issues
- [Issue 854](https://github.com/jackdewinter/pymarkdown/issues/854)
    - "fixed".  not sure why this happened, and will probably open another issue
      to properly figure this out at a later date
    - in cases where a list is within a block quote, and the next line is a paragraph
      continuation that fails the requirements for a "normal" list continuation,
      this fix was required.
- [Issue 857](https://github.com/jackdewinter/pymarkdown/issues/857)
    - fixed along with Issue 840, just filed separately
- [Issue 878](https://github.com/jackdewinter/pymarkdown/issues/878)
    - a doubly indented list with a new paragraph continuation line starting
      with multiple tabs was not capturing the first tab properly in the list
- [Issue 888](https://github.com/jackdewinter/pymarkdown/issues/888)
    - during fixing of 731, found some outside cases which were throwing asserts
      as they were outside of normal paths
    - mostly dealt with proper spacing with block quotes nested within lists.
- [Issue 889](https://github.com/jackdewinter/pymarkdown/issues/889)
    - cleaned up issue with MD032 firing with nested blocks.
- [Issue 891](https://github.com/jackdewinter/pymarkdown/issues/891)
    - fixed up Markdown issues with regenerating.  Cause was improper adding
      of an extra newline in the leading spaces

## Version 0.9.14 - Date: 2023-10-31

This release is mostly to incorporate a number of small fixes and additions.
Behind the scenes, we spent a while looking at the roadmap and trying to figure
out the best path going forward.  Part of that was experimenting with different
forms of testing, to see how applicable they would be to this project.  That
work will be starting soon and be incremental.  It also pointed out a need for
better documentation, which will also be incremental going forward.

That experimentation lead to a couple of changes:

- Front matter is now interpretted as strict YAML, and not as some mashup of rules.
  This was decided on as it easier to explain and document.  This may cause some
  existing front-matter settings to not work as expected, especially validation
  of the front-matter itself and case-sensitivity on front-matter key fields.
- Added a new pragma command `disable-num-lines` to handle disabling rules for
  a given count of lines.

<!--- pyml disable-next-line no-duplicate-heading-->
### Added

- [Issue 776](https://github.com/jackdewinter/pymarkdown/issues/776)
    - implement `disable-num-lines` pragma command
- [Issue 786](https://github.com/jackdewinter/pymarkdown/issues/786)
    - added extension to disallow html, per GFM
    - added rule PML100 which detected the same thing, but does not fix

<!--- pyml disable-next-line no-duplicate-heading-->
### Changed

- [Issue 750](https://github.com/jackdewinter/pymarkdown/issues/750)
    - started work on making the tests more compact and efficient

<!--- pyml disable-next-line no-duplicate-heading-->
### Fixed

- [Issue 774](https://github.com/jackdewinter/pymarkdown/issues/774)
    - was following "weird" rules, changed to allow for standard YAML parser to
      determine validity
    - changed rule `md001` to look for case sensitive front-matter key name instead
      of case sensitive per switch to full YAML processing
- [Issue 791](https://github.com/jackdewinter/pymarkdown/issues/791)
    - html blocks inside of 2+ levels of block quote was asserting
    - slight change to surrounding code to deal with less than case
- [Issue 793](https://github.com/jackdewinter/pymarkdown/issues/793)
    - list block end with no paragraphs was causing an assert with MD027
    - double checked assert, is not needed and was just preventative

## Version 0.9.13.4 - Date: 2023-09-09

Note: noted there were some issues with the pymarkdown_test project and
giving false positives.  Will be looking into that for the next release.

<!--- pyml disable-next-line no-duplicate-heading-->
### Fixed

- [Issue 755](https://github.com/jackdewinter/pymarkdown/pull/755)
    - fixed issue where new directories were not captured due to false positive
- [Issue 759](https://github.com/jackdewinter/pymarkdown/pull/759)
    - `code_blocks` property for MD010 was inverted
    - will check for others like this as more fix mode work is done

## Version 0.9.13 - Date: 2023-09-03

This release had some new features, but the most interesting one of all is
the start of the work on the `fix mode` that has been requested.  It is invoke
by invoking the scan engine with `-x-fix scan` instead of `scan`.  It is still
in the early stages, but you can experiment with it and rules md001, md009, md010,
and md047 for which fix mode has been implemented.  Note that all the documentation
will not reflect fix mode until it is further along, but try it out if you would
like!

In addition, because of requests, the following two features and one bug fix
have been addressed:

- YAML support
    - YAML support is provided for default configuration using the `.pymarkdown.yml`
      and `.pymarkdown.yaml` file
        - note that the `.pymarkdown` file is checked first, and if present, YAML
          default files will not be loaded
    - YAML support is provided for the command line `--config` argument
        - if the specified file does not parse as JSON, PyMarkdown will attempt
          to parse it as YAML
- Return Code Schemes
    - the `--return-code-scheme` argument accepts either `default` or `minimal`
    - `default` is the normaly return codes for PyMarkdown
    - `minimal` returns a code of 0 even if no files were found or if there were
      any rules triggered
- Rule MD010
    - The rule was not dealing with tabs in code-blocks properly
    - Fixed so that any line that contains a code-block does not trigger the rule

<!--- pyml disable-next-line no-duplicate-heading-->
### Added

- [Issue 618](https://github.com/jackdewinter/pymarkdown/issues/618)
    - Alpha pass at fix mode
    - Rules md001, md009, md010, and md047 support fix mode, but not documented
- [Issue 691](https://github.com/jackdewinter/pymarkdown/issues/691)
    - Allow YAML for configuration files

<!--- pyml disable-next-line no-duplicate-heading-->
### Changed

- [Issue 723](https://github.com/jackdewinter/pymarkdown/issues/723)
    - Moved test version of transform to markdown into application directory
- [Issue 728](https://github.com/jackdewinter/pymarkdown/issues/728)
    - Moved code from transform modules (html and markdown) into token classes
    - Refactored modules to put them in more consistent directories
- [Issue 737](https://github.com/jackdewinter/pymarkdown/issues/737)
    - Rule MD010: Added code to not fire on fenced code blocks
- [Issue 744](https://github.com/jackdewinter/pymarkdown/issues/744)
    - Added ability to change return code profile
- [Issue 746](https://github.com/jackdewinter/pymarkdown/issues/746)
    - Moved scanning related code from main.py to new file module

<!--- pyml disable-next-line no-duplicate-heading-->
### Fixed

- None

## Version 0.9.12 - Date: 2023-07-24

<!--- pyml disable-next-line no-duplicate-heading-->
### Added

- [Issue 655](https://github.com/jackdewinter/pymarkdown/issues/655)
    - Added support for `tool.pymarkdown` section in `pyproject.toml` for current
      directory
- [Issue 702](https://github.com/jackdewinter/pymarkdown/issues/702)
    - First version of the PyMarkdown API, so the project can be called from
      other Python files
    - Added PyDoc support to generate API docs for new API from build pipeline
- [Issue 708](https://github.com/jackdewinter/pymarkdown/issues/708)
    - Split the Pipfile requirements into Dev and Non-Dev requirements
    - Updated to new version of [application_properties](https://github.com/jackdewinter/application_properties)
      with same split just added
- Split up test_main.py into smaller scripts with narrower focus
- Improved build pipeline
    - added check to ensure Pipfile and install-requirements remain in sync
    - added lint stage to pipeline
    - added packaging stage to ensure we can run our package script
- Added new [pymarkdown_test](https://github.com/jackdewinter/pymarkdown_test)
  project with (hopefully) automated kickoff from PyMarkdown

<!--- pyml disable-next-line no-duplicate-heading-->
### Changed

- None

<!--- pyml disable-next-line no-duplicate-heading-->
### Fixed

- None

## Version 0.9.11 - Date: 2023-04-17

<!--- pyml disable-next-line no-duplicate-heading-->
### Fixed

- Emergency fix.

## Version 0.9.10 - Date: 2023-04-16

<!--- pyml disable-next-line no-duplicate-heading-->
### Added

- [Issue 627](https://github.com/jackdewinter/pymarkdown/issues/627)
    - Added support for default `.pymarkdown` configuration file
    - Updated documentation for configuration

<!--- pyml disable-next-line no-duplicate-heading-->
### Changed

- [Issue 582](https://github.com/jackdewinter/pymarkdown/issues/582)
    - broke up leaf block processor into more distinct pieces
- [Issue 589](https://github.com/jackdewinter/pymarkdown/issues/589)
    - broke up token to GFM module into more distinct pieces
- [Issue 594](https://github.com/jackdewinter/pymarkdown/issues/594)
    - broke up token to link helper into more distinct pieces
- [Issue 596](https://github.com/jackdewinter/pymarkdown/issues/596)
    - broke up token to inline processor into more distinct pieces
- [Issue 598](https://github.com/jackdewinter/pymarkdown/issues/598)
    - broke up token to link reference definition helper into more distinct pieces
- [Issue 600](https://github.com/jackdewinter/pymarkdown/issues/600)
    - broke up html helper into more distinct pieces
- [Issue 603](https://github.com/jackdewinter/pymarkdown/issues/603)
    - broke up container block processor into more distinct pieces
- [Issue 605](https://github.com/jackdewinter/pymarkdown/issues/605)
    - broke up block quote processor
- [Issue 607](https://github.com/jackdewinter/pymarkdown/issues/607)
    - broke up list block processor
- [Issue 630](https://github.com/jackdewinter/pymarkdown/issues/630)
    - ensured that remaining whitespace tests have the standard combinations
      tested in the previous whitespace tests

<!--- pyml disable-next-line no-duplicate-heading-->
### Fixed

- [Issue 613](https://github.com/jackdewinter/pymarkdown/issues/613)
    - fixed issues with tabs and thematic breaks
- [Issue 620](https://github.com/jackdewinter/pymarkdown/issues/620)
    - fixed issues with tabs and SetExt headings
- [Issue 622](https://github.com/jackdewinter/pymarkdown/issues/622)
    - fixed issues with tabs and paragraphs
- [Issue 625](https://github.com/jackdewinter/pymarkdown/issues/625)
    - fixed documentation to more clearly specifying the use of a comma-separated
      list for enabling and disabling rules
    - small change to list processing logic to strip whitespace between values,
      allowing for `md001 , md002` to equal `md001,md002`
- [Issue 626](https://github.com/jackdewinter/pymarkdown/issues/626)
    - fixed issue where parsing was not considering being in a code block before
      determining whether or not to start a list
- [Issue 634](https://github.com/jackdewinter/pymarkdown/issues/634)
    - fixed and tested various scenarios with lists that contain mostly or all
      link elements
- [Issue 637](https://github.com/jackdewinter/pymarkdown/issues/637)
    - fixed by adding extra examples and scenario tests to verify this is working
- [Issue 639](https://github.com/jackdewinter/pymarkdown/issues/639)
    - addressed inter-release issue of not specifying all code directories in
      the setup script after refactoring
  
## Version 0.9.9 - Date: 2023-02-26

This was a point release.  Issues that were addressed:

- proprly dealing with the reintegration of tabs into the HTML output
- ensuring that tabs are represented properly in the internal token format
- cleaning up code to reduce various `PyLint` errors

<!--- pyml disable-next-line no-duplicate-heading-->
### Added

- [Issue 561](https://github.com/jackdewinter/pymarkdown/issues/561)
    - added Sourcery.Ai to analysis tools
        - made sure all code hits 40% Sourcery quality threshold
        - cleaned up testing scripts

<!--- pyml disable-next-line no-duplicate-heading-->
### Changed

- various
    - updated build, publish, and analysis packages to latest versions
- [Issue 561](https://github.com/jackdewinter/pymarkdown/issues/561)
    - changed error output to filter through main module for more control
- [Issue 504](https://github.com/jackdewinter/pymarkdown/issues/504)
    - moved file logging code into own module
- [Issue 496](https://github.com/jackdewinter/pymarkdown/issues/496)
    - moved file scanner code into own module

<!--- pyml disable-next-line no-duplicate-heading-->
### Fixed

- [Issue 561](https://github.com/jackdewinter/pymarkdown/issues/561)
    - worked to reduce the count of `too-many-locals` reported by `PyLint`
- [Issue 478](https://github.com/jackdewinter/pymarkdown/issues/478)
    - fixed false positive in reporting the start of the list
    - underlying issue was improper closing of the list, which was also fixed
- [Issue 453](https://github.com/jackdewinter/pymarkdown/issues/453)
    - still in progress
    - cleaning up reintegration of tabs into output

## Version 0.9.8 - Date: 2022-09-20

This was a point release.  Issues that were addressed:

- fixed issues with block quotes and other containers
- added support for file extensions other than .md
- added support for linting markdown from standard input
- cleared up issue with using proper path separators on Windows
- added and fixed tests for proper handling of whitespaces
- added proper support for Unicode whitespace and Unicode punctuation around
  emphasis elements
- updated all Python dependencies to their current versions

NOTE for Windows users:

Prior to this release, when executing PyMarkdown against a file on a Windows
machine, any paths were reported using the Posix format.  This has been
corrected as of the 0.9.8 release, with Linux and MacOs reporting paths
in Posix format and Windows reporting paths in Windows format.  If you have
scripts that invoke PyMarkdown and interprets any returned paths, please
examine those scripts to see if they need to be changed.

<!--- pyml disable-next-line no-duplicate-heading-->
### Added

- [Issue 407](https://github.com/jackdewinter/pymarkdown/issues/407)
    - added support for other file extensions
- [Issue 413](https://github.com/jackdewinter/pymarkdown/issues/413)
    - added more variants for nested-three-block-block tests
- [Issue 441](https://github.com/jackdewinter/pymarkdown/issues/441)
    - added support for linting markdown from standard input
- [Issue 456](https://github.com/jackdewinter/pymarkdown/issues/456)
    - added lots of new tests for different forms of whitespace with each element
- [Issue 480](https://github.com/jackdewinter/pymarkdown/issues/480)
    - added proper support for Unicode whitespace and Unicode punctuation around
      emphasis elements

<!--- pyml disable-next-line no-duplicate-heading-->
### Changed

- [Issue 168](https://github.com/jackdewinter/pymarkdown/issues/168)
    - moved paragraph handling code to own module
- [Issue 330](https://github.com/jackdewinter/pymarkdown/issues/330)
    - cleared up issue with using proper path separators on Windows
- [Issue 408](https://github.com/jackdewinter/pymarkdown/issues/408)
    - split tests for blocks into more discrete files
- [Issue 450](https://github.com/jackdewinter/pymarkdown/issues/450)
    - enabled proper tests for pragmas
- [Issue 454](https://github.com/jackdewinter/pymarkdown/issues/454)
    - fixed special HTML sequences that were detected by Md033

<!--- pyml disable-next-line no-duplicate-heading-->
### Fixed

- [Issue 301](https://github.com/jackdewinter/pymarkdown/issues/301)
    - fixed issue where was checking indent_level instead of column_number
    - clarified documentation
- [Issue 410](https://github.com/jackdewinter/pymarkdown/issues/410)
    - not putting Markdown back together properly
- [Issue 419](https://github.com/jackdewinter/pymarkdown/issues/419)
    - fixed parsing issue with trailing spaces in empty list items
- [Issue 420](https://github.com/jackdewinter/pymarkdown/issues/420)
    - fix improper parsing with nested blocks quotes
- [Issue 421](https://github.com/jackdewinter/pymarkdown/issues/421)
    - Markdown was not put back together properly with weird Block Quote/List combinations
- [Issue 460](https://github.com/jackdewinter/pymarkdown/issues/460)
    - fixed up mismatching output with tabs
- [Issue 461](https://github.com/jackdewinter/pymarkdown/issues/461)
    - generated HTML not removing whitespace before and after paragraphs
- [Issue 465](https://github.com/jackdewinter/pymarkdown/issues/465)
    - not properly handling whitespace before fenced block info string
- [Issue 468](https://github.com/jackdewinter/pymarkdown/issues/468)
    - closing fence block allowed tabs after the fence characters
- [Issue 471](https://github.com/jackdewinter/pymarkdown/issues/471)
    - merging of end of line spaces not being handled properly
- [Issue 476](https://github.com/jackdewinter/pymarkdown/issues/476)
    - tabs within code spans were triggered stripping of whitespace
- [Issue 483](https://github.com/jackdewinter/pymarkdown/issues/483)
    - fixed RegEx within Md018 and Md021 to properly reflect spaces, not whitespaces
- [Issue 486](https://github.com/jackdewinter/pymarkdown/issues/486)
    - fixed problem with tabs causing weird parsing with a new block quote

## Version 0.9.7 - Date: 2022-07-04

<!--- pyml disable-next-line no-duplicate-heading-->
### Added

- None

<!--- pyml disable-next-line no-duplicate-heading-->
### Changed

- Bumping of versions of dependent packages
- [Changed - Issue 361](https://github.com/jackdewinter/pymarkdown/issues/361)
    - cleaning up badges to make them consistent
- [Changed - Issue 392](https://github.com/jackdewinter/pymarkdown/issues/392)
    - moved many of the "one-off" parameters out of arguments into a "grab-bag"
      with logging

<!--- pyml disable-next-line no-duplicate-heading-->
### Fixed

- [Fixed - Issue 355](https://github.com/jackdewinter/pymarkdown/issues/355)
    - issues uncovered by bumping pylint version
- [Fixed](https://github.com/jackdewinter/pymarkdown/issues/305)
    - issues with whitespace in certain situations being applied to both container
      and leaf tokens
- [Fixed](https://github.com/jackdewinter/pymarkdown/issues/302)
    - issues with whitespace missing from certain scenarios
- [Fixed](https://github.com/jackdewinter/pymarkdown/issues/253)
    - issues with lists and block quotes interacting badly, resulting in block
      quote being missed

## Version 0.9.6 - Date: 2022-04-02

<!--- pyml disable-next-line no-duplicate-heading-->
### Added

- [Added - Issue 293](https://github.com/jackdewinter/pymarkdown/issues/293)
    - next round of nested level tests, with new list items
- [Added - Issue 319](https://github.com/jackdewinter/pymarkdown/issues/319)
    - added mypy typing to entire project and removed stubs for `application_properties`

<!--- pyml disable-next-line no-duplicate-heading-->
### Changed

- [Changed - Issue 154](https://github.com/jackdewinter/pymarkdown/issues/154)
    - rule md003: added configuration `allow-setext-update`
- [Changed - Issue 283](https://github.com/jackdewinter/pymarkdown/issues/283)
    - general: moved more modules into specific directories

<!--- pyml disable-next-line no-duplicate-heading-->
### Fixed

- [Fixed - Issue 95](https://github.com/jackdewinter/pymarkdown/issues/95)
    - parser: with certain cases involving a new list item, can start a container
      in the middle of line
- [Fixed - Issue 161](https://github.com/jackdewinter/pymarkdown/issues/161)
    - rule md005: was not returning proper values for actual and expected
- [Fixed - Issue 189](https://github.com/jackdewinter/pymarkdown/issues/189)
    - rule md027: addressed index out of bounds error keeping track of blank lines
      after a block quote was started in a previous section
- [Fixed - Issue 287](https://github.com/jackdewinter/pymarkdown/issues/287)
    - parser: code to handle indent was greedy with respect to HTML blocks and
      fenced code blocks
- [Fixed - Issue 294](https://github.com/jackdewinter/pymarkdown/issues/294)
    - markdown generator: needed to take list items into account
- [Fixed - Issue 295](https://github.com/jackdewinter/pymarkdown/issues/295)
    - markdown generator: fixed by work on 294
- [Fixed - Issue 296](https://github.com/jackdewinter/pymarkdown/issues/296)
    - parser: improper closing of previous block caused duplicate list items
- [Fixed - Issue 297](https://github.com/jackdewinter/pymarkdown/issues/297)
    - markdown generator: not indenting enough
- [Fixed - Issue 298](https://github.com/jackdewinter/pymarkdown/issues/298)
    - parser: list processing go confused between block quote and list
- [Fixed - Issue 299](https://github.com/jackdewinter/pymarkdown/issues/299)
    - parser: not recognizing inner list
- [Fixed - Issue 300](https://github.com/jackdewinter/pymarkdown/issues/300)
    - parser: various issues with lists not being properly handled in nested scenarios

## Version 0.9.5 - Date: 2022-02-07

This was a point release that highlighted improvements to the accuracy of reported
tokens in situations with nested containers.

PLEASE! If you encounter any issues with this product, please
[file an issue report](https://github.com/jackdewinter/pymarkdown/issues)
and tell us about it! There are a lot of combinations of Markdown elements to cover,
and we need your help to prioritize them all!

<!--- pyml disable-next-line no-duplicate-heading-->
### Added

- [Added - Issue 227](https://github.com/jackdewinter/pymarkdown/issues/227)
    - scenario tests: adding 3-level nesting tests with max space, and max space
      plus one variations
- [Added - Issue 250](https://github.com/jackdewinter/pymarkdown/issues/250)
    - scenario tests: adding variations of removed block quotes on second line
- [Added - Issue 261](https://github.com/jackdewinter/pymarkdown/tree/issue-261)
    - scenario tests: variations of 3-level max space tests with no text after
      container starts on first line

<!--- pyml disable-next-line no-duplicate-heading-->
### Changed

- [Changed - Issue 248](https://github.com/jackdewinter/pymarkdown/issues/248)
    - github actions: only run against `main` branch

<!--- pyml disable-next-line no-duplicate-heading-->
### Fixed

- [Fixed - Issue 189](https://github.com/jackdewinter/pymarkdown/issues/189)
    - rule md027: weird case where total for series of block quotes that ended with
      a blank line was off by 1
- [Fixed - Issue 218](https://github.com/jackdewinter/pymarkdown/issues/218)
    - parser: lot of small things needed fixing to set the variables properly for
      this issue's resolution
    - parser: after that, was not properly handling shutting down a block quote
      that downgraded
- [Fixed - Issue 228](https://github.com/jackdewinter/pymarkdown/issues/228)
    - parser: previous adjustment no longer needed
- [Fixed - Issue 229](https://github.com/jackdewinter/pymarkdown/issues/229)
    - parser: generated HTML did not include indented code block
- [Fixed - Issue 230](https://github.com/jackdewinter/pymarkdown/issues/230)
    - parser: dropping leading `>`
- [Fixed - Issue 231](https://github.com/jackdewinter/pymarkdown/issues/231)
    - parser: fixed by issue-229
- [Fixed - Issue 232](https://github.com/jackdewinter/pymarkdown/issues/232)
    - parser: fixed by issue-233
    - parser: fixed by issue-228
- [Fixed - Issue 233](https://github.com/jackdewinter/pymarkdown/issues/233)
    - parser: limiting container checking to limited set, expanded
    - parser: extra indent was not accounted for in space calculations
    - parser: double block quotes not being handled properly
    - parser: indent being processed twice
- [Fixed - Issue 252](https://github.com/jackdewinter/pymarkdown/issues/252)
    - parser: in rare cases, was adding leading spaces to both list and paragraph
      within
- [Fixed - Issue 262](https://github.com/jackdewinter/pymarkdown/issues/262)
    - parser: when checking for block quote decrease, did not have empty scenarios
      checked for
- [Fixed - Issue 263](https://github.com/jackdewinter/pymarkdown/issues/263)
    - parser: with empty list items, was creating 2 blank line tokens, plus extra
      list indent
- [Fixed - Issue 264](https://github.com/jackdewinter/pymarkdown/issues/264)
    - parser: fixed issue with blending current text and original text to parse
    - parser: cleaned up remaining issues about closing off containers too early
- [Fixed - Issue 265](https://github.com/jackdewinter/pymarkdown/issues/265)
    - parser: fixed with work on [Issue 262](https://github.com/jackdewinter/pymarkdown/issues/262)
- [Fixed - Issue 268](https://github.com/jackdewinter/pymarkdown/issues/268)
    - parser: previous work took too many newlnes out, this put the right ones
      back in

## Version 0.9.4 - Date: 2022-01-04

This was a point release that highlighted improvements to the accuracy of reported
tokens in situations with nested containers.

- Removed "call home support" similar to VSCode and other products.
    - One of our contributors pointed out a number of falacies, and we agreed.
- Enhanced testing of the whitespace calculations recently completed.

<!--- pyml disable-next-line no-duplicate-heading-->
### Changed

- [Changed - Issue 184](https://github.com/jackdewinter/pymarkdown/issues/184)
    - scenario tests: instead of mixup in different areas, added initial combinations
      to test in one place
- [Changed - Issue 207](https://github.com/jackdewinter/pymarkdown/issues/207)
    - adding more upfront analysis, upgrading Columnar to new version
- [Changed - Issue 214](https://github.com/jackdewinter/pymarkdown/issues/214)
    - removing call home support

<!--- pyml disable-next-line no-duplicate-heading-->
### Fixed

- [Fixed - Issue 159](https://github.com/jackdewinter/pymarkdown/issues/159)
    - parser: was using wrong values to determine nesting level
- [Fixed - Issue 185](https://github.com/jackdewinter/pymarkdown/issues/185)
    - parser: nesting of block quote, list, block quote raised an assert
- [Fixed - Issue 186](https://github.com/jackdewinter/pymarkdown/issues/186)
    - parser: due to work on Issue 187, these now passed after assert examine and
      disabled
- [Fixed - Issue 187](https://github.com/jackdewinter/pymarkdown/issues/187)
    - parser: three separate adjustments needed to be made to ensure the whitespace
      is consistent
- [Fixed - Issue 188](https://github.com/jackdewinter/pymarkdown/issues/188)
    - parser: not dealing with a block occurring after 2 nested lists
- [Fixed - Issue 192](https://github.com/jackdewinter/pymarkdown/issues/192)
    - parser: needed to adjust `__calculate_current_indent_level` function to accomodate
      nesting
- [Fixed - Issue 196](https://github.com/jackdewinter/pymarkdown/issues/196)
    - markdown: transformer was not calculating indent properly
- [Fixed - Issue 197](https://github.com/jackdewinter/pymarkdown/issues/197)
    - parser: block quote processor was not closing blocks properly, resulting
      in bad HTML
- [Fixed - Issue 198](https://github.com/jackdewinter/pymarkdown/issues/198)
    - markdown: algorithm was not taking into effect newer change to calculate container
      indices later
- [Fixed - Issue 199](https://github.com/jackdewinter/pymarkdown/issues/199)
    - parser: fixed by work done on [Issue 202](https://github.com/jackdewinter/pymarkdown/issues/202)
- [Fixed - Issue 200](https://github.com/jackdewinter/pymarkdown/issues/200)
    - markdown: calculation for previous indent and whitespace to add after was off
- [Fixed - Issue 201](https://github.com/jackdewinter/pymarkdown/issues/201)
    - parser: fixed by work done on [Issue 202](https://github.com/jackdewinter/pymarkdown/issues/202)
- [Fixed - Issue 202](https://github.com/jackdewinter/pymarkdown/issues/202)
    - parser: block quote processor needed a lot of work to handle whitespace properly
    - parser: container block processor not handling 4 spaces at start of line properly
- [Fixed - Issue 203](https://github.com/jackdewinter/pymarkdown/issues/203)
    - markdown: adjustments to properly calculate indent
    - parser: list block processor not transferring extracted text to a nested block
    - various cleanup
- [Fixed - Issue 219](https://github.com/jackdewinter/pymarkdown/issues/219)
    - parser: indents of 4 within a single and double level list were not cleanly
      differentiating

## Version 0.9.3 - Date: 2021-12-14

This was a point release to allow fixed issues to be released.  While
the full descriptions are below, here are some highlights:

- Added "call home support" similar to VSCode and other products, to allow notification
  of new versions
    - This is currently experimental.  Feedback welcome.
- Lots of refactoring to reduce complexity and adhere to guidelines
- Rewrite of the whitespace calculations to drastically reduce their complexity

<!--- pyml disable-next-line no-duplicate-heading-->
### Added

- [Added - Issue 104](https://github.com/jackdewinter/pymarkdown/issues/104)
    - core: added support for calling home every week to see if there is a new
      version at PyPi.org

<!--- pyml disable-next-line no-duplicate-heading-->
### Changed

- [Changed - Issue 85](https://github.com/jackdewinter/pymarkdown/issues/85)
    - scenario tests: verified and documented inlines with newline tests
- [Changed - Issue 96](https://github.com/jackdewinter/pymarkdown/issues/96)
    - parser: was misunderstanding.  extra blank line was verified as per spec
- [Changed - Issue 103](https://github.com/jackdewinter/pymarkdown/issues/103)
    - refactoring: look for better way to use .items()
- [Changed - Issue 107](https://github.com/jackdewinter/pymarkdown/issues/107)
    - refactoring: identified and removed unused pylint suppressions
- [Changed - Issue 112](https://github.com/jackdewinter/pymarkdown/issues/112)
    - refactoring: finding and applying all Sourcery recommended issues
- Changed - Module Refactoring to reduce complexity
    - [plugin_manager.py](https://github.com/jackdewinter/pymarkdown/issues/115)
    - [list_block_processor.py](https://github.com/jackdewinter/pymarkdown/issues/117)
    - [coalesce_processor.py + emphasis_helper.py](https://github.com/jackdewinter/pymarkdown/issues/119)
    - [container_block_processor.py](https://github.com/jackdewinter/pymarkdown/issues/121)
    - [leaf_block_processor.py](https://github.com/jackdewinter/pymarkdown/issues/123)
    - [link_reference_definition_helper.py](https://github.com/jackdewinter/pymarkdown/issues/126)
    - [link_helper.py](https://github.com/jackdewinter/pymarkdown/issues/128)
    - [inline_processor.py](https://github.com/jackdewinter/pymarkdown/issues/130)
    - [block_quote_processor.py](https://github.com/jackdewinter/pymarkdown/issues/134)
    - [tokenized_markdown.py](https://github.com/jackdewinter/pymarkdown/issues/136)
    - [main.py + inline_helper.py + rule md027](https://github.com/jackdewinter/pymarkdown/issues/138)
    - [rest of main directory](https://github.com/jackdewinter/pymarkdown/issues/140)
    - [extensions and rules](https://github.com/jackdewinter/pymarkdown/issues/143)
- [Changed - Issue 145](https://github.com/jackdewinter/pymarkdown/issues/145)
    - refactoring: Either implemented todo or filed new issue to do it later
- [Changed - Issue 151](https://github.com/jackdewinter/pymarkdown/issues/151)
    - refactoring: tightening up code after refactoring
- [Changed - Issue 155](https://github.com/jackdewinter/pymarkdown/issues/155)
    - refactoring: moving this_bq_count and stack_bq_quote into new BlockQuoteData
      class
- [Changed - Issue 166](https://github.com/jackdewinter/pymarkdown/issues/166)
    - refactoring: large refactoring to standardize the whitespace in tokens

<!--- pyml disable-next-line no-duplicate-heading-->
### Fixed

- [Fixed - Issue 87](https://github.com/jackdewinter/pymarkdown/issues/87)
    - scenario tests: removing `disable_consistency_checks` from tests and getting
      clean
        - parser: found and resolved two issues
        - consistency checks: found and resolved ~7 issues
    - general: pass through code to clean up string usage
    - consistency check: verified rehydrate usage through project
    - consistency check: tightening leading space index for block quotes
        - parser: found and resolved issue with extra newline added to leading
          spaces for block quote
- [Fixed - Issue 90](https://github.com/jackdewinter/pymarkdown/issues/90)
    - scenario tests: verified noted tests have been fixed
    - rule md027: rewrote bq index logic to work properly
- [Fixed(partial) - Issue 92](https://github.com/jackdewinter/pymarkdown/issues/92)
    - rule md027: nested containers were not thoroughly tested
    - parser: added new bugs linked to Issue 92 as part of discovery
- [Fixed - Issue 93](https://github.com/jackdewinter/pymarkdown/issues/93)
    - parser: was not handling extracted spaces properly, causing issues with calculating
      values for thematic breaks
    - parser: spent time rewriting whitespace calculation and storage to address
      the issue
- [Fixed - Issue 94](https://github.com/jackdewinter/pymarkdown/issues/94)
    - parser: after work on 153, this was resolved
- [Fixed - Issue 97](https://github.com/jackdewinter/pymarkdown/issues/97)
    - parser: after work on 153, this was resolved
- [Fixed - Issue 98](https://github.com/jackdewinter/pymarkdown/issues/98)
    - parser: after work on 153, this was resolved
- [Fixed - Issue 99](https://github.com/jackdewinter/pymarkdown/issues/99)
    - parser: after work on 153, this was resolved
- [Fixed - Issue 100](https://github.com/jackdewinter/pymarkdown/issues/100)
    - parser: after work on 153, this was resolved
- [Fixed - Issue 153](https://github.com/jackdewinter/pymarkdown/issues/153)
    - parser: hit missed scenario test with list indents

## Version 0.9.2 - Date: 2021-10-24

This was a point release to allow fixed issues to be released.  While
the full descriptions are below, here are some highlights:

- Fixed issue with PyMarkdown scripts not having correct permissions
- Added more scenario tests and verified that those worked
- Fixed small issues with parser and rules, mostly boundary cases

<!--- pyml disable-next-line no-duplicate-heading-->
### Added

- None

<!--- pyml disable-next-line no-duplicate-heading-->
### Changed

- [Changed - Issue 44](https://github.com/jackdewinter/pymarkdown/issues/44)
    - scenario tests: went through every scenario test and validated comment string
- [Changed - Issue 62](https://github.com/jackdewinter/pymarkdown/issues/62)
    - parser: not reproducible, but added extra scenario tests to make sure
- [Changed - Issue 64](https://github.com/jackdewinter/pymarkdown/issues/64)
    - rule md030: was not implemented according to specification for "double",
      changed to do so
- [Changed - Issue 66](https://github.com/jackdewinter/pymarkdown/issues/66)
    - rule md023: rule fine, scenario tests running with bad data
- [Changed - Issue 68](https://github.com/jackdewinter/pymarkdown/issues/68)
    - documentation: added more clear description of sibling
- [Changed - Issue 70](https://github.com/jackdewinter/pymarkdown/issues/70)
    - scenario tests: gave better names, added one for configuration

<!--- pyml disable-next-line no-duplicate-heading-->
### Fixed

- [Fixed - Issue 43](https://github.com/jackdewinter/pymarkdown/issues/43)
    - parser: on start of nested list, was not allowing indent to be based on
      parent indent
- [Fixed - Issue 47](https://github.com/jackdewinter/pymarkdown/issues/47)
    - parser: wasn't treating "partial" LRDs as valid, rewinding past their start
- [Fixed - Issue 49](https://github.com/jackdewinter/pymarkdown/issues/49)
    - parser: aborting a LRD within a list was not generating correct reset state
    - scenario tests: addressed same issue in fenced code block and LRD tests
    - issue: added [Issue 50](https://github.com/jackdewinter/pymarkdown/issues/50)
      to test with extra levels
- [Fixed - Issue 51](https://github.com/jackdewinter/pymarkdown/issues/51)
    - parser: not handling list starts properly where the list indent was less
      than the line before it
- [Fixed - Issued 53](https://github.com/jackdewinter/pymarkdown/issues/53)
    - parser: when dealing with lines within a list item within a block quote,
      not removing leading spaces properly
- [Fixed - Issue 56](https://github.com/jackdewinter/pymarkdown/issues/56)
    - scenario tests: resolved outstanding rules tests that were skipped
    - parser: when parsing `- >{space}`, did not properly retain new block quote
      level on return
- [Fixed - Issue 59](https://github.com/jackdewinter/pymarkdown/issues/59)
    - parser: on line after list item, if started with `===`, would think it was
      SetExt instead of continuation text.
- [Fixed - Issue 72](https://github.com/jackdewinter/pymarkdown/issues/72)
    - rule md006: was not properly handling block quotes and nested lists
- [Fixed - Issue 74](https://github.com/jackdewinter/pymarkdown/issues/74)
    - parser: not handling cases with list then block quote, with only block quote
      on next line
    - scenario tests: added extra tests to cover variations on more complex nesting
      cases
- [Fixed - Issue 76](https://github.com/jackdewinter/pymarkdown/issues/76)
    - scenario tests: added extra test to cover missing variations
    - parser: was not handle the unwinding of lists properly in one case due to
      off-by-one error
- [Fixed - Issue 77](https://github.com/jackdewinter/pymarkdown/issues/77)
    - command line: scripts not interfacing properly on linux systems
- [Fixed - Issue 79](https://github.com/jackdewinter/pymarkdown/issues/79)
    - scenario tests: added extra test to cover missing variations
    - rule Md005: rewritten to respond to ordered lists better

## Version 0.9.1 - Date: 2021-10-06

This was a point release to make several new features and fixed
issues to be released.  While the full descriptions are below,
here are some highlights:

- Added documentation on how to use Git Pre-Commit hooks with PyMarkdown
- Added support to allow PyMarkdown to be executed as a module with `-m`
- Various scenario test tasks including verifying disabled rules were required

<!--- pyml disable-next-line no-duplicate-heading-->
### Added

- [Added](https://github.com/jackdewinter/pymarkdown/issues/28)
    - documentation: documentation on how to use pre-commit hooks
- [Added](https://github.com/jackdewinter/pymarkdown/issues/31)
    - core: support for executing pymarkdown as a module (`python -m pymarkdown`)
- [Added](https://github.com/jackdewinter/pymarkdown/issues/37)
    - rules test: verified existing case, added missing related case
- [Added](https://github.com/jackdewinter/pymarkdown/issues/38)
    - rules test: added new test case with provided data
    - documentation: addressed documentation issue with description for rule_md044.md
- [Added](https://github.com/jackdewinter/pymarkdown/issues/40)
    - rule md033: new configuration value `allow_first_image_element`
        - if True, allows ONLY `<h1><img></h1>` sequence (with any parameters needed)
          if is first token in document
- [Added](https://github.com/jackdewinter/pymarkdown/issues/41)
    - documentation: added description of how HTML comments are different
- [Added](https://github.com/jackdewinter/pymarkdown/issues/42)
    - core: added sorting of triggered rules before they are displayed

<!--- pyml disable-next-line no-duplicate-heading-->
### Changed

- [Changed](https://github.com/jackdewinter/pymarkdown/issues/36)
    - rules tests:verified need for `--disable-rules` through tests, removing any
      that were not needed
    - documentation: addressed some documentation issues with docs/rules.md and
      doc/rules/rule_md032.md

<!--- pyml disable-next-line no-duplicate-heading-->
### Fixed

- [Fixed](https://github.com/jackdewinter/pymarkdown/issues/22)
    - rule Md033: no longer triggers on end tags, adjusted default allowed tags
- [Fixed](https://github.com/jackdewinter/pymarkdown/issues/23)
    - rule Md023: whitespace at end of lines in SetExt Heading no longer being
      recognized as starting whitespace.
- [Fixed](https://github.com/jackdewinter/pymarkdown/issues/27)
    - rule Md032: was not recognizing 2 end list tokens in a row
- [Fixed](https://github.com/jackdewinter/pymarkdown/issues/32)
    - rule Md037: was not properly looking for spaces inside of possible emphasis
      characters
- [Fixed](https://github.com/jackdewinter/pymarkdown/issues/33)
    - parser: found parsing error with lists in block quotes
    - rule md031,md032: fixed that and fixed issues in rules md031 and md032
- [Fixed](https://github.com/jackdewinter/pymarkdown/issues/34)
    - parser: multiline inline elements with a Block Quote were not getting their
      starting positions calculated properly
        - any element directly after those elements were also likely to have a
          bad position
- [Fixed](https://github.com/jackdewinter/pymarkdown/issues/39)
    - parser: fixed instance of multi-level list within block quotes not firing properly
    - issues: added item to issues list to do more looking on nested lists
    - rule md007: may show up here with nested lists

## Version 0.9.0 - Date: 2021-09-21

The main focus of this release was to fill out the features that the
project supports to the beta release level.  Big ticket items addressed
were:

- Better support from the command line for extensions and plugins
- Implementing all the rules for launch

<!--- pyml disable-next-line no-duplicate-heading-->
### Added

- [Added](https://github.com/jackdewinter/pymarkdown/issues/8) - ability to have
  configuration values for adding pluings and enabling stack trace.
- [Added](https://github.com/jackdewinter/pymarkdown/issues/9) - better access
  for plugin information from the command line.
- [Added](https://github.com/jackdewinter/pymarkdown/issues/12) - extension manager
  to start to bring extensions up to the same level as plugins.
- [Added](https://github.com/jackdewinter/pymarkdown/issues/14) - support for missing
  rules in the initial set of rules.

<!--- pyml disable-next-line no-duplicate-heading-->
### Changed

- [Changed](https://github.com/jackdewinter/pymarkdown/issues/7) - to move the code
  for `application_properties` class from this project into a new Python package,
  and to make this project dependant on that package.
- [Changed](https://github.com/jackdewinter/pymarkdown/issues/10) - `markdown_token.py`
  to included better high level `is_*_token` functions
- [Updated](https://github.com/jackdewinter/pymarkdown/issues/11) - documentation
  on front-matter and pragma extensions.

<!--- pyml disable-next-line no-duplicate-heading-->
### Fixed

- [Fixed](https://github.com/jackdewinter/pymarkdown/issues/13) - issues with nested
  Block Quotes and Lists not interacting properly with each other

## Version 0.8.0 - Date: 2021-05-31

<!--- pyml disable-next-line no-duplicate-heading-->
### Added

- added `-r` flag to control whether the scan is recursive
- added support for linting and testing through GitHub Actions

<!--- pyml disable-next-line no-duplicate-heading-->
### Changed

- None

<!--- pyml disable-next-line no-duplicate-heading-->
### Fixed

- improved documentation
- cleaned up error handling
- issues with tests not running properly on [Linux](https://github.com/jackdewinter/pymarkdown/issues/4)
  and [MacOs](https://github.com/jackdewinter/pymarkdown/issues/5)

## Version 0.5.0 - Date: 2021-05-16

<!--- pyml disable-next-line no-duplicate-heading-->
### Added

- Initial release

<!--- pyml disable-next-line no-duplicate-heading-->
### Changed

- None

<!--- pyml disable-next-line no-duplicate-heading-->
### Fixed

- None<|MERGE_RESOLUTION|>--- conflicted
+++ resolved
@@ -30,11 +30,10 @@
 - [Issue 1130](https://github.com/jackdewinter/pymarkdown/issues/1130)
     - check for adding extra line to list with blank line in *-List-Bq
       not flexible enough
-<<<<<<< HEAD
 - [Issue 1132](https://github.com/jackdewinter/pymarkdown/issues/1132)
     - false positives (negatives?) for list looseness fixed
-=======
->>>>>>> 5d2b0c8a
+- [Issue 1135](https://github.com/jackdewinter/pymarkdown/issues/1135)
+    - fixed issue introduced with above shortcuting in Bq-List-Bq scenarios
 
 ### Changed
 
