name: Main

on:
  push:
    branches:
      - main
  pull_request:
    branches:
      - main

env:
  project-name: pymarkdown
  default-python-version: 3.8

jobs:

  lint:

    name: Project Quality Analysis
    runs-on: ubuntu-latest

    steps:

      - name: Checkout Repository
        uses: actions/checkout@master

      - name: Setup Python ${{ env.default-python-version }}
        uses: actions/setup-python@v4.5.0
        with:
          python-version: ${{ env.default-python-version }}

      - name: Install PipEnv
        run: |
          pip install pipenv==2022.1.8

      - name: Sync With Repository
        run: |
          pipenv lock
          pipenv sync
          pipenv graph

      - name: Execute Black
        run: |
          pipenv run black .

      - name: Execute ISort
        run: |
          pipenv run isort .

      - name: Execute Pre-Commit
        run: |
          pipenv run pre-commit run --all

      - name: Execute Flake8
        run: pipenv run flake8 --exclude dist,build

      - name: Execute Bandit
        run: |
          pipenv run bandit --configfile bandit.yaml -q -r ${{ github.workspace }}/${{ env.project-name }}

      - name: Execute PyLint on Source
        run: |
          pipenv run pylint ${{github.workspace}}/pymarkdown
          pipenv run pylint ${{github.workspace}}/pymarkdown/extensions
          pipenv run pylint ${{github.workspace}}/pymarkdown/extension_manager
          pipenv run pylint ${{github.workspace}}/pymarkdown/plugins
          pipenv run pylint ${{github.workspace}}/pymarkdown/plugin_manager

      - name: Execute PyLint on Tests
        run: pipenv run pylint ${{github.workspace}}/test

      - name: Execute MyPy
        run: pipenv run mypy --strict ${{ env.project-name }} stubs

      - name: Execute PyMarkdown on Current Docs
        run: pipenv run python ${{github.workspace}}/main.py --config ${{github.workspace}}/clean.json scan ${{github.workspace}} ${{github.workspace}}/docs

  scenario-tests:

    name: Scenario Tests
    strategy:
      matrix:
        # python: ["3.8", "3.9", "3.10"]
        python: ["3.8"]
        platform: [windows-latest, ubuntu-latest, macos-latest]
    runs-on: ${{ matrix.platform }}

    steps:

      - name: Checkout Repository
        uses: actions/checkout@master

      - name: Setup Python ${{ matrix.python }}
        uses: actions/setup-python@v4.5.0
        with:
          python-version: ${{ matrix.python }}

      - name: Install PipEnv
        run: |
          pip install pipenv==2022.1.8

      - name: Sync With Repository
        run: |
          pipenv lock
          pipenv sync
          pipenv graph
          pipenv uninstall pytest-html

      - name: Execute Tests
        run: pipenv run pytest --cov-fail-under=90 --cov --cov-branch
      # - name: Archive coverage artifacts
      #   uses: actions/upload-artifact@v3
      #   with:
      #     name: ${{ matrix.platform }} Coverage
      #     path: |
      #       ./report/coverage.xml
      # - name: Report Coverage
      #   uses: codecov/codecov-action@v3
      #   if: github.event_name != 'schedule'
      #   with:
      #     file: ./report/coverage.xml
      #     name: ${{ matrix.python }} - ${{ matrix.platform }}
      #     fail_ci_if_error: true

  packaging:

    name: Packaging
    runs-on: ubuntu-latest
    needs: [ lint, scenario-tests ]
    # if: github.ref == 'refs/heads/main' && github.event_name == 'push'

    steps:

      - name: Checkout Repository
        uses: actions/checkout@master

      - name: Setup Python ${{ env.default-python-version }}
        uses: actions/setup-python@v4.5.0
        with:
          python-version: ${{ env.default-python-version }}

      - name: Install PipEnv
        run: |
          pip install pipenv==2022.1.8

      - name: Sync With Repository
        run: |
          pipenv lock
          pipenv sync
          pipenv graph

      - name: Pyroma
        run: |
          pipenv run pyroma -q -n 10 .

      - name: Setup
        run: |
          pipenv run python setup.py sdist bdist_wheel

      - name: Twine
        run: |
          pipenv run twine check dist/*    

      - name: Upload
        uses: actions/upload-artifact@v3
        with:
          name: my-artifact
          path: ${{github.workspace}}/dist/

      - name: Initiating Integration Tests
        env:
          GITHUB_CONTEXT: ${{ toJson(github) }}
        run: |
          ACTION_SHA=
          if [ "${{ github.event_name }}" == "pull_request" ] ; then
            ACTION_SHA=${{ github.event.pull_request.head.sha }}
          elif [ "${{ github.event_name }}" == "push" ] ; then
            ACTION_SHA=${{ github.event.head_commit.id }}
          else
            echo "$GITHUB_CONTEXT"
            ACTION_SHA=$GITHUB_SHA
          fi
<<<<<<< HEAD
          ACTION_RUN_ID=${{ github.run_id }}

          echo "SHA=$ACTION_SHA"
          echo "RUN_ID=$ACTION_RUN_ID"
=======
          echo "SHA=$ACTION_SHA"
>>>>>>> 79109c3a

          curl -X POST https://api.github.com/repos/jackdewinter/pymarkdown_test/dispatches \
            -H 'Accept: application/vnd.github.everest-preview+json' \
            -u ${{ secrets.INTER_PROJECT_ACCESS_TOKEN }} \
<<<<<<< HEAD
            --data '{"event_type": "request-integration", "client_payload": { "repository": "'"$GITHUB_REPOSITORY"'", "ref":"$GITHUB_REF", "sha": "$ACTION_SHA", "run_id" : "$RUN_ID" }}'
=======
            --data '{"event_type": "request-integration", "client_payload": { "repository": "'"$GITHUB_REPOSITORY"'", "ref":"$GITHUB_REF", "sha": "$ACTION_SHA" }}'
>>>>>>> 79109c3a
<|MERGE_RESOLUTION|>--- conflicted
+++ resolved
@@ -161,7 +161,7 @@
         run: |
           pipenv run twine check dist/*    
 
-      - name: Upload
+      - name: Upload Package
         uses: actions/upload-artifact@v3
         with:
           name: my-artifact
@@ -180,20 +180,12 @@
             echo "$GITHUB_CONTEXT"
             ACTION_SHA=$GITHUB_SHA
           fi
-<<<<<<< HEAD
           ACTION_RUN_ID=${{ github.run_id }}
 
           echo "SHA=$ACTION_SHA"
           echo "RUN_ID=$ACTION_RUN_ID"
-=======
-          echo "SHA=$ACTION_SHA"
->>>>>>> 79109c3a
 
           curl -X POST https://api.github.com/repos/jackdewinter/pymarkdown_test/dispatches \
             -H 'Accept: application/vnd.github.everest-preview+json' \
             -u ${{ secrets.INTER_PROJECT_ACCESS_TOKEN }} \
-<<<<<<< HEAD
-            --data '{"event_type": "request-integration", "client_payload": { "repository": "'"$GITHUB_REPOSITORY"'", "ref":"$GITHUB_REF", "sha": "$ACTION_SHA", "run_id" : "$RUN_ID" }}'
-=======
-            --data '{"event_type": "request-integration", "client_payload": { "repository": "'"$GITHUB_REPOSITORY"'", "ref":"$GITHUB_REF", "sha": "$ACTION_SHA" }}'
->>>>>>> 79109c3a
+            --data '{"event_type": "request-integration", "client_payload": { "repository": "'"$GITHUB_REPOSITORY"'", "ref":"$GITHUB_REF", "sha": "$ACTION_SHA", "run_id" : "$RUN_ID" }}'