--- conflicted
+++ resolved
@@ -1,11 +1,7 @@
 {
     "_meta": {
         "hash": {
-<<<<<<< HEAD
             "sha256": "cd65a4c9dc7600966e1521244234dd25013cfa17f9c92398bba87e591c7656f9"
-=======
-            "sha256": "74c8ddab42934aa80170fbf5cffa56e1dca35d774333c5a95e5b613f8b61f294"
->>>>>>> d9f1d8f9
         },
         "pipfile-spec": 6,
         "requires": {
@@ -810,7 +806,6 @@
             "hashes": [
                 "sha256:1eb5cb7676b7d89323e62b56235010216319217d4af5ddc543a91beb8d125ea7",
                 "sha256:a73f735824ef83a4f3bcb7a231dcab23f5a838f88b7efc54a0eef5fbdbc3c512"
-<<<<<<< HEAD
             ],
             "index": "pypi",
             "version": "==1.6.0"
@@ -845,42 +840,6 @@
                 "sha256:e8e596b37f45c09b67bec253e035fe18988af5bbbbf44e0ccd711742eed750e5"
             ],
             "index": "pypi",
-=======
-            ],
-            "index": "pypi",
-            "version": "==1.6.0"
-        },
-        "mkdocs-autorefs": {
-            "hashes": [
-                "sha256:aacdfae1ab197780fb7a2dac92ad8a3d8f7ca8049a9cbe56a4218cd52e8da570",
-                "sha256:f684edf847eced40b570b57846b15f0bf57fb93ac2c510450775dcf16accb971"
-            ],
-            "markers": "python_version >= '3.8'",
-            "version": "==1.0.1"
-        },
-        "mkdocs-get-deps": {
-            "hashes": [
-                "sha256:162b3d129c7fad9b19abfdcb9c1458a651628e4b1dea628ac68790fb3061c60c",
-                "sha256:2bf11d0b133e77a0dd036abeeb06dec8775e46efa526dc70667d8863eefc6134"
-            ],
-            "markers": "python_version >= '3.8'",
-            "version": "==0.2.0"
-        },
-        "mkdocstrings": {
-            "hashes": [
-                "sha256:c3a2515f31577f311a9ee58d089e4c51fc6046dbd9e9b4c3de4c3194667fe9bf",
-                "sha256:da01fcc2670ad61888e8fe5b60afe9fee5781017d67431996832d63e887c2e51"
-            ],
-            "index": "pypi",
-            "version": "==0.25.1"
-        },
-        "mkdocstrings-python": {
-            "hashes": [
-                "sha256:38a4fd41953defb458a107033440c229c7e9f98f35a24e84d888789c97da5a63",
-                "sha256:e8e596b37f45c09b67bec253e035fe18988af5bbbbf44e0ccd711742eed750e5"
-            ],
-            "index": "pypi",
->>>>>>> d9f1d8f9
             "version": "==1.10.2"
         },
         "more-itertools": {
@@ -1284,19 +1243,11 @@
         },
         "setuptools": {
             "hashes": [
-<<<<<<< HEAD
                 "sha256:54faa7f2e8d2d11bcd2c07bed282eef1046b5c080d1c32add737d7b5817b1ad4",
                 "sha256:f211a66637b8fa059bb28183da127d4e86396c991a942b028c6650d4319c3fd0"
             ],
             "index": "pypi",
             "version": "==70.0.0"
-=======
-                "sha256:6c1fccdac05a97e598fb0ae3bbed5904ccb317337a51139dcd51453611bbb987",
-                "sha256:c636ac361bc47580504644275c9ad802c50415c7522212252c033bd15f301f32"
-            ],
-            "index": "pypi",
-            "version": "==69.5.1"
->>>>>>> d9f1d8f9
         },
         "six": {
             "hashes": [
@@ -1374,17 +1325,10 @@
         },
         "trove-classifiers": {
             "hashes": [
-<<<<<<< HEAD
                 "sha256:8a6242bbb5c9ae88d34cf665e816b287d2212973c8777dfaef5ec18d72ac1d03",
                 "sha256:c43ade18704823e4afa3d9db7083294bc4708a5e02afbcefacd0e9d03a7a24ef"
             ],
             "version": "==2024.5.22"
-=======
-                "sha256:2ebdddebd43e749ac6b6e9b9aa158ab489603dff147cba8714787729cdb9ea37",
-                "sha256:d47a6f1c48803091c3fc81f535fecfeef65b558f2b9e4e83df7a79d17bce8bbf"
-            ],
-            "version": "==2024.5.17"
->>>>>>> d9f1d8f9
         },
         "twine": {
             "hashes": [
