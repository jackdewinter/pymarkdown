--- conflicted
+++ resolved
@@ -1,11 +1,7 @@
 {
     "_meta": {
         "hash": {
-<<<<<<< HEAD
             "sha256": "a428d3a5ea200928228992ddba816f018d3407690c5f021c9dd34e5fc9f10807"
-=======
-            "sha256": "a2cc793daa71c087cc3d0384924b73b3759cf720c3da2b143fd3431bef9bc775"
->>>>>>> 680460be
         },
         "pipfile-spec": 6,
         "requires": {
