{
    "_meta": {
        "hash": {
            "sha256": "444ca333b0b81e363432b54093047831c9f42283ee351b84c9497af6c1e365f1"
        },
        "pipfile-spec": 6,
        "requires": {
            "python_version": "3.8"
        },
        "sources": [
            {
                "name": "pypi",
                "url": "https://pypi.org/simple",
                "verify_ssl": true
            }
        ]
    },
    "default": {
        "application-properties": {
            "hashes": [
                "sha256:8608d071cdfdf089e1e9a995852d13b9e01f3e3eb0d80065a4eefe7154b3b8b5",
                "sha256:fff3c4da157db812f1cf5e5b5d6fdfa98e13c4bfa39033305f0217230b70bd31"
            ],
            "index": "pypi",
            "version": "==0.7.0"
        },
        "astroid": {
            "hashes": [
<<<<<<< HEAD
                "sha256:a1b8543ef9d36ea777194bc9b17f5f8678d2c56ee6a45b2c2f17eec96f242347",
                "sha256:c81e1c7fbac615037744d067a9bb5f9aeb655edf59b63ee8b59585475d6f80d8"
            ],
            "markers": "python_full_version >= '3.7.2'",
            "version": "==2.15.4"
=======
                "sha256:44224ad27c54d770233751315fa7f74c46fa3ee0fab7beef1065f99f09897efe",
                "sha256:f11e74658da0f2a14a8d19776a8647900870a63de71db83713a8e77a6af52662"
            ],
            "markers": "python_full_version >= '3.7.2'",
            "version": "==2.15.3"
>>>>>>> 31111a3d
        },
        "attrs": {
            "hashes": [
                "sha256:1f28b4522cdc2fb4256ac1a020c78acf9cba2c6b461ccd2c126f3aa8e8335d04",
                "sha256:6279836d581513a26f1bf235f9acd333bc9115683f14f7e8fae46c98fc50e015"
            ],
            "markers": "python_version >= '3.7'",
            "version": "==23.1.0"
        },
        "bandit": {
            "hashes": [
                "sha256:75665181dc1e0096369112541a056c59d1c5f66f9bb74a8d686c3c362b83f549",
                "sha256:bdfc739baa03b880c2d15d0431b31c658ffc348e907fe197e54e0389dd59e11e"
            ],
            "markers": "python_version >= '3.7'",
            "version": "==1.7.5"
        },
        "black": {
            "hashes": [
                "sha256:064101748afa12ad2291c2b91c960be28b817c0c7eaa35bec09cc63aa56493c5",
                "sha256:0945e13506be58bf7db93ee5853243eb368ace1c08a24c65ce108986eac65915",
                "sha256:11c410f71b876f961d1de77b9699ad19f939094c3a677323f43d7a29855fe326",
                "sha256:1c7b8d606e728a41ea1ccbd7264677e494e87cf630e399262ced92d4a8dac940",
                "sha256:1d06691f1eb8de91cd1b322f21e3bfc9efe0c7ca1f0e1eb1db44ea367dff656b",
                "sha256:3238f2aacf827d18d26db07524e44741233ae09a584273aa059066d644ca7b30",
                "sha256:32daa9783106c28815d05b724238e30718f34155653d4d6e125dc7daec8e260c",
                "sha256:35d1381d7a22cc5b2be2f72c7dfdae4072a3336060635718cc7e1ede24221d6c",
                "sha256:3a150542a204124ed00683f0db1f5cf1c2aaaa9cc3495b7a3b5976fb136090ab",
                "sha256:48f9d345675bb7fbc3dd85821b12487e1b9a75242028adad0333ce36ed2a6d27",
                "sha256:50cb33cac881766a5cd9913e10ff75b1e8eb71babf4c7104f2e9c52da1fb7de2",
                "sha256:562bd3a70495facf56814293149e51aa1be9931567474993c7942ff7d3533961",
                "sha256:67de8d0c209eb5b330cce2469503de11bca4085880d62f1628bd9972cc3366b9",
                "sha256:6b39abdfb402002b8a7d030ccc85cf5afff64ee90fa4c5aebc531e3ad0175ddb",
                "sha256:6f3c333ea1dd6771b2d3777482429864f8e258899f6ff05826c3a4fcc5ce3f70",
                "sha256:714290490c18fb0126baa0fca0a54ee795f7502b44177e1ce7624ba1c00f2331",
                "sha256:7c3eb7cea23904399866c55826b31c1f55bbcd3890ce22ff70466b907b6775c2",
                "sha256:92c543f6854c28a3c7f39f4d9b7694f9a6eb9d3c5e2ece488c327b6e7ea9b266",
                "sha256:a6f6886c9869d4daae2d1715ce34a19bbc4b95006d20ed785ca00fa03cba312d",
                "sha256:a8a968125d0a6a404842fa1bf0b349a568634f856aa08ffaff40ae0dfa52e7c6",
                "sha256:c7ab5790333c448903c4b721b59c0d80b11fe5e9803d8703e84dcb8da56fec1b",
                "sha256:e114420bf26b90d4b9daa597351337762b63039752bdf72bf361364c1aa05925",
                "sha256:e198cf27888ad6f4ff331ca1c48ffc038848ea9f031a3b40ba36aced7e22f2c8",
                "sha256:ec751418022185b0c1bb7d7736e6933d40bbb14c14a0abcf9123d1b159f98dd4",
                "sha256:f0bd2f4a58d6666500542b26354978218a9babcdc972722f4bf90779524515f3"
            ],
            "index": "pypi",
            "version": "==23.3.0"
        },
        "bleach": {
            "hashes": [
                "sha256:1a1a85c1595e07d8db14c5f09f09e6433502c51c595970edc090551f0db99414",
                "sha256:33c16e3353dbd13028ab4799a0f89a83f113405c766e9c122df8a06f5b85b3f4"
            ],
            "markers": "python_version >= '3.7'",
            "version": "==6.0.0"
        },
        "build": {
            "hashes": [
                "sha256:af266720050a66c893a6096a2f410989eeac74ff9a68ba194b3f6473e8e26171",
                "sha256:d5b71264afdb5951d6704482aac78de887c80691c52b88a9ad195983ca2c9269"
            ],
            "markers": "python_version >= '3.7'",
            "version": "==0.10.0"
        },
        "certifi": {
            "hashes": [
                "sha256:35824b4c3a97115964b408844d64aa14db1cc518f6562e8d7261699d1350a9e3",
                "sha256:4ad3232f5e926d6718ec31cfc1fcadfde020920e278684144551c91769c7bc18"
            ],
            "markers": "python_version >= '3.6'",
            "version": "==2022.12.7"
        },
        "cfgv": {
            "hashes": [
                "sha256:c6a0883f3917a037485059700b9e75da2464e6c27051014ad85ba6aaa5884426",
                "sha256:f5a830efb9ce7a445376bb66ec94c638a9787422f96264c98edc6bdeed8ab736"
            ],
            "markers": "python_full_version >= '3.6.1'",
            "version": "==3.3.1"
        },
        "charset-normalizer": {
            "hashes": [
                "sha256:04afa6387e2b282cf78ff3dbce20f0cc071c12dc8f685bd40960cc68644cfea6",
                "sha256:04eefcee095f58eaabe6dc3cc2262f3bcd776d2c67005880894f447b3f2cb9c1",
                "sha256:0be65ccf618c1e7ac9b849c315cc2e8a8751d9cfdaa43027d4f6624bd587ab7e",
                "sha256:0c95f12b74681e9ae127728f7e5409cbbef9cd914d5896ef238cc779b8152373",
                "sha256:0ca564606d2caafb0abe6d1b5311c2649e8071eb241b2d64e75a0d0065107e62",
                "sha256:10c93628d7497c81686e8e5e557aafa78f230cd9e77dd0c40032ef90c18f2230",
                "sha256:11d117e6c63e8f495412d37e7dc2e2fff09c34b2d09dbe2bee3c6229577818be",
                "sha256:11d3bcb7be35e7b1bba2c23beedac81ee893ac9871d0ba79effc7fc01167db6c",
                "sha256:12a2b561af122e3d94cdb97fe6fb2bb2b82cef0cdca131646fdb940a1eda04f0",
                "sha256:12d1a39aa6b8c6f6248bb54550efcc1c38ce0d8096a146638fd4738e42284448",
                "sha256:1435ae15108b1cb6fffbcea2af3d468683b7afed0169ad718451f8db5d1aff6f",
                "sha256:1c60b9c202d00052183c9be85e5eaf18a4ada0a47d188a83c8f5c5b23252f649",
                "sha256:1e8fcdd8f672a1c4fc8d0bd3a2b576b152d2a349782d1eb0f6b8e52e9954731d",
                "sha256:20064ead0717cf9a73a6d1e779b23d149b53daf971169289ed2ed43a71e8d3b0",
                "sha256:21fa558996782fc226b529fdd2ed7866c2c6ec91cee82735c98a197fae39f706",
                "sha256:22908891a380d50738e1f978667536f6c6b526a2064156203d418f4856d6e86a",
                "sha256:3160a0fd9754aab7d47f95a6b63ab355388d890163eb03b2d2b87ab0a30cfa59",
                "sha256:322102cdf1ab682ecc7d9b1c5eed4ec59657a65e1c146a0da342b78f4112db23",
                "sha256:34e0a2f9c370eb95597aae63bf85eb5e96826d81e3dcf88b8886012906f509b5",
                "sha256:3573d376454d956553c356df45bb824262c397c6e26ce43e8203c4c540ee0acb",
                "sha256:3747443b6a904001473370d7810aa19c3a180ccd52a7157aacc264a5ac79265e",
                "sha256:38e812a197bf8e71a59fe55b757a84c1f946d0ac114acafaafaf21667a7e169e",
                "sha256:3a06f32c9634a8705f4ca9946d667609f52cf130d5548881401f1eb2c39b1e2c",
                "sha256:3a5fc78f9e3f501a1614a98f7c54d3969f3ad9bba8ba3d9b438c3bc5d047dd28",
                "sha256:3d9098b479e78c85080c98e1e35ff40b4a31d8953102bb0fd7d1b6f8a2111a3d",
                "sha256:3dc5b6a8ecfdc5748a7e429782598e4f17ef378e3e272eeb1340ea57c9109f41",
                "sha256:4155b51ae05ed47199dc5b2a4e62abccb274cee6b01da5b895099b61b1982974",
                "sha256:49919f8400b5e49e961f320c735388ee686a62327e773fa5b3ce6721f7e785ce",
                "sha256:53d0a3fa5f8af98a1e261de6a3943ca631c526635eb5817a87a59d9a57ebf48f",
                "sha256:5f008525e02908b20e04707a4f704cd286d94718f48bb33edddc7d7b584dddc1",
                "sha256:628c985afb2c7d27a4800bfb609e03985aaecb42f955049957814e0491d4006d",
                "sha256:65ed923f84a6844de5fd29726b888e58c62820e0769b76565480e1fdc3d062f8",
                "sha256:6734e606355834f13445b6adc38b53c0fd45f1a56a9ba06c2058f86893ae8017",
                "sha256:6baf0baf0d5d265fa7944feb9f7451cc316bfe30e8df1a61b1bb08577c554f31",
                "sha256:6f4f4668e1831850ebcc2fd0b1cd11721947b6dc7c00bf1c6bd3c929ae14f2c7",
                "sha256:6f5c2e7bc8a4bf7c426599765b1bd33217ec84023033672c1e9a8b35eaeaaaf8",
                "sha256:6f6c7a8a57e9405cad7485f4c9d3172ae486cfef1344b5ddd8e5239582d7355e",
                "sha256:7381c66e0561c5757ffe616af869b916c8b4e42b367ab29fedc98481d1e74e14",
                "sha256:73dc03a6a7e30b7edc5b01b601e53e7fc924b04e1835e8e407c12c037e81adbd",
                "sha256:74db0052d985cf37fa111828d0dd230776ac99c740e1a758ad99094be4f1803d",
                "sha256:75f2568b4189dda1c567339b48cba4ac7384accb9c2a7ed655cd86b04055c795",
                "sha256:78cacd03e79d009d95635e7d6ff12c21eb89b894c354bd2b2ed0b4763373693b",
                "sha256:80d1543d58bd3d6c271b66abf454d437a438dff01c3e62fdbcd68f2a11310d4b",
                "sha256:830d2948a5ec37c386d3170c483063798d7879037492540f10a475e3fd6f244b",
                "sha256:891cf9b48776b5c61c700b55a598621fdb7b1e301a550365571e9624f270c203",
                "sha256:8f25e17ab3039b05f762b0a55ae0b3632b2e073d9c8fc88e89aca31a6198e88f",
                "sha256:9a3267620866c9d17b959a84dd0bd2d45719b817245e49371ead79ed4f710d19",
                "sha256:a04f86f41a8916fe45ac5024ec477f41f886b3c435da2d4e3d2709b22ab02af1",
                "sha256:aaf53a6cebad0eae578f062c7d462155eada9c172bd8c4d250b8c1d8eb7f916a",
                "sha256:abc1185d79f47c0a7aaf7e2412a0eb2c03b724581139193d2d82b3ad8cbb00ac",
                "sha256:ac0aa6cd53ab9a31d397f8303f92c42f534693528fafbdb997c82bae6e477ad9",
                "sha256:ac3775e3311661d4adace3697a52ac0bab17edd166087d493b52d4f4f553f9f0",
                "sha256:b06f0d3bf045158d2fb8837c5785fe9ff9b8c93358be64461a1089f5da983137",
                "sha256:b116502087ce8a6b7a5f1814568ccbd0e9f6cfd99948aa59b0e241dc57cf739f",
                "sha256:b82fab78e0b1329e183a65260581de4375f619167478dddab510c6c6fb04d9b6",
                "sha256:bd7163182133c0c7701b25e604cf1611c0d87712e56e88e7ee5d72deab3e76b5",
                "sha256:c36bcbc0d5174a80d6cccf43a0ecaca44e81d25be4b7f90f0ed7bcfbb5a00909",
                "sha256:c3af8e0f07399d3176b179f2e2634c3ce9c1301379a6b8c9c9aeecd481da494f",
                "sha256:c84132a54c750fda57729d1e2599bb598f5fa0344085dbde5003ba429a4798c0",
                "sha256:cb7b2ab0188829593b9de646545175547a70d9a6e2b63bf2cd87a0a391599324",
                "sha256:cca4def576f47a09a943666b8f829606bcb17e2bc2d5911a46c8f8da45f56755",
                "sha256:cf6511efa4801b9b38dc5546d7547d5b5c6ef4b081c60b23e4d941d0eba9cbeb",
                "sha256:d16fd5252f883eb074ca55cb622bc0bee49b979ae4e8639fff6ca3ff44f9f854",
                "sha256:d2686f91611f9e17f4548dbf050e75b079bbc2a82be565832bc8ea9047b61c8c",
                "sha256:d7fc3fca01da18fbabe4625d64bb612b533533ed10045a2ac3dd194bfa656b60",
                "sha256:dd5653e67b149503c68c4018bf07e42eeed6b4e956b24c00ccdf93ac79cdff84",
                "sha256:de5695a6f1d8340b12a5d6d4484290ee74d61e467c39ff03b39e30df62cf83a0",
                "sha256:e0ac8959c929593fee38da1c2b64ee9778733cdf03c482c9ff1d508b6b593b2b",
                "sha256:e1b25e3ad6c909f398df8921780d6a3d120d8c09466720226fc621605b6f92b1",
                "sha256:e633940f28c1e913615fd624fcdd72fdba807bf53ea6925d6a588e84e1151531",
                "sha256:e89df2958e5159b811af9ff0f92614dabf4ff617c03a4c1c6ff53bf1c399e0e1",
                "sha256:ea9f9c6034ea2d93d9147818f17c2a0860d41b71c38b9ce4d55f21b6f9165a11",
                "sha256:f645caaf0008bacf349875a974220f1f1da349c5dbe7c4ec93048cdc785a3326",
                "sha256:f8303414c7b03f794347ad062c0516cee0e15f7a612abd0ce1e25caf6ceb47df",
                "sha256:fca62a8301b605b954ad2e9c3666f9d97f63872aa4efcae5492baca2056b74ab"
            ],
            "markers": "python_version >= '3.7'",
            "version": "==3.1.0"
        },
        "click": {
            "hashes": [
                "sha256:7682dc8afb30297001674575ea00d1814d808d6a36af415a82bd481d37ba7b8e",
                "sha256:bb4d8133cb15a609f44e8213d9b391b0809795062913b383c62be0ee95b1db48"
            ],
            "markers": "python_version >= '3.7'",
            "version": "==8.1.3"
        },
        "colorama": {
            "hashes": [
                "sha256:08695f5cb7ed6e0531a20572697297273c47b8cae5a63ffc6d6ed5c201be6e44",
                "sha256:4f1d9991f5acc0ca119f9d443620b77f9d6b33703e51011c16baf57afb285fc6"
            ],
            "markers": "sys_platform == 'win32' and platform_system == 'Windows' and sys_platform == 'win32' and platform_system == 'Windows' and os_name == 'nt'",
            "version": "==0.4.6"
        },
        "columnar": {
            "hashes": [
                "sha256:8efb692a7e6ca07dcc8f4ea889960421331a5dffa8e5af81f0a67ad8ea1fc798",
                "sha256:c3cb57273333b2ff9cfaafc86f09307419330c97faa88dcfe23df05e6fbb9c72"
            ],
            "index": "pypi",
            "version": "==1.4.1"
        },
        "coverage": {
            "extras": [
                "toml"
            ],
            "hashes": [
                "sha256:06ddd9c0249a0546997fdda5a30fbcb40f23926df0a874a60a8a185bc3a87d93",
                "sha256:0743b0035d4b0e32bc1df5de70fba3059662ace5b9a2a86a9f894cfe66569013",
                "sha256:0f3736a5d34e091b0a611964c6262fd68ca4363df56185902528f0b75dbb9c1f",
                "sha256:1127b16220f7bfb3f1049ed4a62d26d81970a723544e8252db0efde853268e21",
                "sha256:172db976ae6327ed4728e2507daf8a4de73c7cc89796483e0a9198fd2e47b462",
                "sha256:182eb9ac3f2b4874a1f41b78b87db20b66da6b9cdc32737fbbf4fea0c35b23fc",
                "sha256:1bb1e77a9a311346294621be905ea8a2c30d3ad371fc15bb72e98bfcfae532df",
                "sha256:1fd78b911aea9cec3b7e1e2622c8018d51c0d2bbcf8faaf53c2497eb114911c1",
                "sha256:20d1a2a76bb4eb00e4d36b9699f9b7aba93271c9c29220ad4c6a9581a0320235",
                "sha256:21b154aba06df42e4b96fc915512ab39595105f6c483991287021ed95776d934",
                "sha256:2c2e58e45fe53fab81f85474e5d4d226eeab0f27b45aa062856c89389da2f0d9",
                "sha256:2c3b2803e730dc2797a017335827e9da6da0e84c745ce0f552e66400abdfb9a1",
                "sha256:3146b8e16fa60427e03884301bf8209221f5761ac754ee6b267642a2fd354c48",
                "sha256:344e714bd0fe921fc72d97404ebbdbf9127bac0ca1ff66d7b79efc143cf7c0c4",
                "sha256:387065e420aed3c71b61af7e82c7b6bc1c592f7e3c7a66e9f78dd178699da4fe",
                "sha256:3f04becd4fcda03c0160d0da9c8f0c246bc78f2f7af0feea1ec0930e7c93fa4a",
                "sha256:4a42e1eff0ca9a7cb7dc9ecda41dfc7cbc17cb1d02117214be0561bd1134772b",
                "sha256:4ea748802cc0de4de92ef8244dd84ffd793bd2e7be784cd8394d557a3c751e21",
                "sha256:55416d7385774285b6e2a5feca0af9652f7f444a4fa3d29d8ab052fafef9d00d",
                "sha256:5d0391fb4cfc171ce40437f67eb050a340fdbd0f9f49d6353a387f1b7f9dd4fa",
                "sha256:63cdeaac4ae85a179a8d6bc09b77b564c096250d759eed343a89d91bce8b6367",
                "sha256:72fcae5bcac3333a4cf3b8f34eec99cea1187acd55af723bcbd559adfdcb5535",
                "sha256:7c4ed4e9f3b123aa403ab424430b426a1992e6f4c8fd3cb56ea520446e04d152",
                "sha256:83957d349838a636e768251c7e9979e899a569794b44c3728eaebd11d848e58e",
                "sha256:87ecc7c9a1a9f912e306997ffee020297ccb5ea388421fe62a2a02747e4d5539",
                "sha256:8f69770f5ca1994cb32c38965e95f57504d3aea96b6c024624fdd5bb1aa494a1",
                "sha256:8f6c930fd70d91ddee53194e93029e3ef2aabe26725aa3c2753df057e296b925",
                "sha256:965ee3e782c7892befc25575fa171b521d33798132692df428a09efacaffe8d0",
                "sha256:974bc90d6f6c1e59ceb1516ab00cf1cdfbb2e555795d49fa9571d611f449bcb2",
                "sha256:981b4df72c93e3bc04478153df516d385317628bd9c10be699c93c26ddcca8ab",
                "sha256:aa784405f0c640940595fa0f14064d8e84aff0b0f762fa18393e2760a2cf5841",
                "sha256:ae7863a1d8db6a014b6f2ff9c1582ab1aad55a6d25bac19710a8df68921b6e30",
                "sha256:aeae2aa38395b18106e552833f2a50c27ea0000122bde421c31d11ed7e6f9c91",
                "sha256:b2317d5ed777bf5a033e83d4f1389fd4ef045763141d8f10eb09a7035cee774c",
                "sha256:be19931a8dcbe6ab464f3339966856996b12a00f9fe53f346ab3be872d03e257",
                "sha256:be9824c1c874b73b96288c6d3de793bf7f3a597770205068c6163ea1f326e8b9",
                "sha256:c0045f8f23a5fb30b2eb3b8a83664d8dc4fb58faddf8155d7109166adb9f2040",
                "sha256:c86bd45d1659b1ae3d0ba1909326b03598affbc9ed71520e0ff8c31a993ad911",
                "sha256:ca0f34363e2634deffd390a0fef1aa99168ae9ed2af01af4a1f5865e362f8623",
                "sha256:d298c2815fa4891edd9abe5ad6e6cb4207104c7dd9fd13aea3fdebf6f9b91259",
                "sha256:d2a3a6146fe9319926e1d477842ca2a63fe99af5ae690b1f5c11e6af074a6b5c",
                "sha256:dfd393094cd82ceb9b40df4c77976015a314b267d498268a076e940fe7be6b79",
                "sha256:e58c0d41d336569d63d1b113bd573db8363bc4146f39444125b7f8060e4e04f5",
                "sha256:ea3f5bc91d7d457da7d48c7a732beaf79d0c8131df3ab278e6bba6297e23c6c4",
                "sha256:ea53151d87c52e98133eb8ac78f1206498c015849662ca8dc246255265d9c3c4",
                "sha256:eb0edc3ce9760d2f21637766c3aa04822030e7451981ce569a1b3456b7053f22",
                "sha256:f649dd53833b495c3ebd04d6eec58479454a1784987af8afb77540d6c1767abd",
                "sha256:f760073fcf8f3d6933178d67754f4f2d4e924e321f4bb0dcef0424ca0215eba1",
                "sha256:fa546d66639d69aa967bf08156eb8c9d0cd6f6de84be9e8c9819f52ad499c910",
                "sha256:fd214917cabdd6f673a29d708574e9fbdb892cb77eb426d0eae3490d95ca7859",
                "sha256:fff5aaa6becf2c6a1699ae6a39e2e6fb0672c2d42eca8eb0cafa91cf2e9bd312"
            ],
            "index": "pypi",
            "version": "==7.2.3"
        },
        "defusedxml": {
            "hashes": [
                "sha256:1bb3032db185915b62d7c6209c5a8792be6a32ab2fedacc84e01b52c51aa3e69",
                "sha256:a352e7e428770286cc899e2542b6cdaedb2b4953ff269a210103ec58f6198a61"
            ],
            "markers": "python_version >= '2.7' and python_version not in '3.0, 3.1, 3.2, 3.3, 3.4'",
            "version": "==0.7.1"
        },
        "dill": {
            "hashes": [
                "sha256:a07ffd2351b8c678dfc4a856a3005f8067aea51d6ba6c700796a4d9e280f39f0",
                "sha256:e5db55f3687856d8fbdab002ed78544e1c4559a130302693d839dfe8f93f2373"
            ],
            "markers": "python_version < '3.11'",
            "version": "==0.3.6"
        },
        "distlib": {
            "hashes": [
                "sha256:14bad2d9b04d3a36127ac97f30b12a19268f211063d8f8ee4f47108896e11b46",
                "sha256:f35c4b692542ca110de7ef0bea44d73981caeb34ca0b9b6b2e6d7790dda8f80e"
            ],
            "version": "==0.3.6"
        },
        "docutils": {
            "hashes": [
                "sha256:1077d5e5a529972f340550a99f55c59420095e40eb0eef0824083557a6589e98",
                "sha256:f9cd313159e9611199127c59b63c4890e808cb8cb6c2fe5f9a271cfd6df32676"
            ],
            "markers": "python_version >= '3.7'",
            "version": "==0.20rc1"
        },
        "exceptiongroup": {
            "hashes": [
                "sha256:232c37c63e4f682982c8b6459f33a8981039e5fb8756b2074364e5055c498c9e",
                "sha256:d484c3090ba2889ae2928419117447a14daf3c1231d5e30d0aae34f354f01785"
            ],
            "markers": "python_version < '3.11'",
            "version": "==1.1.1"
        },
        "execnet": {
            "hashes": [
                "sha256:8f694f3ba9cc92cab508b152dcfe322153975c29bda272e2fd7f3f00f36e47c5",
                "sha256:a295f7cc774947aac58dde7fdc85f4aa00c42adf5d8f5468fc630c1acf30a142"
            ],
            "markers": "python_version >= '2.7' and python_version not in '3.0, 3.1, 3.2, 3.3, 3.4'",
            "version": "==1.9.0"
        },
        "filelock": {
            "hashes": [
                "sha256:ad98852315c2ab702aeb628412cbf7e95b7ce8c3bf9565670b4eaecf1db370a9",
                "sha256:fc03ae43288c013d2ea83c8597001b1129db351aad9c57fe2409327916b8e718"
            ],
            "markers": "python_version >= '3.7'",
            "version": "==3.12.0"
        },
        "flake8": {
            "hashes": [
                "sha256:3833794e27ff64ea4e9cf5d410082a8b97ff1a06c16aa3d2027339cd0f1195c7",
                "sha256:c61007e76655af75e6785a931f452915b371dc48f56efd765247c8fe68f2b181"
            ],
            "index": "pypi",
            "version": "==6.0.0"
        },
        "flake8-bandit": {
            "hashes": [
                "sha256:068e09287189cbfd7f986e92605adea2067630b75380c6b5733dab7d87f9a84e",
                "sha256:4c8a53eb48f23d4ef1e59293657181a3c989d0077c9952717e98a0eace43e06d"
            ],
            "index": "pypi",
            "version": "==4.1.1"
        },
        "flake8-bugbear": {
            "hashes": [
                "sha256:8a218d13abd6904800970381057ce8e72cde8eea743240c4ef3ede4dd0bc9cfb",
                "sha256:ea565bdb87b96b56dc499edd6cc3ba7f695373d902a5f56c989b74fad7c7719d"
            ],
            "index": "pypi",
            "version": "==23.3.23"
        },
        "gitdb": {
            "hashes": [
                "sha256:6eb990b69df4e15bad899ea868dc46572c3f75339735663b81de79b06f17eb9a",
                "sha256:c286cf298426064079ed96a9e4a9d39e7f3e9bf15ba60701e95f5492f28415c7"
            ],
            "markers": "python_version >= '3.7'",
            "version": "==4.0.10"
        },
        "gitpython": {
            "hashes": [
                "sha256:8ce3bcf69adfdf7c7d503e78fd3b1c492af782d58893b650adb2ac8912ddd573",
                "sha256:f04893614f6aa713a60cbbe1e6a97403ef633103cdd0ef5eb6efe0deb98dbe8d"
            ],
            "markers": "python_version >= '3.7'",
            "version": "==3.1.31"
        },
        "identify": {
            "hashes": [
                "sha256:0aac67d5b4812498056d28a9a512a483f5085cc28640b02b258a59dac34301d4",
                "sha256:986dbfb38b1140e763e413e6feb44cd731faf72d1909543178aa79b0e258265d"
            ],
            "markers": "python_version >= '3.7'",
            "version": "==2.5.24"
        },
        "idna": {
            "hashes": [
                "sha256:814f528e8dead7d329833b91c5faa87d60bf71824cd12a7530b5526063d02cb4",
                "sha256:90b77e79eaa3eba6de819a0c442c0b4ceefc341a7a2ab77d7562bf49f425c5c2"
            ],
            "markers": "python_version >= '3.5'",
            "version": "==3.4"
        },
        "importlib-metadata": {
            "hashes": [
                "sha256:43dd286a2cd8995d5eaef7fee2066340423b818ed3fd70adf0bad5f1fac53fed",
                "sha256:92501cdf9cc66ebd3e612f1b4f0c0765dfa42f0fa38ffb319b6bd84dd675d705"
            ],
            "markers": "python_version < '3.12'",
            "version": "==6.6.0"
        },
        "importlib-resources": {
            "hashes": [
                "sha256:4be82589bf5c1d7999aedf2a45159d10cb3ca4f19b2271f8792bc8e6da7b22f6",
                "sha256:7b1deeebbf351c7578e09bf2f63fa2ce8b5ffec296e0d349139d43cca061a81a"
            ],
            "markers": "python_version < '3.9'",
            "version": "==5.12.0"
        },
        "iniconfig": {
            "hashes": [
                "sha256:2d91e135bf72d31a410b17c16da610a82cb55f6b0477d1a902134b24a455b8b3",
                "sha256:b6a85871a79d2e3b22d2d1b94ac2824226a63c6b741c88f7ae975f18b6778374"
            ],
            "markers": "python_version >= '3.7'",
            "version": "==2.0.0"
        },
        "isort": {
            "hashes": [
                "sha256:8bef7dde241278824a6d83f44a544709b065191b95b6e50894bdc722fcba0504",
                "sha256:f84c2818376e66cf843d497486ea8fed8700b340f308f076c6fb1229dff318b6"
            ],
            "index": "pypi",
            "version": "==5.12.0"
        },
        "jaraco.classes": {
            "hashes": [
                "sha256:2353de3288bc6b82120752201c6b1c1a14b058267fa424ed5ce5984e3b922158",
                "sha256:89559fa5c1d3c34eff6f631ad80bb21f378dbcbb35dd161fd2c6b93f5be2f98a"
            ],
            "markers": "python_version >= '3.7'",
            "version": "==3.2.3"
        },
        "keyring": {
            "hashes": [
                "sha256:771ed2a91909389ed6148631de678f82ddc73737d85a927f382a8a1b157898cd",
                "sha256:ba2e15a9b35e21908d0aaf4e0a47acc52d6ae33444df0da2b49d41a46ef6d678"
            ],
            "markers": "python_version >= '3.7'",
            "version": "==23.13.1"
        },
        "lazy-object-proxy": {
            "hashes": [
                "sha256:09763491ce220c0299688940f8dc2c5d05fd1f45af1e42e636b2e8b2303e4382",
                "sha256:0a891e4e41b54fd5b8313b96399f8b0e173bbbfc03c7631f01efbe29bb0bcf82",
                "sha256:189bbd5d41ae7a498397287c408617fe5c48633e7755287b21d741f7db2706a9",
                "sha256:18b78ec83edbbeb69efdc0e9c1cb41a3b1b1ed11ddd8ded602464c3fc6020494",
                "sha256:1aa3de4088c89a1b69f8ec0dcc169aa725b0ff017899ac568fe44ddc1396df46",
                "sha256:212774e4dfa851e74d393a2370871e174d7ff0ebc980907723bb67d25c8a7c30",
                "sha256:2d0daa332786cf3bb49e10dc6a17a52f6a8f9601b4cf5c295a4f85854d61de63",
                "sha256:5f83ac4d83ef0ab017683d715ed356e30dd48a93746309c8f3517e1287523ef4",
                "sha256:659fb5809fa4629b8a1ac5106f669cfc7bef26fbb389dda53b3e010d1ac4ebae",
                "sha256:660c94ea760b3ce47d1855a30984c78327500493d396eac4dfd8bd82041b22be",
                "sha256:66a3de4a3ec06cd8af3f61b8e1ec67614fbb7c995d02fa224813cb7afefee701",
                "sha256:721532711daa7db0d8b779b0bb0318fa87af1c10d7fe5e52ef30f8eff254d0cd",
                "sha256:7322c3d6f1766d4ef1e51a465f47955f1e8123caee67dd641e67d539a534d006",
                "sha256:79a31b086e7e68b24b99b23d57723ef7e2c6d81ed21007b6281ebcd1688acb0a",
                "sha256:81fc4d08b062b535d95c9ea70dbe8a335c45c04029878e62d744bdced5141586",
                "sha256:8fa02eaab317b1e9e03f69aab1f91e120e7899b392c4fc19807a8278a07a97e8",
                "sha256:9090d8e53235aa280fc9239a86ae3ea8ac58eff66a705fa6aa2ec4968b95c821",
                "sha256:946d27deaff6cf8452ed0dba83ba38839a87f4f7a9732e8f9fd4107b21e6ff07",
                "sha256:9990d8e71b9f6488e91ad25f322898c136b008d87bf852ff65391b004da5e17b",
                "sha256:9cd077f3d04a58e83d04b20e334f678c2b0ff9879b9375ed107d5d07ff160171",
                "sha256:9e7551208b2aded9c1447453ee366f1c4070602b3d932ace044715d89666899b",
                "sha256:9f5fa4a61ce2438267163891961cfd5e32ec97a2c444e5b842d574251ade27d2",
                "sha256:b40387277b0ed2d0602b8293b94d7257e17d1479e257b4de114ea11a8cb7f2d7",
                "sha256:bfb38f9ffb53b942f2b5954e0f610f1e721ccebe9cce9025a38c8ccf4a5183a4",
                "sha256:cbf9b082426036e19c6924a9ce90c740a9861e2bdc27a4834fd0a910742ac1e8",
                "sha256:d9e25ef10a39e8afe59a5c348a4dbf29b4868ab76269f81ce1674494e2565a6e",
                "sha256:db1c1722726f47e10e0b5fdbf15ac3b8adb58c091d12b3ab713965795036985f",
                "sha256:e7c21c95cae3c05c14aafffe2865bbd5e377cfc1348c4f7751d9dc9a48ca4bda",
                "sha256:e8c6cfb338b133fbdbc5cfaa10fe3c6aeea827db80c978dbd13bc9dd8526b7d4",
                "sha256:ea806fd4c37bf7e7ad82537b0757999264d5f70c45468447bb2b91afdbe73a6e",
                "sha256:edd20c5a55acb67c7ed471fa2b5fb66cb17f61430b7a6b9c3b4a1e40293b1671",
                "sha256:f0117049dd1d5635bbff65444496c90e0baa48ea405125c088e93d9cf4525b11",
                "sha256:f0705c376533ed2a9e5e97aacdbfe04cecd71e0aa84c7c0595d02ef93b6e4455",
                "sha256:f12ad7126ae0c98d601a7ee504c1122bcef553d1d5e0c3bfa77b16b3968d2734",
                "sha256:f2457189d8257dd41ae9b434ba33298aec198e30adf2dcdaaa3a28b9994f6adb",
                "sha256:f699ac1c768270c9e384e4cbd268d6e67aebcfae6cd623b4d7c3bfde5a35db59"
            ],
            "markers": "python_version >= '3.7'",
            "version": "==1.9.0"
        },
        "markdown-it-py": {
            "hashes": [
                "sha256:5a35f8d1870171d9acc47b99612dc146129b631baf04970128b568f190d0cc30",
                "sha256:7c9a5e412688bc771c67432cbfebcdd686c93ce6484913dccf06cb5a0bea35a1"
            ],
            "markers": "python_version >= '3.7'",
            "version": "==2.2.0"
        },
        "mccabe": {
            "hashes": [
                "sha256:348e0240c33b60bbdf4e523192ef919f28cb2c3d7d5c7794f74009290f236325",
                "sha256:6c2d30ab6be0e4a46919781807b4f0d834ebdd6c6e3dca0bda5a15f863427b6e"
            ],
            "markers": "python_version >= '3.6'",
            "version": "==0.7.0"
        },
        "mdurl": {
            "hashes": [
                "sha256:84008a41e51615a49fc9966191ff91509e3c40b939176e643fd50a5c2196b8f8",
                "sha256:bb413d29f5eea38f31dd4754dd7377d4465116fb207585f97bf925588687c1ba"
            ],
            "markers": "python_version >= '3.7'",
            "version": "==0.1.2"
        },
        "more-itertools": {
            "hashes": [
                "sha256:cabaa341ad0389ea83c17a94566a53ae4c9d07349861ecb14dc6d0345cf9ac5d",
                "sha256:d2bc7f02446e86a68911e58ded76d6561eea00cddfb2a91e7019bbb586c799f3"
            ],
            "markers": "python_version >= '3.7'",
            "version": "==9.1.0"
        },
        "mypy": {
            "hashes": [
                "sha256:023fe9e618182ca6317ae89833ba422c411469156b690fde6a315ad10695a521",
                "sha256:031fc69c9a7e12bcc5660b74122ed84b3f1c505e762cc4296884096c6d8ee140",
                "sha256:2de7babe398cb7a85ac7f1fd5c42f396c215ab3eff731b4d761d68d0f6a80f48",
                "sha256:2e93a8a553e0394b26c4ca683923b85a69f7ccdc0139e6acd1354cc884fe0128",
                "sha256:390bc685ec209ada4e9d35068ac6988c60160b2b703072d2850457b62499e336",
                "sha256:3a2d219775a120581a0ae8ca392b31f238d452729adbcb6892fa89688cb8306a",
                "sha256:3efde4af6f2d3ccf58ae825495dbb8d74abd6d176ee686ce2ab19bd025273f41",
                "sha256:4a99fe1768925e4a139aace8f3fb66db3576ee1c30b9c0f70f744ead7e329c9f",
                "sha256:4b41412df69ec06ab141808d12e0bf2823717b1c363bd77b4c0820feaa37249e",
                "sha256:4c8d8c6b80aa4a1689f2a179d31d86ae1367ea4a12855cc13aa3ba24bb36b2d8",
                "sha256:4d19f1a239d59f10fdc31263d48b7937c585810288376671eaf75380b074f238",
                "sha256:4e4a682b3f2489d218751981639cffc4e281d548f9d517addfd5a2917ac78119",
                "sha256:695c45cea7e8abb6f088a34a6034b1d273122e5530aeebb9c09626cea6dca4cb",
                "sha256:701189408b460a2ff42b984e6bd45c3f41f0ac9f5f58b8873bbedc511900086d",
                "sha256:70894c5345bea98321a2fe84df35f43ee7bb0feec117a71420c60459fc3e1eed",
                "sha256:8293a216e902ac12779eb7a08f2bc39ec6c878d7c6025aa59464e0c4c16f7eb9",
                "sha256:8d26b513225ffd3eacece727f4387bdce6469192ef029ca9dd469940158bc89e",
                "sha256:a197ad3a774f8e74f21e428f0de7f60ad26a8d23437b69638aac2764d1e06a6a",
                "sha256:bea55fc25b96c53affab852ad94bf111a3083bc1d8b0c76a61dd101d8a388cf5",
                "sha256:c9a084bce1061e55cdc0493a2ad890375af359c766b8ac311ac8120d3a472950",
                "sha256:d0e9464a0af6715852267bf29c9553e4555b61f5904a4fc538547a4d67617937",
                "sha256:d8e9187bfcd5ffedbe87403195e1fc340189a68463903c39e2b63307c9fa0394",
                "sha256:eaeaa0888b7f3ccb7bcd40b50497ca30923dba14f385bde4af78fac713d6d6f6",
                "sha256:f46af8d162f3d470d8ffc997aaf7a269996d205f9d746124a179d3abe05ac602",
                "sha256:f70a40410d774ae23fcb4afbbeca652905a04de7948eaf0b1789c8d1426b72d1",
                "sha256:fe91be1c51c90e2afe6827601ca14353bbf3953f343c2129fa1e247d55fd95ba"
            ],
            "index": "pypi",
            "version": "==1.2.0"
        },
        "mypy-extensions": {
            "hashes": [
                "sha256:4392f6c0eb8a5668a69e23d168ffa70f0be9ccfd32b5cc2d26a34ae5b844552d",
                "sha256:75dbf8955dc00442a438fc4d0666508a9a97b6bd41aa2f0ffe9d2f2725af0782"
            ],
            "markers": "python_version >= '3.5'",
            "version": "==1.0.0"
        },
        "nodeenv": {
            "hashes": [
                "sha256:27083a7b96a25f2f5e1d8cb4b6317ee8aeda3bdd121394e5ac54e498028a042e",
                "sha256:e0e7f7dfb85fc5394c6fe1e8fa98131a2473e04311a45afb6508f7cf1836fa2b"
            ],
            "markers": "python_version >= '2.7' and python_version not in '3.0, 3.1, 3.2, 3.3, 3.4, 3.5, 3.6'",
            "version": "==1.7.0"
        },
        "packaging": {
            "hashes": [
                "sha256:994793af429502c4ea2ebf6bf664629d07c1a9fe974af92966e4b8d2df7edc61",
                "sha256:a392980d2b6cffa644431898be54b0045151319d1e7ec34f0cfed48767dd334f"
            ],
            "markers": "python_version >= '3.7'",
            "version": "==23.1"
        },
        "pathspec": {
            "hashes": [
                "sha256:2798de800fa92780e33acca925945e9a19a133b715067cf165b8866c15a31687",
                "sha256:d8af70af76652554bd134c22b3e8a1cc46ed7d91edcdd721ef1a0c51a84a5293"
            ],
            "markers": "python_version >= '3.7'",
            "version": "==0.11.1"
        },
        "pbr": {
            "hashes": [
                "sha256:567f09558bae2b3ab53cb3c1e2e33e726ff3338e7bae3db5dc954b3a44eef12b",
                "sha256:aefc51675b0b533d56bb5fd1c8c6c0522fe31896679882e1c4c63d5e4a0fccb3"
            ],
            "markers": "python_version >= '2.6'",
            "version": "==5.11.1"
        },
        "pkginfo": {
            "hashes": [
                "sha256:4b7a555a6d5a22169fcc9cf7bfd78d296b0361adad412a346c1226849af5e546",
                "sha256:8fd5896e8718a4372f0ea9cc9d96f6417c9b986e23a4d116dda26b62cc29d046"
            ],
            "markers": "python_version >= '3.6'",
            "version": "==1.9.6"
        },
        "platformdirs": {
            "hashes": [
                "sha256:47692bc24c1958e8b0f13dd727307cff1db103fca36399f457da8e05f222fdc4",
                "sha256:7954a68d0ba23558d753f73437c55f89027cf8f5108c19844d4b82e5af396335"
            ],
            "markers": "python_version >= '3.7'",
            "version": "==3.5.0"
        },
        "pluggy": {
            "hashes": [
                "sha256:4224373bacce55f955a878bf9cfa763c1e360858e330072059e10bad68531159",
                "sha256:74134bbf457f031a36d68416e1509f34bd5ccc019f0bcc952c7b909d06b37bd3"
            ],
            "markers": "python_version >= '3.6'",
            "version": "==1.0.0"
        },
        "pre-commit": {
            "hashes": [
                "sha256:0b4210aea813fe81144e87c5a291f09ea66f199f367fa1df41b55e1d26e1e2b4",
                "sha256:5b808fcbda4afbccf6d6633a56663fed35b6c2bc08096fd3d47ce197ac351d9d"
            ],
            "index": "pypi",
            "version": "==3.2.2"
        },
        "project-summarizer": {
            "hashes": [
                "sha256:5ed1bd7b0aa533823e21e4b122e7544a649c0833068d265506fd97908210e367",
                "sha256:8a4a08d9d2f8f47bf87e278c79de3a9d89f03aa9129dababbd74f9085f3d1c21"
            ],
            "index": "pypi",
            "version": "==0.5.0"
        },
        "pycodestyle": {
            "hashes": [
                "sha256:347187bdb476329d98f695c213d7295a846d1152ff4fe9bacb8a9590b8ee7053",
                "sha256:8a4eaf0d0495c7395bdab3589ac2db602797d76207242c17d470186815706610"
            ],
            "markers": "python_version >= '3.6'",
            "version": "==2.10.0"
        },
        "pyflakes": {
            "hashes": [
                "sha256:ec55bf7fe21fff7f1ad2f7da62363d749e2a470500eab1b555334b67aa1ef8cf",
                "sha256:ec8b276a6b60bd80defed25add7e439881c19e64850afd9b346283d4165fd0fd"
            ],
            "markers": "python_version >= '3.6'",
            "version": "==3.0.1"
        },
        "pygments": {
            "hashes": [
                "sha256:8ace4d3c1dd481894b2005f560ead0f9f19ee64fe983366be1a21e171d12775c",
                "sha256:db2db3deb4b4179f399a09054b023b6a586b76499d36965813c71aa8ed7b5fd1"
            ],
            "markers": "python_version >= '3.7'",
            "version": "==2.15.1"
        },
        "pylint": {
            "hashes": [
                "sha256:001cc91366a7df2970941d7e6bbefcbf98694e00102c1f121c531a814ddc2ea8",
                "sha256:1b647da5249e7c279118f657ca28b6aaebb299f86bf92affc632acf199f7adbb"
            ],
            "index": "pypi",
            "version": "==2.17.2"
        },
        "pylint-utils": {
            "hashes": [
                "sha256:11e5176da7d86d478a9b020f71ebe2a9863934d39bec8256771ec6db75639471",
                "sha256:6bed97505c5bfd2f9163a27c1a9046838716f1fb5bb59a7ce40e6d86c186cfe1"
            ],
            "index": "pypi",
            "version": "==0.5.0"
        },
        "pyproject-hooks": {
            "hashes": [
                "sha256:283c11acd6b928d2f6a7c73fa0d01cb2bdc5f07c57a2eeb6e83d5e56b97976f8",
                "sha256:f271b298b97f5955d53fb12b72c1fb1948c22c1a6b70b315c54cedaca0264ef5"
            ],
            "markers": "python_version >= '3.7'",
            "version": "==1.0.0"
        },
        "pyroma": {
            "hashes": [
                "sha256:6c727dc4a7a10e12274faed5fb47ebd499ca0821995befec98e3cfcaf1e7383c",
                "sha256:a59854b6f8a72b55384cc1de42410e5c5ac59d0c40a92e84fd8364aa6cec3e37"
            ],
            "index": "pypi",
            "version": "==4.2"
        },
        "pytest": {
            "hashes": [
                "sha256:58ecc27ebf0ea643ebfdf7fb1249335da761a00c9f955bcd922349bcb68ee57d",
                "sha256:933051fa1bfbd38a21e73c3960cebdad4cf59483ddba7696c48509727e17f201"
            ],
            "index": "pypi",
            "version": "==7.3.0"
        },
        "pytest-console-scripts": {
            "hashes": [
                "sha256:21063b2e32df96da51412116e654babb1447a415929158d81d445667de9ea946",
                "sha256:5c6c3daae9cf9fbed0e655072128938600193dc002a5cf1b187248644ba02857"
            ],
            "index": "pypi",
            "version": "==1.3.1"
        },
        "pytest-cov": {
            "hashes": [
                "sha256:2feb1b751d66a8bd934e5edfa2e961d11309dc37b73b0eabe73b5945fee20f6b",
                "sha256:996b79efde6433cdbd0088872dbc5fb3ed7fe1578b68cdbba634f14bb8dd0470"
            ],
            "index": "pypi",
            "version": "==4.0.0"
        },
        "pytest-html": {
            "hashes": [
                "sha256:3ee1cf319c913d19fe53aeb0bc400e7b0bc2dbeb477553733db1dad12eb75ee3",
                "sha256:b7f82f123936a3f4d2950bc993c2c1ca09ce262c9ae12f9ac763a2401380b455"
            ],
            "index": "pypi",
            "version": "==3.1.1"
        },
        "pytest-metadata": {
            "hashes": [
                "sha256:acb739f89fabb3d798c099e9e0c035003062367a441910aaaf2281bc1972ee14",
                "sha256:fcc653f65fe3035b478820b5284fbf0f52803622ee3f60a2faed7a7d3ba1f41e"
            ],
            "markers": "python_version >= '3.7' and python_version < '4.0'",
            "version": "==2.0.4"
        },
        "pytest-timeout": {
            "hashes": [
                "sha256:c07ca07404c612f8abbe22294b23c368e2e5104b521c1790195561f37e1ac3d9",
                "sha256:f6f50101443ce70ad325ceb4473c4255e9d74e3c7cd0ef827309dfa4c0d975c6"
            ],
            "index": "pypi",
            "version": "==2.1.0"
        },
        "pytest-xdist": {
            "hashes": [
                "sha256:1849bd98d8b242b948e472db7478e090bf3361912a8fed87992ed94085f54727",
                "sha256:37290d161638a20b672401deef1cba812d110ac27e35d213f091d15b8beb40c9"
            ],
            "index": "pypi",
            "version": "==3.2.1"
        },
        "pywin32-ctypes": {
            "hashes": [
                "sha256:24ffc3b341d457d48e8922352130cf2644024a4ff09762a2261fd34c36ee5942",
                "sha256:9dc2d991b3479cc2df15930958b674a48a227d5361d413827a4cfd0b5876fc98"
            ],
            "markers": "sys_platform == 'win32'",
            "version": "==0.2.0"
        },
        "pyyaml": {
            "hashes": [
                "sha256:01b45c0191e6d66c470b6cf1b9531a771a83c1c4208272ead47a3ae4f2f603bf",
                "sha256:0283c35a6a9fbf047493e3a0ce8d79ef5030852c51e9d911a27badfde0605293",
                "sha256:055d937d65826939cb044fc8c9b08889e8c743fdc6a32b33e2390f66013e449b",
                "sha256:07751360502caac1c067a8132d150cf3d61339af5691fe9e87803040dbc5db57",
                "sha256:0b4624f379dab24d3725ffde76559cff63d9ec94e1736b556dacdfebe5ab6d4b",
                "sha256:0ce82d761c532fe4ec3f87fc45688bdd3a4c1dc5e0b4a19814b9009a29baefd4",
                "sha256:1e4747bc279b4f613a09eb64bba2ba602d8a6664c6ce6396a4d0cd413a50ce07",
                "sha256:213c60cd50106436cc818accf5baa1aba61c0189ff610f64f4a3e8c6726218ba",
                "sha256:231710d57adfd809ef5d34183b8ed1eeae3f76459c18fb4a0b373ad56bedcdd9",
                "sha256:277a0ef2981ca40581a47093e9e2d13b3f1fbbeffae064c1d21bfceba2030287",
                "sha256:2cd5df3de48857ed0544b34e2d40e9fac445930039f3cfe4bcc592a1f836d513",
                "sha256:40527857252b61eacd1d9af500c3337ba8deb8fc298940291486c465c8b46ec0",
                "sha256:432557aa2c09802be39460360ddffd48156e30721f5e8d917f01d31694216782",
                "sha256:473f9edb243cb1935ab5a084eb238d842fb8f404ed2193a915d1784b5a6b5fc0",
                "sha256:48c346915c114f5fdb3ead70312bd042a953a8ce5c7106d5bfb1a5254e47da92",
                "sha256:50602afada6d6cbfad699b0c7bb50d5ccffa7e46a3d738092afddc1f9758427f",
                "sha256:68fb519c14306fec9720a2a5b45bc9f0c8d1b9c72adf45c37baedfcd949c35a2",
                "sha256:77f396e6ef4c73fdc33a9157446466f1cff553d979bd00ecb64385760c6babdc",
                "sha256:81957921f441d50af23654aa6c5e5eaf9b06aba7f0a19c18a538dc7ef291c5a1",
                "sha256:819b3830a1543db06c4d4b865e70ded25be52a2e0631ccd2f6a47a2822f2fd7c",
                "sha256:897b80890765f037df3403d22bab41627ca8811ae55e9a722fd0392850ec4d86",
                "sha256:98c4d36e99714e55cfbaaee6dd5badbc9a1ec339ebfc3b1f52e293aee6bb71a4",
                "sha256:9df7ed3b3d2e0ecfe09e14741b857df43adb5a3ddadc919a2d94fbdf78fea53c",
                "sha256:9fa600030013c4de8165339db93d182b9431076eb98eb40ee068700c9c813e34",
                "sha256:a80a78046a72361de73f8f395f1f1e49f956c6be882eed58505a15f3e430962b",
                "sha256:afa17f5bc4d1b10afd4466fd3a44dc0e245382deca5b3c353d8b757f9e3ecb8d",
                "sha256:b3d267842bf12586ba6c734f89d1f5b871df0273157918b0ccefa29deb05c21c",
                "sha256:b5b9eccad747aabaaffbc6064800670f0c297e52c12754eb1d976c57e4f74dcb",
                "sha256:bfaef573a63ba8923503d27530362590ff4f576c626d86a9fed95822a8255fd7",
                "sha256:c5687b8d43cf58545ade1fe3e055f70eac7a5a1a0bf42824308d868289a95737",
                "sha256:cba8c411ef271aa037d7357a2bc8f9ee8b58b9965831d9e51baf703280dc73d3",
                "sha256:d15a181d1ecd0d4270dc32edb46f7cb7733c7c508857278d3d378d14d606db2d",
                "sha256:d4b0ba9512519522b118090257be113b9468d804b19d63c71dbcf4a48fa32358",
                "sha256:d4db7c7aef085872ef65a8fd7d6d09a14ae91f691dec3e87ee5ee0539d516f53",
                "sha256:d4eccecf9adf6fbcc6861a38015c2a64f38b9d94838ac1810a9023a0609e1b78",
                "sha256:d67d839ede4ed1b28a4e8909735fc992a923cdb84e618544973d7dfc71540803",
                "sha256:daf496c58a8c52083df09b80c860005194014c3698698d1a57cbcfa182142a3a",
                "sha256:dbad0e9d368bb989f4515da330b88a057617d16b6a8245084f1b05400f24609f",
                "sha256:e61ceaab6f49fb8bdfaa0f92c4b57bcfbea54c09277b1b4f7ac376bfb7a7c174",
                "sha256:f84fbc98b019fef2ee9a1cb3ce93e3187a6df0b2538a651bfb890254ba9f90b5"
            ],
            "markers": "python_version >= '3.6'",
            "version": "==6.0"
        },
        "readme-renderer": {
            "hashes": [
                "sha256:cd653186dfc73055656f090f227f5cb22a046d7f71a841dfa305f55c9a513273",
                "sha256:f67a16caedfa71eef48a31b39708637a6f4664c4394801a7b0d6432d13907343"
            ],
            "markers": "python_version >= '3.7'",
            "version": "==37.3"
        },
        "requests": {
            "hashes": [
                "sha256:10e94cc4f3121ee6da529d358cdaeaff2f1c409cd377dbc72b825852f2f7e294",
                "sha256:239d7d4458afcb28a692cdd298d87542235f4ca8d36d03a15bfc128a6559a2f4"
            ],
            "markers": "python_version >= '3.7'",
            "version": "==2.30.0"
        },
        "requests-toolbelt": {
            "hashes": [
                "sha256:7681a0a3d047012b5bdc0ee37d7f8f07ebe76ab08caeccfc3921ce23c88d5bc6",
                "sha256:cccfdd665f0a24fcf4726e690f65639d272bb0637b9b92dfd91a5568ccf6bd06"
            ],
            "markers": "python_version >= '2.7' and python_version not in '3.0, 3.1, 3.2, 3.3'",
            "version": "==1.0.0"
        },
        "rfc3986": {
            "hashes": [
                "sha256:50b1502b60e289cb37883f3dfd34532b8873c7de9f49bb546641ce9cbd256ebd",
                "sha256:97aacf9dbd4bfd829baad6e6309fa6573aaf1be3f6fa735c8ab05e46cecb261c"
            ],
            "markers": "python_version >= '3.7'",
            "version": "==2.0.0"
        },
        "rich": {
            "hashes": [
                "sha256:2d11b9b8dd03868f09b4fffadc84a6a8cda574e40dc90821bd845720ebb8e89c",
                "sha256:69cdf53799e63f38b95b9bf9c875f8c90e78dd62b2f00c13a911c7a3b9fa4704"
            ],
            "markers": "python_version >= '3.7'",
            "version": "==13.3.5"
        },
        "six": {
            "hashes": [
                "sha256:1e61c37477a1626458e36f7b1d82aa5c9b094fa4802892072e49de9c60c4c926",
                "sha256:8abb2f1d86890a2dfb989f9a77cfcfd3e47c2a354b01111771326f8aa26e0254"
            ],
            "markers": "python_version >= '2.7' and python_version not in '3.0, 3.1, 3.2'",
            "version": "==1.16.0"
        },
        "smmap": {
            "hashes": [
                "sha256:2aba19d6a040e78d8b09de5c57e96207b09ed71d8e55ce0959eeee6c8e190d94",
                "sha256:c840e62059cd3be204b0c9c9f74be2c09d5648eddd4580d9314c3ecde0b30936"
            ],
            "markers": "python_version >= '3.6'",
            "version": "==5.0.0"
        },
        "snakeviz": {
            "hashes": [
                "sha256:0d96c006304f095cb4b3fb7ed98bb866ca35a7ca4ab9020bbc27d295ee4c94d9",
                "sha256:931142dc927101c9a4b6e89bc0577ff1a3d1886b483a04e6af70c31d2c3dce19"
            ],
            "index": "pypi",
            "version": "==2.1.1"
        },
        "sourcery": {
            "hashes": [
                "sha256:311f635327bff4cfaaadd28eb52aadc7a8d8b37e563bdaa16691fba6dd411e36",
                "sha256:ef0a64f0c5bb6f54ae34e48a3c11871a52b719695356875880dafeb29ce04bae",
                "sha256:f44ea946afc06f3e1d1d1f882a84a544c2605e013ddb327e8da8dae0f9dd7525"
            ],
            "index": "pypi",
            "version": "==1.2.0"
        },
        "stevedore": {
            "hashes": [
                "sha256:2c428d2338976279e8eb2196f7a94910960d9f7ba2f41f3988511e95ca447021",
                "sha256:bd5a71ff5e5e5f5ea983880e4a1dd1bb47f8feebbb3d95b592398e2f02194771"
            ],
            "markers": "python_version >= '3.8'",
            "version": "==5.0.0"
        },
        "tomli": {
            "hashes": [
                "sha256:939de3e7a6161af0c887ef91b7d41a53e7c5a1ca976325f429cb46ea9bc30ecc",
                "sha256:de526c12914f0c550d15924c62d72abc48d6fe7364aa87328337a31007fe8a4f"
            ],
            "version": "==2.0.1"
        },
        "tomlkit": {
            "hashes": [
                "sha256:8c726c4c202bdb148667835f68d68780b9a003a9ec34167b6c673b38eff2a171",
                "sha256:9330fc7faa1db67b541b28e62018c17d20be733177d290a13b24c62d1614e0c3"
            ],
            "markers": "python_version >= '3.7'",
            "version": "==0.11.8"
        },
        "toolz": {
            "hashes": [
                "sha256:2059bd4148deb1884bb0eb770a3cde70e7f954cfbbdc2285f1f2de01fd21eb6f",
                "sha256:88c570861c440ee3f2f6037c4654613228ff40c93a6c25e0eba70d17282c6194"
            ],
            "markers": "python_version >= '3.5'",
            "version": "==0.12.0"
        },
        "tornado": {
            "hashes": [
                "sha256:1285f0691143f7ab97150831455d4db17a267b59649f7bd9700282cba3d5e771",
                "sha256:3455133b9ff262fd0a75630af0a8ee13564f25fb4fd3d9ce239b8a7d3d027bf8",
                "sha256:5e2f49ad371595957c50e42dd7e5c14d64a6843a3cf27352b69c706d1b5918af",
                "sha256:81c17e0cc396908a5e25dc8e9c5e4936e6dfd544c9290be48bd054c79bcad51e",
                "sha256:90f569a35a8ec19bde53aa596952071f445da678ec8596af763b9b9ce07605e6",
                "sha256:9661aa8bc0e9d83d757cd95b6f6d1ece8ca9fd1ccdd34db2de381e25bf818233",
                "sha256:a27a1cfa9997923f80bdd962b3aab048ac486ad8cfb2f237964f8ab7f7eb824b",
                "sha256:b4e7b956f9b5e6f9feb643ea04f07e7c6b49301e03e0023eedb01fa8cf52f579",
                "sha256:d7117f3c7ba5d05813b17a1f04efc8e108a1b811ccfddd9134cc68553c414864",
                "sha256:db181eb3df8738613ff0a26f49e1b394aade05034b01200a63e9662f347d4415",
                "sha256:ffdce65a281fd708da5a9def3bfb8f364766847fa7ed806821a69094c9629e8a"
            ],
<<<<<<< HEAD
            "markers": "python_full_version >= '3.8.0'",
=======
            "markers": "python_version >= '3.8'",
>>>>>>> 31111a3d
            "version": "==6.3.1"
        },
        "trove-classifiers": {
            "hashes": [
<<<<<<< HEAD
                "sha256:0f3eceb7d16186211bcd7edafc7b7934399f738ed985998e4e557e52fe136a71",
                "sha256:c46d6e40a9581599b16c712e0164fec3764872a4085c673c07559787caedb867"
            ],
            "version": "==2023.5.2"
=======
                "sha256:65e8cb3929e3788141db90a0776b76fcafbeb548a4fbe6aee4bfd9656e899939",
                "sha256:f8823bc4b002fb60ad102f1a97fbb0086efe149123f5701bcbae93d330321cca"
            ],
            "version": "==2023.4.22"
>>>>>>> 31111a3d
        },
        "twine": {
            "hashes": [
                "sha256:929bc3c280033347a00f847236564d1c52a3e61b1ac2516c97c48f3ceab756d8",
                "sha256:9e102ef5fdd5a20661eb88fad46338806c3bd32cf1db729603fe3697b1bc83c8"
            ],
            "index": "pypi",
            "version": "==4.0.2"
        },
        "typing-extensions": {
            "hashes": [
                "sha256:5cb5f4a79139d699607b3ef622a1dedafa84e115ab0024e0d9c044a9479ca7cb",
                "sha256:fb33085c39dd998ac16d1431ebc293a8b3eedd00fd4a32de0ff79002c19511b4"
            ],
            "index": "pypi",
            "version": "==4.5.0"
        },
        "urllib3": {
            "hashes": [
                "sha256:61717a1095d7e155cdb737ac7bb2f4324a858a1e2e6466f6d03ff630ca68d3cc",
                "sha256:d055c2f9d38dc53c808f6fdc8eab7360b6fdbbde02340ed25cfbcd817c62469e"
            ],
            "markers": "python_version >= '3.7'",
            "version": "==2.0.2"
        },
        "virtualenv": {
            "hashes": [
<<<<<<< HEAD
                "sha256:6abec7670e5802a528357fdc75b26b9f57d5d92f29c5462ba0fbe45feacc685e",
                "sha256:a85caa554ced0c0afbd0d638e7e2d7b5f92d23478d05d17a76daeac8f279f924"
            ],
            "markers": "python_version >= '3.7'",
            "version": "==20.23.0"
=======
                "sha256:278753c47aaef1a0f14e6db8a4c5e1e040e90aea654d0fc1dc7e0d8a42616cc3",
                "sha256:48fd3b907b5149c5aab7c23d9790bea4cac6bc6b150af8635febc4cfeab1275a"
            ],
            "markers": "python_version >= '3.7'",
            "version": "==20.22.0"
>>>>>>> 31111a3d
        },
        "wcwidth": {
            "hashes": [
                "sha256:795b138f6875577cd91bba52baf9e445cd5118fd32723b460e30a0af30ea230e",
                "sha256:a5220780a404dbe3353789870978e472cfe477761f06ee55077256e509b156d0"
            ],
            "version": "==0.2.6"
        },
        "webencodings": {
            "hashes": [
                "sha256:a0af1213f3c2226497a97e2b3aa01a7e4bee4f403f95be16fc9acd2947514a78",
                "sha256:b36a1c245f2d304965eb4e0a82848379241dc04b865afcc4aab16748587e1923"
            ],
            "version": "==0.5.1"
        },
        "wrapt": {
            "hashes": [
                "sha256:02fce1852f755f44f95af51f69d22e45080102e9d00258053b79367d07af39c0",
                "sha256:077ff0d1f9d9e4ce6476c1a924a3332452c1406e59d90a2cf24aeb29eeac9420",
                "sha256:078e2a1a86544e644a68422f881c48b84fef6d18f8c7a957ffd3f2e0a74a0d4a",
                "sha256:0970ddb69bba00670e58955f8019bec4a42d1785db3faa043c33d81de2bf843c",
                "sha256:1286eb30261894e4c70d124d44b7fd07825340869945c79d05bda53a40caa079",
                "sha256:21f6d9a0d5b3a207cdf7acf8e58d7d13d463e639f0c7e01d82cdb671e6cb7923",
                "sha256:230ae493696a371f1dbffaad3dafbb742a4d27a0afd2b1aecebe52b740167e7f",
                "sha256:26458da5653aa5b3d8dc8b24192f574a58984c749401f98fff994d41d3f08da1",
                "sha256:2cf56d0e237280baed46f0b5316661da892565ff58309d4d2ed7dba763d984b8",
                "sha256:2e51de54d4fb8fb50d6ee8327f9828306a959ae394d3e01a1ba8b2f937747d86",
                "sha256:2fbfbca668dd15b744418265a9607baa970c347eefd0db6a518aaf0cfbd153c0",
                "sha256:38adf7198f8f154502883242f9fe7333ab05a5b02de7d83aa2d88ea621f13364",
                "sha256:3a8564f283394634a7a7054b7983e47dbf39c07712d7b177b37e03f2467a024e",
                "sha256:3abbe948c3cbde2689370a262a8d04e32ec2dd4f27103669a45c6929bcdbfe7c",
                "sha256:3bbe623731d03b186b3d6b0d6f51865bf598587c38d6f7b0be2e27414f7f214e",
                "sha256:40737a081d7497efea35ab9304b829b857f21558acfc7b3272f908d33b0d9d4c",
                "sha256:41d07d029dd4157ae27beab04d22b8e261eddfc6ecd64ff7000b10dc8b3a5727",
                "sha256:46ed616d5fb42f98630ed70c3529541408166c22cdfd4540b88d5f21006b0eff",
                "sha256:493d389a2b63c88ad56cdc35d0fa5752daac56ca755805b1b0c530f785767d5e",
                "sha256:4ff0d20f2e670800d3ed2b220d40984162089a6e2c9646fdb09b85e6f9a8fc29",
                "sha256:54accd4b8bc202966bafafd16e69da9d5640ff92389d33d28555c5fd4f25ccb7",
                "sha256:56374914b132c702aa9aa9959c550004b8847148f95e1b824772d453ac204a72",
                "sha256:578383d740457fa790fdf85e6d346fda1416a40549fe8db08e5e9bd281c6a475",
                "sha256:58d7a75d731e8c63614222bcb21dd992b4ab01a399f1f09dd82af17bbfc2368a",
                "sha256:5c5aa28df055697d7c37d2099a7bc09f559d5053c3349b1ad0c39000e611d317",
                "sha256:5fc8e02f5984a55d2c653f5fea93531e9836abbd84342c1d1e17abc4a15084c2",
                "sha256:63424c681923b9f3bfbc5e3205aafe790904053d42ddcc08542181a30a7a51bd",
                "sha256:64b1df0f83706b4ef4cfb4fb0e4c2669100fd7ecacfb59e091fad300d4e04640",
                "sha256:74934ebd71950e3db69960a7da29204f89624dde411afbfb3b4858c1409b1e98",
                "sha256:75669d77bb2c071333417617a235324a1618dba66f82a750362eccbe5b61d248",
                "sha256:75760a47c06b5974aa5e01949bf7e66d2af4d08cb8c1d6516af5e39595397f5e",
                "sha256:76407ab327158c510f44ded207e2f76b657303e17cb7a572ffe2f5a8a48aa04d",
                "sha256:76e9c727a874b4856d11a32fb0b389afc61ce8aaf281ada613713ddeadd1cfec",
                "sha256:77d4c1b881076c3ba173484dfa53d3582c1c8ff1f914c6461ab70c8428b796c1",
                "sha256:780c82a41dc493b62fc5884fb1d3a3b81106642c5c5c78d6a0d4cbe96d62ba7e",
                "sha256:7dc0713bf81287a00516ef43137273b23ee414fe41a3c14be10dd95ed98a2df9",
                "sha256:7eebcdbe3677e58dd4c0e03b4f2cfa346ed4049687d839adad68cc38bb559c92",
                "sha256:896689fddba4f23ef7c718279e42f8834041a21342d95e56922e1c10c0cc7afb",
                "sha256:96177eb5645b1c6985f5c11d03fc2dbda9ad24ec0f3a46dcce91445747e15094",
                "sha256:96e25c8603a155559231c19c0349245eeb4ac0096fe3c1d0be5c47e075bd4f46",
                "sha256:9d37ac69edc5614b90516807de32d08cb8e7b12260a285ee330955604ed9dd29",
                "sha256:9ed6aa0726b9b60911f4aed8ec5b8dd7bf3491476015819f56473ffaef8959bd",
                "sha256:a487f72a25904e2b4bbc0817ce7a8de94363bd7e79890510174da9d901c38705",
                "sha256:a4cbb9ff5795cd66f0066bdf5947f170f5d63a9274f99bdbca02fd973adcf2a8",
                "sha256:a74d56552ddbde46c246b5b89199cb3fd182f9c346c784e1a93e4dc3f5ec9975",
                "sha256:a89ce3fd220ff144bd9d54da333ec0de0399b52c9ac3d2ce34b569cf1a5748fb",
                "sha256:abd52a09d03adf9c763d706df707c343293d5d106aea53483e0ec8d9e310ad5e",
                "sha256:abd8f36c99512755b8456047b7be10372fca271bf1467a1caa88db991e7c421b",
                "sha256:af5bd9ccb188f6a5fdda9f1f09d9f4c86cc8a539bd48a0bfdc97723970348418",
                "sha256:b02f21c1e2074943312d03d243ac4388319f2456576b2c6023041c4d57cd7019",
                "sha256:b06fa97478a5f478fb05e1980980a7cdf2712015493b44d0c87606c1513ed5b1",
                "sha256:b0724f05c396b0a4c36a3226c31648385deb6a65d8992644c12a4963c70326ba",
                "sha256:b130fe77361d6771ecf5a219d8e0817d61b236b7d8b37cc045172e574ed219e6",
                "sha256:b56d5519e470d3f2fe4aa7585f0632b060d532d0696c5bdfb5e8319e1d0f69a2",
                "sha256:b67b819628e3b748fd3c2192c15fb951f549d0f47c0449af0764d7647302fda3",
                "sha256:ba1711cda2d30634a7e452fc79eabcadaffedf241ff206db2ee93dd2c89a60e7",
                "sha256:bbeccb1aa40ab88cd29e6c7d8585582c99548f55f9b2581dfc5ba68c59a85752",
                "sha256:bd84395aab8e4d36263cd1b9308cd504f6cf713b7d6d3ce25ea55670baec5416",
                "sha256:c99f4309f5145b93eca6e35ac1a988f0dc0a7ccf9ccdcd78d3c0adf57224e62f",
                "sha256:ca1cccf838cd28d5a0883b342474c630ac48cac5df0ee6eacc9c7290f76b11c1",
                "sha256:cd525e0e52a5ff16653a3fc9e3dd827981917d34996600bbc34c05d048ca35cc",
                "sha256:cdb4f085756c96a3af04e6eca7f08b1345e94b53af8921b25c72f096e704e145",
                "sha256:ce42618f67741d4697684e501ef02f29e758a123aa2d669e2d964ff734ee00ee",
                "sha256:d06730c6aed78cee4126234cf2d071e01b44b915e725a6cb439a879ec9754a3a",
                "sha256:d5fe3e099cf07d0fb5a1e23d399e5d4d1ca3e6dfcbe5c8570ccff3e9208274f7",
                "sha256:d6bcbfc99f55655c3d93feb7ef3800bd5bbe963a755687cbf1f490a71fb7794b",
                "sha256:d787272ed958a05b2c86311d3a4135d3c2aeea4fc655705f074130aa57d71653",
                "sha256:e169e957c33576f47e21864cf3fc9ff47c223a4ebca8960079b8bd36cb014fd0",
                "sha256:e20076a211cd6f9b44a6be58f7eeafa7ab5720eb796975d0c03f05b47d89eb90",
                "sha256:e826aadda3cae59295b95343db8f3d965fb31059da7de01ee8d1c40a60398b29",
                "sha256:eef4d64c650f33347c1f9266fa5ae001440b232ad9b98f1f43dfe7a79435c0a6",
                "sha256:f2e69b3ed24544b0d3dbe2c5c0ba5153ce50dcebb576fdc4696d52aa22db6034",
                "sha256:f87ec75864c37c4c6cb908d282e1969e79763e0d9becdfe9fe5473b7bb1e5f09",
                "sha256:fbec11614dba0424ca72f4e8ba3c420dba07b4a7c206c8c8e4e73f2e98f4c559",
                "sha256:fd69666217b62fa5d7c6aa88e507493a34dec4fa20c5bd925e4bc12fce586639"
            ],
            "markers": "python_version < '3.11'",
            "version": "==1.15.0"
        },
        "zipp": {
            "hashes": [
                "sha256:112929ad649da941c23de50f356a2b5570c954b65150642bccdd66bf194d224b",
                "sha256:48904fc76a60e542af151aded95726c1a5c34ed43ab4134b597665c86d7ad556"
            ],
            "markers": "python_version < '3.10'",
            "version": "==3.15.0"
        }
    },
    "develop": {}
}<|MERGE_RESOLUTION|>--- conflicted
+++ resolved
@@ -26,19 +26,11 @@
         },
         "astroid": {
             "hashes": [
-<<<<<<< HEAD
                 "sha256:a1b8543ef9d36ea777194bc9b17f5f8678d2c56ee6a45b2c2f17eec96f242347",
                 "sha256:c81e1c7fbac615037744d067a9bb5f9aeb655edf59b63ee8b59585475d6f80d8"
             ],
             "markers": "python_full_version >= '3.7.2'",
             "version": "==2.15.4"
-=======
-                "sha256:44224ad27c54d770233751315fa7f74c46fa3ee0fab7beef1065f99f09897efe",
-                "sha256:f11e74658da0f2a14a8d19776a8647900870a63de71db83713a8e77a6af52662"
-            ],
-            "markers": "python_full_version >= '3.7.2'",
-            "version": "==2.15.3"
->>>>>>> 31111a3d
         },
         "attrs": {
             "hashes": [
@@ -913,26 +905,15 @@
                 "sha256:db181eb3df8738613ff0a26f49e1b394aade05034b01200a63e9662f347d4415",
                 "sha256:ffdce65a281fd708da5a9def3bfb8f364766847fa7ed806821a69094c9629e8a"
             ],
-<<<<<<< HEAD
             "markers": "python_full_version >= '3.8.0'",
-=======
-            "markers": "python_version >= '3.8'",
->>>>>>> 31111a3d
             "version": "==6.3.1"
         },
         "trove-classifiers": {
             "hashes": [
-<<<<<<< HEAD
                 "sha256:0f3eceb7d16186211bcd7edafc7b7934399f738ed985998e4e557e52fe136a71",
                 "sha256:c46d6e40a9581599b16c712e0164fec3764872a4085c673c07559787caedb867"
             ],
             "version": "==2023.5.2"
-=======
-                "sha256:65e8cb3929e3788141db90a0776b76fcafbeb548a4fbe6aee4bfd9656e899939",
-                "sha256:f8823bc4b002fb60ad102f1a97fbb0086efe149123f5701bcbae93d330321cca"
-            ],
-            "version": "==2023.4.22"
->>>>>>> 31111a3d
         },
         "twine": {
             "hashes": [
@@ -960,19 +941,11 @@
         },
         "virtualenv": {
             "hashes": [
-<<<<<<< HEAD
                 "sha256:6abec7670e5802a528357fdc75b26b9f57d5d92f29c5462ba0fbe45feacc685e",
                 "sha256:a85caa554ced0c0afbd0d638e7e2d7b5f92d23478d05d17a76daeac8f279f924"
             ],
             "markers": "python_version >= '3.7'",
             "version": "==20.23.0"
-=======
-                "sha256:278753c47aaef1a0f14e6db8a4c5e1e040e90aea654d0fc1dc7e0d8a42616cc3",
-                "sha256:48fd3b907b5149c5aab7c23d9790bea4cac6bc6b150af8635febc4cfeab1275a"
-            ],
-            "markers": "python_version >= '3.7'",
-            "version": "==20.22.0"
->>>>>>> 31111a3d
         },
         "wcwidth": {
             "hashes": [
