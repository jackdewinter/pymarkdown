--- conflicted
+++ resolved
@@ -1,11 +1,7 @@
 {
     "_meta": {
         "hash": {
-<<<<<<< HEAD
             "sha256": "c6fa8234a4fa8f33e8f2f3865d66419c0b62ed661ec94a282c97bb79bbbdb194"
-=======
-            "sha256": "e7e604ffe0dcbf69d732c177effd735090953c673debb51cc825e240092aa26f"
->>>>>>> 8905504a
         },
         "pipfile-spec": 6,
         "requires": {
@@ -94,20 +90,14 @@
                 "sha256:1a07724e891cbd898923145eb7752ee7653674c511378eb9c7691aab1612bc3c",
                 "sha256:38a7a2b7a0bdc61a42a0a67509d88c71ecfc37b393baba770fae34e20929ff69"
             ],
-<<<<<<< HEAD
             "markers": "python_full_version >= '3.6.0'",
             "version": "==0.8.0"
-=======
-            "markers": "python_version >= '3.6'",
-            "version": "==0.9.0"
->>>>>>> 8905504a
         },
         "certifi": {
             "hashes": [
                 "sha256:0d9c601124e5a6ba9712dbc60d9c53c21e34f5f641fe83002317394311bdce14",
                 "sha256:90c1a32f1d68f940488354e36370f6cca89f0f106db09518524c88d6ed83f382"
             ],
-<<<<<<< HEAD
             "markers": "python_full_version >= '3.6.0'",
             "version": "==2022.9.24"
         },
@@ -179,10 +169,6 @@
                 "sha256:fcd131dd944808b5bdb38e6f5b53013c5aa4f334c5cad0c72742f6eba4b73db0"
             ],
             "version": "==1.15.1"
-=======
-            "markers": "python_version >= '3.6'",
-            "version": "==2022.9.24"
->>>>>>> 8905504a
         },
         "cfgv": {
             "hashes": [
@@ -232,12 +218,9 @@
             "version": "==0.9.1"
         },
         "coverage": {
-<<<<<<< HEAD
-=======
             "extras": [
                 "toml"
             ],
->>>>>>> 8905504a
             "hashes": [
                 "sha256:01778769097dbd705a24e221f42be885c544bb91251747a8a3efdec6eb4788f2",
                 "sha256:08002f9251f51afdcc5e3adf5d5d66bb490ae893d9e21359b085f0e03390a820",
@@ -293,7 +276,6 @@
             "index": "pypi",
             "version": "==6.4.4"
         },
-<<<<<<< HEAD
         "cryptography": {
             "hashes": [
                 "sha256:0297ffc478bdd237f5ca3a7dc96fc0d315670bfa099c04dc3a4a2172008a405a",
@@ -326,8 +308,6 @@
             "markers": "python_full_version >= '3.6.0'",
             "version": "==38.0.1"
         },
-=======
->>>>>>> 8905504a
         "defusedxml": {
             "hashes": [
                 "sha256:1bb3032db185915b62d7c6209c5a8792be6a32ab2fedacc84e01b52c51aa3e69",
@@ -461,7 +441,6 @@
             ],
             "markers": "python_version >= '3.7'",
             "version": "==3.2.3"
-<<<<<<< HEAD
         },
         "jeepney": {
             "hashes": [
@@ -470,8 +449,6 @@
             ],
             "markers": "sys_platform == 'linux'",
             "version": "==0.8.0"
-=======
->>>>>>> 8905504a
         },
         "keyring": {
             "hashes": [
@@ -503,13 +480,8 @@
                 "sha256:eac3a9a5ef13b332c059772fd40b4b1c3d45a3a2b05e33a361dee48e54a4dad0",
                 "sha256:eb329f8d8145379bf5dbe722182410fe8863d186e51bf034d2075eb8d85ee25b"
             ],
-<<<<<<< HEAD
             "markers": "python_full_version >= '3.6.0'",
             "version": "==1.7.1"
-=======
-            "markers": "python_version >= '3.7'",
-            "version": "==1.8.0"
->>>>>>> 8905504a
         },
         "mccabe": {
             "hashes": [
@@ -859,7 +831,6 @@
         },
         "rich": {
             "hashes": [
-<<<<<<< HEAD
                 "sha256:332fa897bc731c982213dcc0d39871e54ab03c2518a9f0f9e6d07b75507a25d4",
                 "sha256:6e3ea0ccadfff2a9f263b0275528c5bde0801a4f1919bdd5b586e404e3a5c54a"
             ],
@@ -881,13 +852,6 @@
             ],
             "index": "pypi",
             "version": "==65.3.0"
-=======
-                "sha256:a4eb26484f2c82589bd9a17c73d32a010b1e29d89f1604cd9bf3a2097b81bb5e",
-                "sha256:ba3a3775974105c221d31141f2c116f4fd65c5ceb0698657a11e9f295ec93fd0"
-            ],
-            "markers": "python_version < '4.0' and python_full_version >= '3.6.3'",
-            "version": "==12.6.0"
->>>>>>> 8905504a
         },
         "six": {
             "hashes": [
@@ -918,13 +882,8 @@
                 "sha256:02518a8f0d6d29be8a445b7f2ac63753ff29e8f2a2faa01777568d5500d777a6",
                 "sha256:3b1cbd592a87315f000d05164941ee5e164899f8fc0ce9a00bb0f321f40ef93e"
             ],
-<<<<<<< HEAD
             "markers": "python_full_version >= '3.8.0'",
             "version": "==4.0.0"
-=======
-            "markers": "python_version >= '3.8'",
-            "version": "==4.1.0"
->>>>>>> 8905504a
         },
         "toml": {
             "hashes": [
@@ -944,19 +903,11 @@
         },
         "tomlkit": {
             "hashes": [
-<<<<<<< HEAD
                 "sha256:571854ebbb5eac89abcb4a2e47d7ea27b89bf29e09c35395da6f03dd4ae23d1c",
                 "sha256:f2ef9da9cef846ee027947dc99a45d6b68a63b0ebc21944649505bf2e8bc5fe7"
             ],
             "markers": "python_version < '4.0' and python_full_version >= '3.6.0'",
             "version": "==0.11.5"
-=======
-                "sha256:07de26b0d8cfc18f871aec595fda24d95b08fef89d147caa861939f37230bf4b",
-                "sha256:71b952e5721688937fb02cf9d354dbcf0785066149d2855e44531ebdd2b65d73"
-            ],
-            "markers": "python_version >= '3.6'",
-            "version": "==0.11.6"
->>>>>>> 8905504a
         },
         "toolz": {
             "hashes": [
@@ -1012,13 +963,8 @@
                 "sha256:186ca84254abcbde98180fd17092f9628c5fe742273c02724972a1d8a2035108",
                 "sha256:530b850b523c6449406dfba859d6345e48ef19b8439606c5d74d7d3c9e14d76e"
             ],
-<<<<<<< HEAD
             "markers": "python_full_version >= '3.6.0'",
             "version": "==20.16.5"
-=======
-            "markers": "python_version >= '3.6'",
-            "version": "==20.16.6"
->>>>>>> 8905504a
         },
         "wcwidth": {
             "hashes": [
