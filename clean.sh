--- conflicted
+++ resolved
@@ -340,36 +340,20 @@
 
 find_unused_pylint_suppressions() {
 
-<<<<<<< HEAD
 	SCAN_FILES=()
 	git diff --name-only --staged >"${TEMP_FILE}"
 	while IFS= read -r line; do
 		if [[ ${line} == *.py ]] && [[ ${line} != "pytest_execute.py" ]]; then
 			SCAN_FILES+=("${line}")
-=======
-	SCAN_FILES=
-	git diff --name-only --staged >"${TEMP_FILE}"
-	while IFS= read -r line; do
-		if [[ ${line} == *.py ]] && [[ ${line} != "pytest_execute.py" ]]; then
-			SCAN_FILES="${SCAN_FILES} ${line}"
->>>>>>> a140995a
 		fi
 	done <"${TEMP_FILE}"
 
-	echo ""
-<<<<<<< HEAD
+	verbose_echo ""
 	if [[ -z ${SCAN_FILES[*]} ]]; then
 		verbose_echo "{Not executing pylint suppression checker on Python source code. No eligible Python files staged.}"
 	else
 		verbose_echo "{Executing pylint suppression checker on Python source code.}"
 		if ! pipenv run pylint_utils -s "${SCAN_FILES[@]}"; then
-=======
-	if [[ -z ${SCAN_FILES} ]]; then
-		verbose_echo "{Not executing pylint suppression checker on Python source code. No eligible Python files staged.}"
-	else
-		verbose_echo "{Executing pylint suppression checker on Python source code.}"
-		if ! pipenv run pylint_utils -s "${SCAN_FILES}"; then
->>>>>>> a140995a
 			complete_process 1 "{Executing reporting of unused pylint suppressions in modified Python source code failed.}"
 		fi
 	fi
@@ -410,7 +394,6 @@
 
 execute_performance_suite() {
 
-<<<<<<< HEAD
 	local tests_to_execute="1,2,3,4,5,10,15,20,25,30,35,40,45,50,60,70,80,90,100"
 	# shorter list for now
 	tests_to_execute="1,2,3,4,5,10,15,20,25,30,35,40,45,50"
@@ -445,15 +428,6 @@
 		complete_process 1 "{Publishing of performance test profile with rules disabled failed.}"
 	fi
 	verbose_echo "{Results of performance tests on application with rules disabled have been published.}"
-=======
-	echo ""
-	verbose_echo "{Executing performance tests on application.}"
-	rm -f "${SCRIPT_DIR}/build/series.csv"
-	./perf_series.sh --count 5 --list 1,2,3,4,5,10,15,20,25,30,35,40,45,50,60,70,80,90,100 --only-first
-	cp "${SCRIPT_DIR}/build/series.csv" "${SCRIPT_DIR}/publish/perf-with-rules.csv"
-	./perf_series.sh --no-rules --count 5 --list 1,2,3,4,5,10,15,20,25,30,35,40,45,50,60,70,80,90,100 --only-first
-	cp "${SCRIPT_DIR}/build/series.csv" "${SCRIPT_DIR}/publish/perf-without-rules.csv"
->>>>>>> a140995a
 }
 
 # Parse any command line values.
