--- conflicted
+++ resolved
@@ -2,14 +2,10 @@
 Module to provide for a simple bootstrap for the project.
 """
 
-<<<<<<< HEAD
-=======
 import cProfile
 import os
 
 from pymarkdown.main import PyMarkdownLint
-
->>>>>>> 40badcc5
 
 class Main:
     """
@@ -20,7 +16,6 @@
         """
         Main entrance point.
         """
-<<<<<<< HEAD
         try:
             import cProfile
             import os
@@ -39,18 +34,6 @@
                 PyMarkdownLint().main()
         except KeyboardInterrupt:
             pass
-=======
-        performance_run_indicator = (
-            os.getenv("PYMARKDOWNLINT__PERFRUN", "0").strip().lower()
-        )
-        if performance_run_indicator in ("1", "true"):
-            cProfile.run(
-                "from pymarkdown.main import PyMarkdownLint; PyMarkdownLint().main()",
-                "p0.prof",
-            )
-        else:
-            PyMarkdownLint().main()
->>>>>>> 40badcc5
 
 
 if __name__ == "__main__":
