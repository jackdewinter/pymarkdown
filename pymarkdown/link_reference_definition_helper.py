--- conflicted
+++ resolved
@@ -1033,10 +1033,7 @@
         completed_lrd_text: str = ""
         alt_ws: Optional[str] = None
         for this_line_index, this_line in enumerate(link_def_token.continuation_lines):
-<<<<<<< HEAD
-=======
-
->>>>>>> 083b7838
+
             (
                 completed_lrd_text,
                 extracted_whitespace,
