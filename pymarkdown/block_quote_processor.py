"""
Module to provide processing for the block quotes.
"""
import logging
from typing import List, Optional, Tuple, cast

from pymarkdown.block_quote_data import BlockQuoteData
from pymarkdown.container_grab_bag import ContainerGrabBag
from pymarkdown.container_markdown_token import (
    BlockQuoteMarkdownToken,
    ListStartMarkdownToken,
)
from pymarkdown.leaf_block_processor import LeafBlockProcessor
from pymarkdown.markdown_token import MarkdownToken
from pymarkdown.parser_helper import ParserHelper
from pymarkdown.parser_logger import ParserLogger
from pymarkdown.parser_state import ParserState
from pymarkdown.position_marker import PositionMarker
from pymarkdown.requeue_line_info import RequeueLineInfo
from pymarkdown.stack_token import (
    BlockQuoteStackToken,
    FencedCodeBlockStackToken,
    HtmlBlockStackToken,
    IndentedCodeBlockStackToken,
    LinkDefinitionStackToken,
    ListStackToken,
    ParagraphStackToken,
    StackToken,
)
from pymarkdown.tab_helper import TabHelper

# pylint: disable=too-many-lines

POGGER = ParserLogger(logging.getLogger(__name__))


class BlockQuoteProcessor:
    """
    Class to provide processing for the block quotes.
    """

    __block_quote_character = ">"

    @staticmethod
    def is_block_quote_start(
        line_to_parse: str,
        start_index: int,
        extracted_whitespace: Optional[str],
        adj_ws: Optional[str] = None,
    ) -> bool:
        """
        Determine if we have the start of a block quote section.
        """

        assert extracted_whitespace is not None
        return TabHelper.is_length_less_than_or_equal_to(
            extracted_whitespace if adj_ws is None else adj_ws, 3
        ) and ParserHelper.is_character_at_index(
            line_to_parse, start_index, BlockQuoteProcessor.__block_quote_character
        )

    @staticmethod
    def __adjust_lazy_handling(
        parser_state: ParserState,
        line_to_parse: str,
        extracted_whitespace: Optional[str],
        was_paragraph_continuation: bool,
    ) -> Tuple[bool, bool]:
        if (
            parser_state.token_stack[-1].is_paragraph
            and not parser_state.token_document[-1].is_blank_line
        ):
            was_paragraph_continuation = True
            POGGER.debug("was_paragraph_continuation>>$", was_paragraph_continuation)

            is_leaf_block_start = (
                LeafBlockProcessor.is_paragraph_ending_leaf_block_start(
                    parser_state,
                    line_to_parse,
                    0,
                    extracted_whitespace,
                    exclude_thematic_break=False,
                )
            )

            POGGER.debug("is_leaf_block_start:$", is_leaf_block_start)
            if is_leaf_block_start:
                was_paragraph_continuation = False
                POGGER.debug(
                    "was_paragraph_continuation>>$", was_paragraph_continuation
                )
        else:
            is_leaf_block_start = False
        return was_paragraph_continuation, is_leaf_block_start

    # pylint: disable=too-many-arguments
    @staticmethod
    def check_for_lazy_handling(
        parser_state: ParserState,
        position_marker: PositionMarker,
        block_quote_data: BlockQuoteData,
        line_to_parse: str,
        extracted_whitespace: Optional[str],
        was_paragraph_continuation: bool,
    ) -> Tuple[List[MarkdownToken], BlockQuoteData, bool]:
        """
        Check if there is any processing to be handled during the handling of
        lazy continuation lines in block quotes.
        """
        POGGER.debug("__check_for_lazy_handling")
        container_level_tokens: List[MarkdownToken] = []
        POGGER.debug(
            "block_quote_data.current_count>$>>block_quote_data.stack_count>>$<<",
            block_quote_data.current_count,
            block_quote_data.stack_count,
        )
        if block_quote_data.current_count == 0 and block_quote_data.stack_count > 0:
            POGGER.debug("haven't processed")

            POGGER.debug("xx:$", parser_state.token_stack)
            POGGER.debug("xx:$", parser_state.token_document)
            POGGER.debug("xx:$", parser_state.original_stack_depth)
            POGGER.debug("xx:$", position_marker.line_number)

            (
                was_paragraph_continuation,
                is_leaf_block_start,
            ) = BlockQuoteProcessor.__adjust_lazy_handling(
                parser_state,
                line_to_parse,
                extracted_whitespace,
                was_paragraph_continuation,
            )
            if (
                parser_state.token_stack[-1].is_code_block
                or parser_state.token_stack[-1].is_html_block
                or is_leaf_block_start
            ):
                POGGER.debug("__check_for_lazy_handling>>code block")
                container_level_tokens, _ = parser_state.close_open_blocks_fn(
                    parser_state,
                    only_these_blocks=[
                        BlockQuoteStackToken,
                        type(parser_state.token_stack[-1]),
                    ],
                    include_block_quotes=True,
                    was_forced=True,
                )
            stack_count = parser_state.count_of_block_quotes_on_stack()
            if stack_count != block_quote_data.stack_count:
                block_quote_data = BlockQuoteData(
                    block_quote_data.current_count, stack_count
                )
        return container_level_tokens, block_quote_data, was_paragraph_continuation

    # pylint: enable=too-many-arguments

    @staticmethod
    def __handle_block_quote_block_really_start(
        parser_state: ParserState,
        position_marker: PositionMarker,
        extracted_whitespace: Optional[str],
        grab_bag: ContainerGrabBag,
    ) -> Tuple[
        Optional[RequeueLineInfo],
        bool,
        int,
        bool,
        List[MarkdownToken],
        List[MarkdownToken],
    ]:
        assert grab_bag.container_start_bq_count is not None
        POGGER.debug("handle_block_quote_block>>block-start")
        POGGER.debug("original_line:>:$:<", grab_bag.original_line)
        (
            adjusted_text_to_parse,
            adjusted_index_number,
            leaf_tokens,
            container_level_tokens,
            grab_bag.block_quote_data,
            grab_bag.removed_chars_at_start_of_line,
            grab_bag.did_blank,
            last_block_quote_index,
            text_removed_by_container,
            avoid_block_starts,
            requeue_line_info,
            grab_bag.do_force_list_continuation,
        ) = BlockQuoteProcessor.__handle_block_quote_section(
            parser_state,
            position_marker,
            grab_bag.block_quote_data,
            extracted_whitespace,
            grab_bag.container_start_bq_count,
            grab_bag.original_line,
        )
        POGGER.debug("force_list_continuation=$", grab_bag.do_force_list_continuation)
        POGGER.debug("adjusted_index_number>>:$:", adjusted_index_number)
        POGGER.debug(">>avoid_block_starts>>$", avoid_block_starts)
        POGGER.debug(">>text_removed_by_container>>:$:", text_removed_by_container)

        (
            did_process,
            end_of_bquote_start_index,
        ) = BlockQuoteProcessor.__handle_block_quote_block_kludges(
            parser_state,
            grab_bag.block_quote_data,
            leaf_tokens,
            container_level_tokens,
            adjusted_text_to_parse,
            last_block_quote_index,
            adjusted_index_number,
        )
        grab_bag.start_index = adjusted_index_number
        grab_bag.line_to_parse = adjusted_text_to_parse
        grab_bag.text_removed_by_container = text_removed_by_container
        grab_bag.last_block_quote_index = last_block_quote_index
        return (
            requeue_line_info,
            did_process,
            end_of_bquote_start_index,
            avoid_block_starts,
            leaf_tokens,
            container_level_tokens,
        )

    @staticmethod
    def handle_block_quote_block(
        parser_state: ParserState,
        position_marker: PositionMarker,
        grab_bag: ContainerGrabBag,
    ) -> Tuple[bool, int, List[MarkdownToken], List[MarkdownToken], bool]:
        """
        Handle the processing of a block quote block.
        """
        POGGER.debug("handle_block_quote_block>>start")
        extracted_whitespace: Optional[str] = grab_bag.extracted_whitespace
        adj_ws: Optional[str] = grab_bag.adj_ws

<<<<<<< HEAD
        (
            did_process,
            avoid_block_starts,
            end_of_bquote_start_index,
        ) = (
=======
        (did_process, avoid_block_starts, end_of_bquote_start_index,) = (
>>>>>>> 083b7838
            False,
            False,
            -1,
        )
        grab_bag.do_force_list_continuation = False
        grab_bag.did_blank = False
        grab_bag.removed_chars_at_start_of_line = 0
        grab_bag.start_index = position_marker.index_number
        grab_bag.line_to_parse = position_marker.text_to_parse
        grab_bag.text_removed_by_container = None
        grab_bag.last_block_quote_index = 0

        leaf_tokens: List[MarkdownToken] = []
        container_level_tokens: List[MarkdownToken] = []

        POGGER.debug(
            "handle_block_quote_block>>was_link_definition_started>:$:<",
            parser_state.token_stack[-1].was_link_definition_started,
        )
        POGGER.debug(
            "text_to_parse[index=$:]>:$:<",
            position_marker.index_number,
            position_marker.text_to_parse[position_marker.index_number :],
        )
        really_start, requeue_line_info = BlockQuoteProcessor.__check_if_really_start(
            parser_state, position_marker, extracted_whitespace, adj_ws
        )

        if really_start:
            assert not requeue_line_info
            (
                requeue_line_info,
                did_process,
                end_of_bquote_start_index,
                avoid_block_starts,
                leaf_tokens,
                container_level_tokens,
            ) = BlockQuoteProcessor.__handle_block_quote_block_really_start(
                parser_state, position_marker, extracted_whitespace, grab_bag
            )
        elif (
            parser_state.token_stack[-1].was_link_definition_started
            and not requeue_line_info
        ):
            BlockQuoteProcessor.__handle_block_quote_block_lrd_kludges(parser_state)

        POGGER.debug("handle_block_quote_block>>end>>did_process>>$", did_process)
        POGGER.debug("handle_block_quote_block>>end>>leaf_tokens>>$", leaf_tokens)
        POGGER.debug(
            "handle_block_quote_block>>end>>container_level_tokens>>$",
            container_level_tokens,
        )

        grab_bag.requeue_line_info = requeue_line_info

        return (
            did_process,
            end_of_bquote_start_index,
            leaf_tokens,
            container_level_tokens,
            avoid_block_starts,
        )

    @staticmethod
    def __handle_block_quote_block_lrd_kludges(parser_state: ParserState) -> None:
        stack_index = parser_state.find_last_block_quote_on_stack()
        if stack_index > 0:
            last_block_token = cast(
                BlockQuoteMarkdownToken,
                parser_state.token_stack[stack_index].matching_markdown_token,
            )
            POGGER.debug(
                "handle_block w/ no open>>found>>$",
                last_block_token,
            )
            POGGER.debug("hbqblk>>last_block_token>>$", last_block_token)
            POGGER.debug(
                "hbqblk>>leading_text_index>>$", last_block_token.leading_text_index
            )
            last_block_token.add_bleading_spaces("")
            POGGER.debug("hbqblk>>last_block_token>>$", last_block_token)
            POGGER.debug(
                "hbqblk>>leading_text_index>>$", last_block_token.leading_text_index
            )

    # pylint: disable=too-many-arguments
    @staticmethod
    def __handle_block_quote_block_kludges(
        parser_state: ParserState,
        block_quote_data: BlockQuoteData,
        leaf_tokens: List[MarkdownToken],
        container_level_tokens: List[MarkdownToken],
        adjusted_text_to_parse: str,
        last_block_quote_index: int,
        adjusted_index_number: int,
    ) -> Tuple[bool, int]:
        POGGER.debug(
            ">>block_quote_data.current_count>>$", block_quote_data.current_count
        )
        POGGER.debug(">>block_quote_data.stack_count>>$", block_quote_data.stack_count)
        if block_quote_data.current_count:
            POGGER.debug("token_stack>$", parser_state.token_stack)
            POGGER.debug("token_document>$", parser_state.token_document)
            POGGER.debug("leaf_tokens>$", leaf_tokens)
            POGGER.debug("container_level_tokens>$", container_level_tokens)
            POGGER.debug("adjusted_text_to_parse>$<", adjusted_text_to_parse)
            adjusted_current_count = block_quote_data.current_count + 1
            if adjusted_current_count < len(parser_state.token_stack):
                POGGER.debug(
                    "token_stack[x]>$", parser_state.token_stack[adjusted_current_count]
                )
                if (
                    parser_state.token_stack[adjusted_current_count].is_list
                    and adjusted_text_to_parse.strip()
                ):
                    POGGER.debug("\n\nBOOM\n\n")
                    parser_state.nested_list_start = cast(
                        ListStackToken, parser_state.token_stack[adjusted_current_count]
                    )

        did_process = last_block_quote_index != -1
        return did_process, adjusted_index_number if did_process else -1

    # pylint: enable=too-many-arguments

    @staticmethod
    def __check_if_really_start(
        parser_state: ParserState,
        position_marker: PositionMarker,
        extracted_whitespace: Optional[str],
        adj_ws: Optional[str],
    ) -> Tuple[bool, Optional[RequeueLineInfo]]:
        assert extracted_whitespace is not None
        POGGER.debug(
            "handle_block_quote_block>>text>:$:<", position_marker.text_to_parse
        )
        POGGER.debug(
            "handle_block_quote_block>>extracted_whitespace>:$:<",
            extracted_whitespace,
        )
        POGGER.debug("handle_block_quote_block>>adj_ws>:$:<", adj_ws)
        requeue_line_info = None

        last_stack_index = parser_state.find_last_list_block_on_stack()
        if (
            last_stack_index
            and len(extracted_whitespace) >= position_marker.index_number
        ):
            adj_ws = extracted_whitespace[position_marker.index_number - 1 :]
        POGGER.debug("handle_block_quote_block>>adj_ws>:$:<", adj_ws)
        really_start = BlockQuoteProcessor.is_block_quote_start(
            position_marker.text_to_parse,
            position_marker.index_number,
            extracted_whitespace,
            adj_ws=adj_ws,
        )
        if really_start:
            POGGER.debug(
                "handle_block_quote_block>>token_stack[depth]>:$:<",
                parser_state.token_stack,
            )
            if parser_state.token_stack[-1].is_paragraph:
                (
                    really_start,
                    requeue_line_info,
                ) = BlockQuoteProcessor.__check_if_really_start_paragraph(
                    parser_state, position_marker
                )
        return really_start, requeue_line_info

    @staticmethod
    def __check_if_really_start_paragraph(
        parser_state: ParserState, position_marker: PositionMarker
    ) -> Tuple[bool, Optional[RequeueLineInfo]]:
        current_indent, eligible_stack, eligible_stack_index = (
            0,
            parser_state.token_stack[1:-1],
            0,
        )

        POGGER.debug("handle_block_quote_block>>eligible_stack>:$:<", eligible_stack)
        while eligible_stack_index < len(eligible_stack):
            if eligible_stack[eligible_stack_index].is_list:
                (
                    current_indent,
                    requeue_line_info,
                ) = BlockQuoteProcessor.__check_if_really_start_list(
                    parser_state, position_marker, eligible_stack, eligible_stack_index
                )
                if requeue_line_info:
                    return False, requeue_line_info
            else:
                assert eligible_stack[eligible_stack_index].is_block_quote
                break  # pragma: no cover
            eligible_stack_index += 1
        POGGER.debug(
            "eligible_stack_index($) < len(eligible_stack)($)",
            eligible_stack_index,
            len(eligible_stack),
        )
        POGGER.debug("current_indent($)", current_indent)
        return True, None

    @staticmethod
    def __check_if_really_start_list(
        parser_state: ParserState,
        position_marker: PositionMarker,
        eligible_stack: List[StackToken],
        eligible_stack_index: int,
    ) -> Tuple[int, Optional[RequeueLineInfo]]:
        assert eligible_stack[eligible_stack_index].is_list
        list_token = cast(ListStackToken, eligible_stack[eligible_stack_index])
        current_indent = list_token.indent_level
        if current_indent <= position_marker.index_number:
            return current_indent, None
        POGGER.debug("BOOYAH")
        POGGER.debug("current_indent=$", current_indent)
        POGGER.debug("index_number=$", position_marker.index_number)
        POGGER.debug("eligible_stack=$", eligible_stack)
        POGGER.debug("eligible_stack_index=$", eligible_stack_index)

        while eligible_stack_index >= 0:
            assert eligible_stack[eligible_stack_index].is_list
            list_token = cast(ListStackToken, eligible_stack[eligible_stack_index])
            if list_token.indent_level <= position_marker.index_number:
                break
            eligible_stack_index -= 1
        POGGER.debug("eligible_stack_index=$", eligible_stack_index)
        if eligible_stack_index >= 0:
            root_index = (
                parser_state.token_stack.index(eligible_stack[eligible_stack_index]) + 1
            )
        else:
            root_index = 0
        POGGER.debug("root_index=$", root_index)
        (
            container_level_tokens,
            _,
        ) = parser_state.close_open_blocks_fn(
            parser_state,
            include_block_quotes=True,
            include_lists=True,
            until_this_index=root_index,
            was_forced=True,
        )
        parser_state.token_document.extend(container_level_tokens)
        return -1, RequeueLineInfo([position_marker.text_to_parse], False)

    # pylint: disable=too-many-arguments
    @staticmethod
    def __count_block_quote_starts(
        parser_state: ParserState,
        line_to_parse: str,
        start_index: int,
        block_quote_data: BlockQuoteData,
        is_top_of_stack_fenced_code_block: bool,
        is_top_of_stack_is_html_block: bool,
    ) -> Tuple[BlockQuoteData, int, str, int, bool]:
        """
        Having detected a block quote character (">") on a line, continue to consume
        and count while the block quote pattern is there.
        """

        (
            last_block_quote_index,
            avoid_block_starts,
            adjusted_line,
        ) = (
            -1,
            False,
            line_to_parse,
        )
        if block_quote_data.stack_count == 0 and is_top_of_stack_fenced_code_block:
            start_index -= 1
        else:
            osi, oltp, current_count = start_index, line_to_parse[:], 1
            start_index += 1

            POGGER.debug(
                "block_quote_data.stack_count--$--is_top_of_stack_fenced_code_block--$",
                block_quote_data.stack_count,
                is_top_of_stack_fenced_code_block,
            )

            last_block_quote_index = start_index
            while True:
                adjusted_line, start_index = BlockQuoteProcessor.__handle_bq_whitespace(
                    adjusted_line, start_index
                )

                (
                    continue_processing,
                    avoid_block_starts,
                    start_index,
                    adjusted_line,
                    last_block_quote_index,
                    current_count,
                ) = BlockQuoteProcessor.__should_continue_processing(
                    parser_state,
                    current_count,
                    block_quote_data.stack_count,
                    is_top_of_stack_is_html_block,
                    adjusted_line,
                    start_index,
                    osi,
                    oltp,
                    is_top_of_stack_fenced_code_block,
                    avoid_block_starts,
                    last_block_quote_index,
                )
                if not continue_processing:
                    break
                current_count += 1
                start_index += 1
                last_block_quote_index = start_index

            block_quote_data = BlockQuoteData(
                current_count, block_quote_data.stack_count
            )
            POGGER.debug(
                "__count_block_quote_starts--$--$--",
                start_index,
                adjusted_line,
            )
        return (
            block_quote_data,
            start_index,
            adjusted_line,
            last_block_quote_index,
            avoid_block_starts,
        )

    # pylint: enable=too-many-arguments

    @staticmethod
    def __handle_bq_whitespace(adjusted_line: str, start_index: int) -> Tuple[str, int]:
        if ParserHelper.is_character_at_index_whitespace(adjusted_line, start_index):
            start_index += 1
        return adjusted_line, start_index

    # pylint: disable=too-many-arguments
    @staticmethod
    def __should_continue_processing(
        parser_state: ParserState,
        current_count: int,
        stack_count: int,
        is_top_of_stack_is_html_block: bool,
        adjusted_line: str,
        start_index: int,
        osi: int,
        oltp: str,
        is_top_of_stack_fenced_code_block: bool,
        avoid_block_starts: bool,
        last_block_quote_index: int,
    ) -> Tuple[bool, bool, int, str, int, int]:
        continue_processing = True
        POGGER.debug(
            "current_count--$--stack_count--$--is_top_of_stack_is_html_block--$",
            current_count,
            stack_count,
            is_top_of_stack_is_html_block,
        )
        if is_top_of_stack_is_html_block:
            if current_count == stack_count:
                POGGER.debug(
                    "block quote levels don't increase during html block, ignoring"
                )
                avoid_block_starts = ParserHelper.is_character_at_index(
                    adjusted_line,
                    start_index,
                    BlockQuoteProcessor.__block_quote_character,
                )
                POGGER.debug("avoid_block_starts=$", avoid_block_starts)
                continue_processing = False
            else:
                assert current_count > stack_count
                (
                    start_index,
                    adjusted_line,
                    last_block_quote_index,
                    avoid_block_starts,
                    current_count,
                    continue_processing,
                ) = (
                    osi,
                    oltp,
                    -1,
                    True,
                    stack_count,
                    False,
                )

        if continue_processing:
            continue_processing = False
            if is_top_of_stack_fenced_code_block and (current_count >= stack_count):
                POGGER.debug("out of stack")
            elif start_index == len(adjusted_line):
                POGGER.debug("ran out of line")
            elif ParserHelper.is_character_at_index_not(
                adjusted_line,
                start_index,
                BlockQuoteProcessor.__block_quote_character,
            ):
                (
                    continue_processing,
                    start_index,
                ) = BlockQuoteProcessor.__is_special_double_block_case(
                    parser_state, adjusted_line, start_index, current_count, stack_count
                )
            else:
                continue_processing = True
        return (
            continue_processing,
            avoid_block_starts,
            start_index,
            adjusted_line,
            last_block_quote_index,
            current_count,
        )

    @staticmethod
    def __find_double_block_case_index(
        parser_state: ParserState, current_count: int
    ) -> int:
        count_to_consume, stack_index, final_stack_index = current_count, 0, 0
        while not final_stack_index and stack_index < len(parser_state.token_stack):
            stack_token = parser_state.token_stack[stack_index]
            POGGER.debug("stack>:$:$:", stack_index, stack_token)
            if stack_token.is_block_quote:
                count_to_consume -= 1
                if not count_to_consume:
                    final_stack_index = stack_index
            stack_index += 1
        assert not count_to_consume
        assert final_stack_index
        return final_stack_index

    # pylint: enable=too-many-arguments
    @staticmethod
    def __is_special_double_block_case(
        parser_state: ParserState,
        adjusted_line: str,
        start_index: int,
        current_count: int,
        stack_count: int,
    ) -> Tuple[bool, int]:
        continue_processing = False
        POGGER.debug("not block>$ of :$:", start_index, adjusted_line)
        POGGER.debug("not block>:$:", adjusted_line[start_index:])
        if current_count < stack_count:
            final_stack_index = BlockQuoteProcessor.__find_double_block_case_index(
                parser_state, current_count
            )
            POGGER.debug(
                ">>stack>:$:$:",
                final_stack_index,
                parser_state.token_stack[final_stack_index],
            )
            POGGER.debug(
                "+1>>stack>:$:$:",
                final_stack_index + 1,
                parser_state.token_stack[final_stack_index + 1],
            )
            if parser_state.token_stack[final_stack_index + 1].is_block_quote:
                next_bq_index = adjusted_line.find(
                    BlockQuoteProcessor.__block_quote_character, start_index
                )
                POGGER.debug("+1>>next_bq_index:$:", next_bq_index)
                if next_bq_index != -1 and (next_bq_index - start_index) <= 3:
                    continue_processing, start_index = True, next_bq_index
        return continue_processing, start_index

    # pylint: disable=too-many-arguments
    @staticmethod
    def __handle_block_quote_section(
        parser_state: ParserState,
        position_marker: PositionMarker,
        block_quote_data: BlockQuoteData,
        extracted_whitespace: Optional[str],
        container_start_bq_count: int,
        original_line: str,
    ) -> Tuple[
        str,
        int,
        List[MarkdownToken],
        List[MarkdownToken],
        BlockQuoteData,
        int,
        bool,
        int,
        Optional[str],
        bool,
        Optional[RequeueLineInfo],
        bool,
    ]:

        """
        Handle the processing of a section clearly identified as having block quotes.
        """
        leaf_tokens: List[MarkdownToken] = []
        container_level_tokens: List[MarkdownToken] = []

        POGGER.debug(
            "IN>__handle_block_quote_section---$<<<",
            position_marker.text_to_parse,
        )
        POGGER.debug(
            "IN>start_index---$<<<",
            position_marker.index_number,
        )

        POGGER.debug("block_quote_data.stack_count--$", block_quote_data.stack_count)
        POGGER.debug("token_stack[-1]--$", parser_state.token_stack[-1])
        POGGER.debug("token_stack--$", parser_state.token_stack)

        POGGER.debug(
            "__handle_block_quote_section---$--$--",
            position_marker.index_number,
            position_marker.text_to_parse,
        )

        (
            block_quote_data,
            start_index,
            line_to_parse,
            last_block_quote_index,
            avoid_block_starts,
        ) = BlockQuoteProcessor.__count_block_quote_starts(
            parser_state,
            position_marker.text_to_parse,
            position_marker.index_number,
            block_quote_data,
            parser_state.token_stack[-1].is_fenced_code_block,
            parser_state.token_stack[-1].is_html_block,
        )
        POGGER.debug("start_index>>:$:", start_index)

        POGGER.debug("token_stack--$", parser_state.token_stack)
        POGGER.debug(">>container_start_bq_count>>$", container_start_bq_count)
        POGGER.debug(
            ">>block_quote_data.current_count>>$", block_quote_data.current_count
        )
        POGGER.debug(">>block_quote_data.stack_count>>$", block_quote_data.stack_count)
        POGGER.debug(">>start_index>>$", start_index)
        POGGER.debug(">>original_start_index>>$", position_marker.index_number)
        POGGER.debug(">>avoid_block_starts>>$", avoid_block_starts)

        if last_block_quote_index != -1:
            POGGER.debug("start_index>>:$:", start_index)
            return BlockQuoteProcessor.__handle_existing_block_quote(
                parser_state,
                block_quote_data,
                start_index,
                line_to_parse,
                extracted_whitespace,
                position_marker.index_number,
                container_start_bq_count,
                position_marker,
                leaf_tokens,
                container_level_tokens,
                original_line,
                last_block_quote_index,
                avoid_block_starts,
            )

        return (
            line_to_parse,
            start_index,
            leaf_tokens,
            container_level_tokens,
            block_quote_data,
            0,
            False,
            last_block_quote_index,
            None,
            avoid_block_starts,
            None,
            False,
        )

    # pylint: enable=too-many-arguments

    # pylint: disable=too-many-arguments
    @staticmethod
    def __handle_existing_block_quote(
        parser_state: ParserState,
        block_quote_data: BlockQuoteData,
        start_index: int,
        line_to_parse: str,
        extracted_whitespace: Optional[str],
        original_start_index: int,
        container_start_bq_count: int,
        position_marker: PositionMarker,
        leaf_tokens: List[MarkdownToken],
        container_level_tokens: List[MarkdownToken],
        original_line: str,
        last_block_quote_index: int,
        avoid_block_starts: bool,
    ) -> Tuple[
        str,
        int,
        List[MarkdownToken],
        List[MarkdownToken],
        BlockQuoteData,
        int,
        bool,
        int,
        Optional[str],
        bool,
        Optional[RequeueLineInfo],
        bool,
    ]:
        POGGER.debug(
            "__handle_block_quote_section---block_quote_data.current_count--$--$--$--",
            block_quote_data.current_count,
            start_index,
            line_to_parse,
        )
        POGGER.debug(
            "ORIG-->WS[$]--SI[$]--[$]",
            extracted_whitespace,
            original_start_index,
            parser_state.original_line_to_parse,
        )
        POGGER.debug("NOW -->SI[$]--[$]", start_index, line_to_parse)

        if container_start_bq_count:
            POGGER.debug(
                ">>block_quote_data.current_count>>$", block_quote_data.current_count
            )
            block_quote_data = BlockQuoteData(
                block_quote_data.current_count + container_start_bq_count,
                block_quote_data.stack_count,
            )

        if not parser_state.token_stack[-1].is_fenced_code_block:
            return BlockQuoteProcessor.__handle_non_fenced_code_section(
                parser_state,
                block_quote_data,
                extracted_whitespace,
                position_marker,
                original_start_index,
                container_start_bq_count,
                line_to_parse,
                start_index,
                leaf_tokens,
                original_line,
                last_block_quote_index,
                avoid_block_starts,
            )
<<<<<<< HEAD

        (
            block_quote_data,
            line_to_parse,
            container_level_tokens,
            text_removed_by_container,
        ) = BlockQuoteProcessor.__handle_fenced_code_section(
            parser_state,
            block_quote_data,
            start_index,
            line_to_parse,
            container_level_tokens,
        )
=======
>>>>>>> 083b7838

        (
            block_quote_data,
            line_to_parse,
            container_level_tokens,
            text_removed_by_container,
        ) = BlockQuoteProcessor.__handle_fenced_code_section(
            parser_state,
            block_quote_data,
            start_index,
            line_to_parse,
            container_level_tokens,
        )

        POGGER.debug(
            "OUT>__handle_block_quote_section---$<<<",
            line_to_parse,
        )
        POGGER.debug("force_list_continuation=false")
        POGGER.debug("start_index>>:$:", start_index)
        return (
            line_to_parse,
            start_index,
            leaf_tokens,
            container_level_tokens,
            block_quote_data,
            0,
            False,
            last_block_quote_index,
            text_removed_by_container,
            avoid_block_starts,
            None,
            False,
        )

    # pylint: enable=too-many-arguments

    # pylint: disable=too-many-arguments, too-many-locals
    @staticmethod
    def __handle_non_fenced_code_section(
        parser_state: ParserState,
        block_quote_data: BlockQuoteData,
        extracted_whitespace: Optional[str],
        position_marker: PositionMarker,
        original_start_index: int,
        container_start_bq_count: int,
        line_to_parse: str,
        start_index: int,
        leaf_tokens: List[MarkdownToken],
        original_line: str,
        last_block_quote_index: int,
        avoid_block_starts: bool,
    ) -> Tuple[
        str,
        int,
        List[MarkdownToken],
        List[MarkdownToken],
        BlockQuoteData,
        int,
        bool,
        int,
        Optional[str],
        bool,
        Optional[RequeueLineInfo],
        bool,
    ]:
<<<<<<< HEAD
=======

>>>>>>> 083b7838
        POGGER.debug("handle_block_quote_section>>not fenced")
        (
            container_level_tokens,
            requeue_line_info,
            extra_consumed_whitespace,
            force_list_continuation,
        ) = BlockQuoteProcessor.__ensure_stack_at_level(
            parser_state,
            block_quote_data,
            extracted_whitespace,
            position_marker,
            original_start_index,
            container_start_bq_count,
        )
        POGGER.debug("force_list_continuation=$", force_list_continuation)
        if requeue_line_info:
            return (
                line_to_parse,
                start_index,
                leaf_tokens,
                container_level_tokens,
                block_quote_data,
                0,
                False,
                last_block_quote_index,
                None,
                avoid_block_starts,
                requeue_line_info,
                force_list_continuation,
            )
        # POGGER.debug("extracted_whitespace:$:", extracted_whitespace)
        # POGGER.debug("line_to_parse:$:", line_to_parse)
        # POGGER.debug("start_index:$:", start_index)
        # POGGER.debug(
        #     "position_marker.index_number:$:", position_marker.index_number
        # )
        # POGGER.debug(
        #     "position_marker.index_indent:$:", position_marker.index_indent
        # )
        removed_text = f"{extracted_whitespace}{line_to_parse[position_marker.index_number : start_index]}"
        # POGGER.debug(
        #     "==EWS[$],OSI[$],SI[$],LTP[$],RT=[$]",
        #     extracted_whitespace,
        #     original_start_index,
        #     position_marker.index_number,
        #     position_marker.text_to_parse,
        #     removed_text,
        # )

        (
            line_to_parse,
            removed_chars_at_start,
            text_removed_by_container,
            did_blank,
            leaf_tokens,
        ) = BlockQuoteProcessor.__handle_non_fenced_code_section_no_requeue(
            parser_state,
            position_marker,
            line_to_parse,
            start_index,
            removed_text,
            container_start_bq_count,
            block_quote_data,
            original_start_index,
            extra_consumed_whitespace,
            container_level_tokens,
            original_line,
        )
        return (
            line_to_parse,
            start_index,
            leaf_tokens,
            container_level_tokens,
            block_quote_data,
            removed_chars_at_start,
            did_blank,
            last_block_quote_index,
            text_removed_by_container,
            avoid_block_starts,
            None,
            force_list_continuation,
        )

    # pylint: enable=too-many-arguments, too-many-locals

    # pylint: disable=too-many-arguments
    @staticmethod
    def __handle_non_fenced_code_section_no_requeue(
        parser_state: ParserState,
        position_marker: PositionMarker,
        line_to_parse: str,
        start_index: int,
        removed_text: str,
        container_start_bq_count: int,
        block_quote_data: BlockQuoteData,
        original_start_index: int,
        extra_consumed_whitespace: Optional[int],
        container_level_tokens: List[MarkdownToken],
        original_line: str,
    ) -> Tuple[str, int, str, bool, List[MarkdownToken]]:
<<<<<<< HEAD
        (
            line_to_parse,
            stack_index,
        ) = (
=======
        (line_to_parse, stack_index,) = (
>>>>>>> 083b7838
            line_to_parse[start_index:],
            parser_state.find_last_block_quote_on_stack(),
        )
        POGGER.debug("==REM[$],LTP[$]", removed_text, line_to_parse)

        assert stack_index != -1
        found_bq_stack_token = cast(
            BlockQuoteStackToken, parser_state.token_stack[stack_index]
        )
        assert found_bq_stack_token

        BlockQuoteProcessor.__do_block_quote_leading_spaces_adjustments(
            parser_state,
            stack_index,
            container_start_bq_count,
            block_quote_data,
            removed_text,
            found_bq_stack_token,
            removed_text,
            original_start_index,
            extra_consumed_whitespace,
            container_level_tokens,
            original_line,
        )
        POGGER.debug("text_removed_by_container=[$]", removed_text)
        POGGER.debug("removed_text=[$]", removed_text)
        if line_to_parse.strip():
            return (
                line_to_parse,
                start_index,
                removed_text,
                False,
                [],
            )
        did_blank, leaf_tokens = BlockQuoteProcessor.__handle_normal_blank_line(
            parser_state,
            block_quote_data,
            position_marker,
            removed_text,
            line_to_parse,
        )
        return (
            line_to_parse,
            start_index,
            removed_text,
            did_blank,
            leaf_tokens,
        )

    # pylint: enable=too-many-arguments

    # pylint: disable=too-many-arguments
    @staticmethod
    def __adjust_1(
        parser_state: ParserState,
        container_start_bq_count: int,
        adjusted_removed_text: str,
        text_removed_by_container: str,
        stack_index: int,
        block_quote_data: BlockQuoteData,
        original_line: str,
    ) -> Tuple[str, Optional[str]]:
        POGGER.debug("__hbqs>>container_start_bq_count>>$", container_start_bq_count)
        POGGER.debug(
            "__hbqs>>token_stack[stack_index - 1]>>$",
            parser_state.token_stack[stack_index - 1],
        )
        if (
            container_start_bq_count
            and parser_state.token_stack[stack_index - 1].is_block_quote
        ):
            block_stack_token = cast(
                BlockQuoteStackToken, parser_state.token_stack[stack_index - 1]
            )
            count_of_actual_starts = ParserHelper.count_characters_in_text(
                adjusted_removed_text, ">"
            )
            assert count_of_actual_starts != block_quote_data.current_count
            block_quote_token = cast(
                BlockQuoteMarkdownToken, block_stack_token.matching_markdown_token
            )
            adj_leading_spaces = block_quote_token.bleading_spaces
            assert adj_leading_spaces is not None
            POGGER.debug("__hbqs>>count_of_actual_starts>>$", count_of_actual_starts)
            POGGER.debug("__hbqs>>original_line>:$:<", original_line)
            POGGER.debug(
                "__hbqs>>adj_leading_spaces>>:$:$:<",
                len(adj_leading_spaces),
                adj_leading_spaces,
            )
            POGGER.debug(
                "__hbqs>>adjusted_removed_text>>:$:$:<",
                len(adjusted_removed_text),
                adjusted_removed_text,
            )
            POGGER.debug(
                "__hbqs>>text_removed_by_container>>:$:$:<",
                len(text_removed_by_container),
                text_removed_by_container,
            )
            last_line_index = adj_leading_spaces.rfind("\n")
            assert last_line_index == -1
            # if last_line_index != -1:
            #     adj_leading_spaces = adj_leading_spaces[last_line_index + 1 :]

            delta = len(text_removed_by_container) - len(
                adj_leading_spaces + adjusted_removed_text
            )
            adj_leading_spaces = adj_leading_spaces + ParserHelper.repeat_string(
                ParserHelper.space_character, delta
            )
            adjusted_removed_text = adj_leading_spaces + adjusted_removed_text

            POGGER.debug("__hbqs>>adjusted_removed_text>>:$:<", adjusted_removed_text)

        POGGER.debug("__hbqs>>adjusted_removed_text>>:$:<", adjusted_removed_text)
        tabbed_removed_text = BlockQuoteProcessor.__adjust_1_with_tab(
            original_line, adjusted_removed_text
        )
        return (adjusted_removed_text, tabbed_removed_text)

    # pylint: enable=too-many-arguments

    @staticmethod
    def __adjust_1_with_tab(
        original_line: str, adjusted_removed_text: str
    ) -> Optional[str]:
        tabbed_removed_text = None

        if "\t" in original_line:
            POGGER.debug("original_line>>:$:<", original_line)
            detabified_original_line = TabHelper.detabify_string(original_line)
            POGGER.debug("detabified_original_line>>:$:<", detabified_original_line)
            assert detabified_original_line.startswith(adjusted_removed_text)
            original_line_index = 1
            while original_line_index < len(original_line):
                original_line_prefix = original_line[:original_line_index]
                POGGER.debug("original_line_prefix>>:$:<", original_line_prefix)
                detabified_original_line_prefix = TabHelper.detabify_string(
                    original_line_prefix
                )
                POGGER.debug(
                    "detabified_original_line_prefix>>:$:<",
                    detabified_original_line_prefix,
                )
                if detabified_original_line_prefix == adjusted_removed_text:
                    break
                original_line_index += 1
            POGGER.debug(
                "original_line_prefix>>:$:< == detabified_original_line_prefix>>:$:<",
                original_line_prefix,
                detabified_original_line_prefix,
            )
            if (
                adjusted_removed_text != original_line_prefix
                and detabified_original_line_prefix == adjusted_removed_text
            ):
                tabbed_removed_text = original_line_prefix
        return tabbed_removed_text

    @staticmethod
    def __find_original_token(
        parser_state: ParserState, found_bq_stack_token: StackToken
    ) -> Optional[MarkdownToken]:
        original_token = None
        for block_copy_token in parser_state.block_copy:
            if not block_copy_token:
                continue

            assert found_bq_stack_token.matching_markdown_token is not None

            if (
                found_bq_stack_token.matching_markdown_token.line_number
                == block_copy_token.line_number
                and found_bq_stack_token.matching_markdown_token.column_number
                == block_copy_token.column_number
            ):
                original_token = block_copy_token
                break
        return original_token

    # pylint: disable=too-many-arguments
    @staticmethod
    def __adjust_2(
        parser_state: ParserState,
        found_bq_stack_token: StackToken,
        original_removed_text: str,
        adjusted_removed_text: str,
        extra_consumed_whitespace: Optional[int],
        tabbed_removed_text: Optional[str],
    ) -> Tuple[bool, str]:
        POGGER.debug("original_removed_text>>:$:", original_removed_text)
        POGGER.debug("extra_consumed_whitespace>>:$:", extra_consumed_whitespace)
        POGGER.debug("parser_state.block_copy>>$", parser_state.block_copy)
        special_case = False
        olad = adjusted_removed_text
        if parser_state.block_copy and found_bq_stack_token:
            POGGER.debug("parser_state.block_copy>>search")
            if original_token := BlockQuoteProcessor.__find_original_token(
                parser_state, found_bq_stack_token
            ):
                original_block_quote_token = cast(
                    BlockQuoteMarkdownToken, original_token
                )
                assert found_bq_stack_token.matching_markdown_token is not None
                POGGER.debug("original_token>>$", original_block_quote_token)
                assert original_block_quote_token.bleading_spaces is not None
                POGGER.debug(
                    "original_token.bleading_spaces>>:$:<<",
                    original_block_quote_token.bleading_spaces,
                )
                block_quote_markdown_token = cast(
                    BlockQuoteMarkdownToken,
                    found_bq_stack_token.matching_markdown_token,
                )
                current_leading_spaces = block_quote_markdown_token.bleading_spaces
                assert current_leading_spaces is not None
                POGGER.debug("found_bq_stack_token.ls>>:$:<<", current_leading_spaces)
                assert current_leading_spaces.startswith(
                    original_block_quote_token.bleading_spaces
                )
                (
                    special_case,
                    adjusted_removed_text,
                ) = BlockQuoteProcessor.__adjust_2_fix_leading_spaces(
                    special_case,
                    adjusted_removed_text,
                    original_removed_text,
                    original_block_quote_token,
                    current_leading_spaces,
                    extra_consumed_whitespace,
                )

        if tabbed_removed_text:
            assert olad == adjusted_removed_text
        return special_case, adjusted_removed_text

    # pylint: enable=too-many-arguments

    # pylint: disable=too-many-arguments
    @staticmethod
    def __adjust_2_fix_leading_spaces(
        special_case: bool,
        adjusted_removed_text: str,
        original_removed_text: str,
        original_block_quote_token: BlockQuoteMarkdownToken,
        current_leading_spaces: str,
        extra_consumed_whitespace: Optional[int],
    ) -> Tuple[bool, str]:
        POGGER.debug("original_removed_text>>:$:", original_removed_text)
        POGGER.debug("adjusted_removed_text>>:$:", adjusted_removed_text)
        assert original_block_quote_token.bleading_spaces is not None
        if len(current_leading_spaces) > len(
            original_block_quote_token.bleading_spaces
        ):
            current_leading_spaces = current_leading_spaces[
                len(original_block_quote_token.bleading_spaces) :
            ]
            POGGER.debug("current_leading_spaces>>:$:", current_leading_spaces)
            assert current_leading_spaces[0] == "\n"
            current_leading_spaces = current_leading_spaces[1:]
            POGGER.debug(
                "current_leading_spaces>>:$:($)",
                current_leading_spaces,
                len(current_leading_spaces),
            )
            special_case = True
            if not extra_consumed_whitespace:
                extra_consumed_whitespace = 0
            adjusted_removed_text = original_removed_text[
                len(current_leading_spaces) - extra_consumed_whitespace :
            ]
        return special_case, adjusted_removed_text

    # pylint: enable=too-many-arguments

    @staticmethod
    def __block_quote_start_adjust(
        parser_state: ParserState,
        original_start_index: int,
        container_level_tokens: List[MarkdownToken],
    ) -> int:
        POGGER.debug("container_level_tokens--$", container_level_tokens)
        if container_level_tokens:
            start_index = len(parser_state.token_stack) - 1
            while start_index and not parser_state.token_stack[start_index].is_list:
                start_index -= 1
            if start_index:
                list_token = cast(ListStackToken, parser_state.token_stack[start_index])
                POGGER.debug("token_stack[start_index]--$", list_token)
                POGGER.debug(
                    "list_token.last_new_list_token--$",
                    list_token.last_new_list_token,
                )
                if (
                    list_token.last_new_list_token
                    and list_token.last_new_list_token.line_number
                    == container_level_tokens[0].line_number
                ):
                    POGGER.debug("BOOM")
                    indent_delta = (
                        list_token.last_new_list_token.indent_level
                        - list_token.last_new_list_token.column_number
                    ) - 1
                    if list_token.is_ordered_list:
                        indent_delta -= len(
                            list_token.last_new_list_token.list_start_content
                        )
                    POGGER.debug("indent_delta=:$:", indent_delta)
                    original_start_index -= indent_delta
        return original_start_index

    # pylint: disable=too-many-arguments
    @staticmethod
    def __do_block_quote_leading_spaces_adjustments(
        parser_state: ParserState,
        stack_index: int,
        container_start_bq_count: int,
        block_quote_data: BlockQuoteData,
        text_removed_by_container: str,
        found_bq_stack_token: BlockQuoteStackToken,
        removed_text: str,
        original_start_index: int,
        extra_consumed_whitespace: Optional[int],
        container_level_tokens: List[MarkdownToken],
        original_line: str,
    ) -> None:
        POGGER.debug("__hbqs>>removed_text>>:$:<", removed_text)
        POGGER.debug("__hbqs>>container_start_bq_count>>$", container_start_bq_count)
        POGGER.debug("__hbqs>>original_start_index>>$", original_start_index)
        POGGER.debug("token_stack--$", parser_state.token_stack)
        original_start_index = BlockQuoteProcessor.__block_quote_start_adjust(
            parser_state, original_start_index, container_level_tokens
        )
        original_removed_text = removed_text
        adjusted_removed_text = (
            removed_text[original_start_index:]
            if container_start_bq_count and original_start_index
            else removed_text
        )

        POGGER.debug("dbqlsa>>adjusted_removed_text>>:$:<", adjusted_removed_text)
        (
            adjusted_removed_text,
            tabbed_removed_text,
        ) = BlockQuoteProcessor.__adjust_1(
            parser_state,
            container_start_bq_count,
            adjusted_removed_text,
            text_removed_by_container,
            stack_index,
            block_quote_data,
            original_line,
        )
        POGGER.debug("dbqlsa>>adjusted_removed_text>>:$:<", adjusted_removed_text)
        POGGER.debug("dbqlsa>>tabbed_removed_text>>:$:<", tabbed_removed_text)

        POGGER.debug("__hbqs>>adjusted_removed_text>>:$:<", adjusted_removed_text)
        POGGER.debug("__hbqs>>tabbed_removed_text>>:$:<", tabbed_removed_text)
        POGGER.debug("token_stack--$", parser_state.token_stack)
        POGGER.debug("token_document--$", parser_state.token_document)
        POGGER.debug("dbqlsa>>found_bq_stack_token>>$", found_bq_stack_token)

        POGGER.debug("dbqlsa>>adjusted_removed_text>>:$:<<", adjusted_removed_text)
        special_case, adjusted_removed_text = BlockQuoteProcessor.__adjust_2(
            parser_state,
            found_bq_stack_token,
            original_removed_text,
            adjusted_removed_text,
            extra_consumed_whitespace,
            tabbed_removed_text,
        )
        POGGER.debug("dbqlsa>>adjusted_removed_text>>:$:<<", adjusted_removed_text)
        POGGER.debug("dbqlsa>>special_case>>$", special_case)

        BlockQuoteProcessor.__do_block_quote_leading_spaces_adjustments_adjust_bleading(
            found_bq_stack_token,
            tabbed_removed_text,
            adjusted_removed_text,
            special_case,
        )

    # pylint: enable=too-many-arguments

    @staticmethod
    def __do_block_quote_leading_spaces_adjustments_adjust_bleading(
        found_bq_stack_token: BlockQuoteStackToken,
        tabbed_removed_text: Optional[str],
        adjusted_removed_text: str,
        special_case: bool,
    ) -> None:
        assert found_bq_stack_token.matching_markdown_token is not None
        block_quote_token = cast(
            BlockQuoteMarkdownToken, found_bq_stack_token.matching_markdown_token
        )
        POGGER.debug("dbqlsa>>last_block_token>>$", block_quote_token)
        POGGER.debug(
            "dbqlsa>>leading_text_index>>$", block_quote_token.leading_text_index
        )
        POGGER.debug("dbqlsa>>bq>>$", block_quote_token)
        POGGER.debug("dbqlsa>>tabbed_removed_text>>$", tabbed_removed_text)

        block_quote_token.add_bleading_spaces(
            adjusted_removed_text,
            special_case,
            tabbed_removed_text,
        )
        block_quote_token.leading_text_index += 1
        POGGER.debug("dbqlsa>>last_block_token>>$", block_quote_token)
        POGGER.debug(
            "dbqlsa>>leading_text_index>>$", block_quote_token.leading_text_index
        )

        POGGER.debug("__hbqs>>bq>>$", block_quote_token)

    @staticmethod
    def __handle_normal_blank_line(
        parser_state: ParserState,
        block_quote_data: BlockQuoteData,
        position_marker: PositionMarker,
        text_removed_by_container: str,
        line_to_parse: str,
    ) -> Tuple[bool, List[MarkdownToken]]:
        POGGER.debug("call __handle_block_quote_section>>handle_blank_line")

        POGGER.debug(
            "__hbqs>>block_quote_data.current_count>>$", block_quote_data.current_count
        )
        POGGER.debug("__hbqs>>token_stack>>$", parser_state.token_stack)

        adjusted_position_marker = PositionMarker(
            position_marker.line_number,
            len(text_removed_by_container),
            position_marker.text_to_parse,
        )
        (leaf_tokens, requeue_line_info) = parser_state.handle_blank_line_fn(
            parser_state,
            line_to_parse,
            from_main_transform=False,
            position_marker=adjusted_position_marker,
        )
        POGGER.debug("handle_block_quote_section>>leaf_tokens>>$", leaf_tokens)
        assert not (requeue_line_info and requeue_line_info.lines_to_requeue)

        # KLUDGE!
        if (
            len(parser_state.token_stack) == 3
            and parser_state.token_stack[1].is_list
            and parser_state.token_stack[2].is_block_quote
        ):
            list_token = cast(
                ListStartMarkdownToken,
                parser_state.token_stack[1].matching_markdown_token,
            )
            list_token.add_leading_spaces("")

        assert leaf_tokens is not None
        return True, leaf_tokens

    @staticmethod
    def __handle_fenced_code_section(
        parser_state: ParserState,
        block_quote_data: BlockQuoteData,
        start_index: int,
        line_to_parse: str,
        container_level_tokens: List[MarkdownToken],
    ) -> Tuple[BlockQuoteData, str, List[MarkdownToken], str]:
        POGGER.debug("handle_block_quote_section>>fenced")
        assert start_index >= 0
        removed_text, line_to_parse = (
            line_to_parse[:start_index],
            line_to_parse[start_index:],
        )

        POGGER.debug("__hbqs>>removed_text>>$", removed_text)
        POGGER.debug("__hbqs>>line_to_parse>>$", line_to_parse)
        POGGER.debug(
            "__hbqs>>block_quote_data.current_count>>$", block_quote_data.current_count
        )
        POGGER.debug(
            "__hbqs>>block_quote_data.stack_count>>$", block_quote_data.stack_count
        )

        if block_quote_data.current_count < block_quote_data.stack_count:
            (
                container_level_tokens,
                _,
            ) = parser_state.close_open_blocks_fn(
                parser_state,
                only_these_blocks=[
                    FencedCodeBlockStackToken,
                ],
                was_forced=True,
            )
            block_quote_data = BlockQuoteProcessor.__decrease_stack_to_level(
                parser_state,
                block_quote_data.current_count,
                block_quote_data.stack_count,
                container_level_tokens,
            )

        stack_index = parser_state.find_last_block_quote_on_stack()
        found_bq_stack_token = parser_state.token_stack[stack_index]
        POGGER.debug(
            "found_bq_stack_token---$<<<",
            found_bq_stack_token,
        )
        found_bq_token = cast(
            BlockQuoteMarkdownToken, found_bq_stack_token.matching_markdown_token
        )
        POGGER.debug("hfcs>>last_block_token>>$", found_bq_token)
        POGGER.debug("hfcs>>leading_text_index>>$", found_bq_token.leading_text_index)
        found_bq_token.add_bleading_spaces(removed_text)
        found_bq_token.leading_text_index += 1
        POGGER.debug("hfcs>>last_block_token>>$", found_bq_token)
        POGGER.debug("hfcs>>leading_text_index>>$", found_bq_token.leading_text_index)
        text_removed_by_container = removed_text

        return (
            block_quote_data,
            line_to_parse,
            container_level_tokens,
            text_removed_by_container,
        )

    # pylint: disable=too-many-arguments
    @staticmethod
    def __calculate_eligible_stack_hard_limit(
        parser_state: ParserState,
        current_stack_index: int,
        indent_text_count: int,
        length_of_available_whitespace: int,
        extra_consumed_whitespace: int,
        adjust_current_block_quote: bool,
        last_bq_index: int,
    ) -> Tuple[int, int, int, int]:
        assert parser_state.token_stack[current_stack_index].is_list
        list_stack_token = cast(
            ListStackToken, parser_state.token_stack[current_stack_index]
        )
        POGGER.debug(
            "indent_level:$:indent_text_count:$:",
            list_stack_token.indent_level,
            indent_text_count,
        )
        delta = list_stack_token.indent_level - indent_text_count
        POGGER.debug(
            "delta:$:length_of_available_whitespace:$:",
            delta,
            length_of_available_whitespace,
        )
        assert length_of_available_whitespace >= delta
        list_token = cast(
            ListStartMarkdownToken, list_stack_token.matching_markdown_token
        )
        adjust_for_extra_indent = list_token.indent_level - list_token.column_number - 1
        if list_stack_token.is_ordered_list:
            adjust_for_extra_indent -= len(list_token.list_start_sequence) - 1
        POGGER.debug("adjust_for_extra_indent:$:", adjust_for_extra_indent)
        current_stack_index += 1
        delta -= adjust_for_extra_indent
        indent_text_count += delta
        length_of_available_whitespace -= delta
        extra_consumed_whitespace += delta
        if adjust_current_block_quote:
            POGGER.debug(
                "__calculate_stack_hard_limit>>last_block_token>>$",
                parser_state.token_stack[last_bq_index].matching_markdown_token,
            )
            block_token = cast(
                BlockQuoteMarkdownToken,
                parser_state.token_stack[last_bq_index].matching_markdown_token,
            )
            block_token.add_bleading_spaces(
                ParserHelper.repeat_string(ParserHelper.space_character, delta), True
            )
            POGGER.debug(
                "__calculate_stack_hard_limit>>last_block_token>>$", block_token
            )

        return (
            current_stack_index,
            indent_text_count,
            length_of_available_whitespace,
            extra_consumed_whitespace,
        )

    # pylint: enable=too-many-arguments

    @staticmethod
    def __calculate_stack_hard_limit_if_eligible(
        parser_state: ParserState,
        position_marker: PositionMarker,
        length_of_available_whitespace: int,
        adjust_current_block_quote: bool,
        last_bq_index: int,
    ) -> Tuple[Optional[int], Optional[int]]:
        POGGER.debug("eligible")
        stack_hard_limit, extra_consumed_whitespace = None, None
        assert parser_state.original_line_to_parse is not None
        if remaining_text := parser_state.original_line_to_parse[
            : -len(position_marker.text_to_parse)
        ]:
            POGGER.debug("eligible - remaining_text:$:", remaining_text)

            # use up already extracted text/ws
            current_stack_index, indent_text_count, extra_consumed_whitespace = 1, 0, 0
            assert parser_state.token_stack[current_stack_index].is_block_quote
            POGGER.debug("bq")
            start_index = remaining_text.find(">")
            assert start_index != -1
            POGGER.debug("bq-found")
            indent_text_count = start_index + 1
            assert (
                indent_text_count < len(remaining_text)
                and remaining_text[indent_text_count] == ParserHelper.space_character
            )
            POGGER.debug("bq-space-found")
            indent_text_count += 1
            current_stack_index += 1
            assert indent_text_count == len(remaining_text)

            # if there is whitespace
            (
                stack_hard_limit,
                indent_text_count,
                length_of_available_whitespace,
                extra_consumed_whitespace,
            ) = BlockQuoteProcessor.__calculate_eligible_stack_hard_limit(
                parser_state,
                current_stack_index,
                indent_text_count,
                length_of_available_whitespace,
                extra_consumed_whitespace,
                adjust_current_block_quote,
                last_bq_index,
            )
        return stack_hard_limit, extra_consumed_whitespace

    # pylint: disable=too-many-arguments
    @staticmethod
    def __calculate_limit_and_continuation(
        parser_state: ParserState,
        position_marker: PositionMarker,
        adjust_current_block_quote: bool,
        last_bq_index: int,
        stack_increase_needed: bool,
        stack_decrease_needed: bool,
        block_quote_data: BlockQuoteData,
    ) -> Tuple[Optional[int], Optional[int], bool]:
        (
            length_of_available_whitespace,
            _,
        ) = ParserHelper.extract_spaces(position_marker.text_to_parse, 0)
        POGGER.debug("len(ws)>>:$:", length_of_available_whitespace)

        assert length_of_available_whitespace is not None
        (
            stack_hard_limit,
            extra_consumed_whitespace,
        ) = BlockQuoteProcessor.__calculate_stack_hard_limit_if_eligible(
            parser_state,
            position_marker,
            length_of_available_whitespace,
            adjust_current_block_quote,
            last_bq_index,
        )
        POGGER.debug(f">>>>>stack_increase_needed:{stack_increase_needed}")
        POGGER.debug(f">>>>>stack_decrease_needed:{stack_decrease_needed}")
        POGGER.debug(f">>>>>adjust_current_block_quote:{adjust_current_block_quote}")
        POGGER.debug(
            ">>block_quote_data.current_count>>$",
            block_quote_data.current_count,
        )
        POGGER.debug(">>block_quote_data.stack_count>>$", block_quote_data.stack_count)
        force_list_continuation = (
            extra_consumed_whitespace is None
            and not stack_increase_needed
            and not stack_decrease_needed
            and adjust_current_block_quote
        )
        if force_list_continuation:
            POGGER.debug(f">>>>>last_bq_index:{last_bq_index}")
            POGGER.debug(f">>>>>parser_state.token_stack:{parser_state.token_stack}")
            POGGER.debug(
                f">>>>>len(parser_state.token_stack):{len(parser_state.token_stack)}"
            )
            force_list_continuation = (
                last_bq_index + 1 < len(parser_state.token_stack)
                and parser_state.token_stack[last_bq_index + 1].is_list
                and block_quote_data.current_count != block_quote_data.stack_count
            )
        return stack_hard_limit, extra_consumed_whitespace, force_list_continuation

    # pylint: enable=too-many-arguments

    # pylint: disable=too-many-arguments
    @staticmethod
    def __calculate_stack_hard_limit(
        parser_state: ParserState,
        position_marker: PositionMarker,
        adjust_current_block_quote: bool,
        stack_increase_needed: bool,
        stack_decrease_needed: bool,
        block_quote_data: BlockQuoteData,
    ) -> Tuple[Optional[int], Optional[int], bool]:
        POGGER.debug(">>__calculate_stack_hard_limit>>")
        POGGER.debug("original_line_to_parse>>:$:", parser_state.original_line_to_parse)
        POGGER.debug(
            "position_marker>>[$:$]:$:",
            position_marker.index_indent,
            position_marker.index_number,
            position_marker.text_to_parse,
        )

        stack_hard_limit, extra_consumed_whitespace, last_bq_index = (
            None,
            None,
            parser_state.find_last_block_quote_on_stack(),
        )

        # TODO need to find a better way, stopgap
        assert parser_state.original_line_to_parse is not None
        conditional_1 = parser_state.original_line_to_parse.endswith(
            position_marker.text_to_parse
        )
        POGGER.debug(
            "conditional_1:$: = oltp:$:endswith(ttp:$:)",
            conditional_1,
            parser_state.original_line_to_parse,
            position_marker.text_to_parse,
        )
        conditional_2 = (
            len(parser_state.token_stack) > 2
            and parser_state.token_stack[1].is_block_quote
        )
        POGGER.debug(
            "conditional_2:$: = len(ts:$:) > 2 and ts[1].is_bq:$:",
            conditional_2,
            parser_state.token_stack,
            parser_state.token_stack[1].is_block_quote
            if len(parser_state.token_stack) > 2
            else None,
        )
        conditional_3 = last_bq_index != 1 or stack_increase_needed
        POGGER.debug(
            "conditional_3:$: = lbl:$: != 1 or stack_increase_needed:$:",
            conditional_3,
            last_bq_index,
            stack_increase_needed,
        )
        POGGER.debug(
            "conditional_1>>:$ and ty2:$: and ty3:$:",
            conditional_1,
            conditional_2,
            conditional_3,
        )
        force_list_continuation = False
        if conditional_1 and conditional_2 and conditional_3:
            (
                stack_hard_limit,
                extra_consumed_whitespace,
                force_list_continuation,
            ) = BlockQuoteProcessor.__calculate_limit_and_continuation(
                parser_state,
                position_marker,
                adjust_current_block_quote,
                last_bq_index,
                stack_increase_needed,
                stack_decrease_needed,
                block_quote_data,
            )
        POGGER.debug(
            "<<__calculate_stack_hard_limit<<$,$",
            stack_hard_limit,
            extra_consumed_whitespace,
        )
        POGGER.debug("force_list_continuation=$", force_list_continuation)
        return stack_hard_limit, extra_consumed_whitespace, force_list_continuation

    # pylint: enable=too-many-arguments

    # pylint: disable=too-many-arguments
    @staticmethod
    def __ensure_stack_at_level(
        parser_state: ParserState,
        block_quote_data: BlockQuoteData,
        extracted_whitespace: Optional[str],
        position_marker: PositionMarker,
        original_start_index: int,
        container_start_bq_count: int,
    ) -> Tuple[List[MarkdownToken], Optional[RequeueLineInfo], Optional[int], bool]:
        """
        Ensure that the block quote stack is at the proper level on the stack.
        """
        container_level_tokens: List[MarkdownToken] = []
        (
            stack_increase_needed,
            stack_decrease_needed,
        ) = BlockQuoteProcessor.__does_require_increase_or_descrease(
            parser_state, block_quote_data
        )

        POGGER.debug(
            "stack_increase_needed>>$, stack_decrease_needed=$",
            stack_increase_needed,
            stack_decrease_needed,
        )
        if stack_increase_needed or stack_decrease_needed:
            POGGER.debug(
                "token_stack>>$",
                parser_state.token_stack,
            )
            POGGER.debug("token_document>>$", parser_state.token_document)
            (
                container_level_tokens,
                requeue_line_info,
            ) = parser_state.close_open_blocks_fn(
                parser_state,
                only_these_blocks=[
                    ParagraphStackToken,
                    IndentedCodeBlockStackToken,
                    LinkDefinitionStackToken,
                    HtmlBlockStackToken,
                ],
                was_forced=True,
                caller_can_handle_requeue=True,
                requeue_reset=True,
            )
            if requeue_line_info:
                return [], requeue_line_info, None, False

            POGGER.debug("esal>>__calculate_stack_hard_limit(delta)")
            (
                stack_hard_limit,
                extra_consumed_whitespace,
                force_list_continuation,
            ) = BlockQuoteProcessor.__calculate_stack_hard_limit(
                parser_state,
                position_marker,
                False,
                stack_increase_needed,
                stack_decrease_needed,
                block_quote_data,
            )
            POGGER.debug("force_list_continuation=$", force_list_continuation)
            POGGER.debug("esal>>__calculate_stack_hard_limit>>$", stack_hard_limit)

            BlockQuoteProcessor.__decrease_stack(
                parser_state,
                container_level_tokens,
                original_start_index,
                stack_hard_limit,
            )

            (
                extracted_whitespace,
                original_start_index,
            ) = BlockQuoteProcessor.__increase_stack(
                parser_state,
                container_level_tokens,
                block_quote_data,
                position_marker,
                original_start_index,
                container_start_bq_count,
                extracted_whitespace,
            )
        else:
            POGGER.debug("esal>>__calculate_stack_hard_limit(no delta)")
            (
                stack_hard_limit,
                extra_consumed_whitespace,
                force_list_continuation,
            ) = BlockQuoteProcessor.__calculate_stack_hard_limit(
                parser_state, position_marker, True, False, False, block_quote_data
            )
            POGGER.debug("esal>>__calculate_stack_hard_limit>>$", stack_hard_limit)

        return (
            container_level_tokens,
            None,
            extra_consumed_whitespace,
            force_list_continuation,
        )

    # pylint: enable=too-many-arguments

    @staticmethod
    def __does_require_increase_or_descrease(
        parser_state: ParserState, block_quote_data: BlockQuoteData
    ) -> Tuple[bool, bool]:
        POGGER.debug(
            "__ensure_stack_at_level>>block_quote_data.current_count>>$>>block_quote_data.stack_count>>$",
            block_quote_data.current_count,
            block_quote_data.stack_count,
        )
        stack_increase_needed = (
            block_quote_data.current_count > block_quote_data.stack_count
        )
        if (
            not stack_increase_needed
            and block_quote_data.current_count < block_quote_data.stack_count
        ):
            POGGER.debug(
                "__ensure_stack_at_level>>possible decrease to new level",
            )
            top_token_on_stack = parser_state.token_stack[-1]
            POGGER.debug("__ensure_stack_at_level>>$", top_token_on_stack)
            stack_decrease_needed = (
                top_token_on_stack.is_indented_code_block
                or top_token_on_stack.is_html_block
                or top_token_on_stack.is_list
                or top_token_on_stack.is_block_quote
            )
            POGGER.debug(
                "__ensure_stack_at_level>>decrease to new level=$",
                stack_decrease_needed,
            )
        else:
            stack_decrease_needed = False
        return stack_increase_needed, stack_decrease_needed

    @staticmethod
    def __decrease_stack(
        parser_state: ParserState,
        container_level_tokens: List[MarkdownToken],
        original_start_index: int,
        stack_hard_limit: Optional[int],
    ) -> None:
        POGGER.debug("token_stack>>$", parser_state.token_stack)
        POGGER.debug("token_document>>$", parser_state.token_document)
        POGGER.debug(
            "container_level_tokens>>$",
            container_level_tokens,
        )
        POGGER.debug("stack_hard_limit>>$", stack_hard_limit)
        stack_conditional = stack_hard_limit is None or (
            len(parser_state.token_stack) > stack_hard_limit
        )
        POGGER.debug("stack_conditional>>$", stack_conditional)
        while stack_conditional and parser_state.token_stack[-1].is_list:
            list_stack_token = cast(ListStackToken, parser_state.token_stack[-1])
            POGGER.debug("stack>>$", list_stack_token.indent_level)
            POGGER.debug("original_start_index>>$", original_start_index)
            if original_start_index < list_stack_token.indent_level:
                close_tokens, _ = parser_state.close_open_blocks_fn(
                    parser_state,
                    include_lists=True,
                    was_forced=True,
                    until_this_index=len(parser_state.token_stack) - 1,
                )
                container_level_tokens.extend(close_tokens)
                POGGER.debug("container_level_tokens>>$", container_level_tokens)
            else:
                break  # pragma: no cover

    @staticmethod
    def __block_list_block_kludge(
        parser_state: ParserState,
        position_marker: PositionMarker,
        stack_count: int,
        block_quote_data: BlockQuoteData,
    ) -> bool:
        POGGER.debug("original_line_to_parse>>$", parser_state.original_line_to_parse)
        POGGER.debug("text_to_parse>>$", position_marker.text_to_parse)
        POGGER.debug("index_number>>$", position_marker.index_number)
        POGGER.debug("index_indent>>$", position_marker.index_indent)

        POGGER.debug("stack_count>>$", stack_count)
        POGGER.debug("block_quote_data.stack_count>>$", block_quote_data.stack_count)
        POGGER.debug(
            "block_quote_data.current_count>>$", block_quote_data.current_count
        )

        # KLUDGE!
        skip = False
        if (
            parser_state.original_line_to_parse == position_marker.text_to_parse
            and not position_marker.index_indent
        ):
            last_active_block_quote_stack_index = position_marker.text_to_parse[
                : position_marker.index_number + 1
            ].count(">")
            POGGER.debug(
                "last_active_block_quote_stack_index>>$",
                last_active_block_quote_stack_index,
            )

            text_after_current_block_quote = position_marker.text_to_parse[
                position_marker.index_number + 1 :
            ]
            found_index = next(
                (
                    char_index
                    for char_index, current_char in enumerate(
                        text_after_current_block_quote
                    )
                    if current_char not in " >"
                ),
                -1,
            )
            POGGER.debug("found_index:$", found_index)
            assert found_index < len(text_after_current_block_quote)
            whitespace_after_block_quote = text_after_current_block_quote[:found_index]
            text_after_block_quote = text_after_current_block_quote[found_index:]
            POGGER.debug(
                "whitespace_after_block_quote:$: + text_after_block_quote:$:",
                whitespace_after_block_quote,
                text_after_block_quote,
            )

            POGGER.debug("token_stack>>$", parser_state.token_stack)
            POGGER.debug(
                "token_stack[last_active_block_quote_stack_index]>>$",
                parser_state.token_stack[last_active_block_quote_stack_index],
            )
            stack_index_valid = last_active_block_quote_stack_index + 1 < len(
                parser_state.token_stack
            )
            stack_index_in_scope = last_active_block_quote_stack_index < stack_count
            more_block_quotes_present = ">" in whitespace_after_block_quote
            POGGER.debug(
                "stack_index_valid:$ and stack_index_in_scope:$ and more_block_quotes_present:$",
                stack_index_valid,
                stack_index_in_scope,
                more_block_quotes_present,
            )
            if stack_index_valid and stack_index_in_scope and more_block_quotes_present:
                POGGER.debug(
                    "xy>>$",
                    parser_state.token_stack[last_active_block_quote_stack_index + 1],
                )
                skip = parser_state.token_stack[
                    last_active_block_quote_stack_index + 1
                ].is_list
        return skip

    # pylint: disable=too-many-arguments
    @staticmethod
    def __increase_stack(
        parser_state: ParserState,
        container_level_tokens: List[MarkdownToken],
        block_quote_data: BlockQuoteData,
        position_marker: PositionMarker,
        original_start_index: int,
        container_start_bq_count: int,
        extracted_whitespace: Optional[str],
    ) -> Tuple[Optional[str], int]:
        POGGER.debug("container_level_tokens>>$", container_level_tokens)
        assert extracted_whitespace is not None
        stack_count = block_quote_data.stack_count
        while block_quote_data.current_count > stack_count:
            POGGER.debug(
                "increasing block quotes by one>>",
            )
            stack_count += 1

            adjusted_position_marker = PositionMarker(
                position_marker.line_number,
                original_start_index,
                position_marker.text_to_parse,
            )

            if container_start_bq_count:
                POGGER.debug("extracted_whitespace>>$<<", extracted_whitespace)
                POGGER.debug("container_start_bq_count>>$<<", container_start_bq_count)
                POGGER.debug("original_start_index>>$<<", original_start_index)
                extracted_whitespace = extracted_whitespace[original_start_index:]
                POGGER.debug("extracted_whitespace>>$<<", extracted_whitespace)

            assert (
                position_marker.text_to_parse[original_start_index]
                == BlockQuoteProcessor.__block_quote_character
            )
            original_start_index += 1
            if ParserHelper.is_character_at_index_whitespace(
                position_marker.text_to_parse, original_start_index
            ):
                original_start_index += 1

            new_markdown_token = BlockQuoteMarkdownToken(
                extracted_whitespace, adjusted_position_marker
            )

            container_level_tokens.append(new_markdown_token)
            parser_state.token_stack.append(BlockQuoteStackToken(new_markdown_token))

        POGGER.debug("container_level_tokens>>$", container_level_tokens)
        skip = BlockQuoteProcessor.__block_list_block_kludge(
            parser_state,
            position_marker,
            stack_count,
            block_quote_data,
        )
        if not skip:
            BlockQuoteProcessor.__decrease_stack_to_level(
                parser_state,
                block_quote_data.current_count,
                stack_count,
                container_level_tokens,
            )
        POGGER.debug(
            "container_level_tokens>>$",
            container_level_tokens,
        )

        return extracted_whitespace, original_start_index

    # pylint: enable=too-many-arguments

    @staticmethod
    def __decrease_stack_to_level(
        parser_state: ParserState,
        current_count: int,
        stack_count: int,
        container_level_tokens: List[MarkdownToken],
    ) -> BlockQuoteData:
        while current_count < stack_count:
            POGGER.debug(
                "decreasing block quotes by one>>",
            )
            stack_count -= 1
            (
                new_tokens,
                _,
            ) = parser_state.close_open_blocks_fn(
                parser_state,
                include_block_quotes=True,
                until_this_index=len(parser_state.token_stack) - 1,
                was_forced=True,
            )
            container_level_tokens.extend(new_tokens)
        return BlockQuoteData(current_count, stack_count)<|MERGE_RESOLUTION|>--- conflicted
+++ resolved
@@ -236,15 +236,11 @@
         extracted_whitespace: Optional[str] = grab_bag.extracted_whitespace
         adj_ws: Optional[str] = grab_bag.adj_ws
 
-<<<<<<< HEAD
         (
             did_process,
             avoid_block_starts,
             end_of_bquote_start_index,
         ) = (
-=======
-        (did_process, avoid_block_starts, end_of_bquote_start_index,) = (
->>>>>>> 083b7838
             False,
             False,
             -1,
@@ -895,22 +891,6 @@
                 last_block_quote_index,
                 avoid_block_starts,
             )
-<<<<<<< HEAD
-
-        (
-            block_quote_data,
-            line_to_parse,
-            container_level_tokens,
-            text_removed_by_container,
-        ) = BlockQuoteProcessor.__handle_fenced_code_section(
-            parser_state,
-            block_quote_data,
-            start_index,
-            line_to_parse,
-            container_level_tokens,
-        )
-=======
->>>>>>> 083b7838
 
         (
             block_quote_data,
@@ -977,10 +957,7 @@
         Optional[RequeueLineInfo],
         bool,
     ]:
-<<<<<<< HEAD
-=======
-
->>>>>>> 083b7838
+
         POGGER.debug("handle_block_quote_section>>not fenced")
         (
             container_level_tokens,
@@ -1081,14 +1058,10 @@
         container_level_tokens: List[MarkdownToken],
         original_line: str,
     ) -> Tuple[str, int, str, bool, List[MarkdownToken]]:
-<<<<<<< HEAD
         (
             line_to_parse,
             stack_index,
         ) = (
-=======
-        (line_to_parse, stack_index,) = (
->>>>>>> 083b7838
             line_to_parse[start_index:],
             parser_state.find_last_block_quote_on_stack(),
         )
