--- conflicted
+++ resolved
@@ -10,15 +10,7 @@
 import traceback
 from typing import List, Optional, cast
 
-<<<<<<< HEAD
 from application_properties import ApplicationProperties
-=======
-from application_properties import (
-    ApplicationProperties,
-    ApplicationPropertiesJsonLoader,
-    ApplicationPropertiesTomlLoader,
-)
->>>>>>> 31111a3d
 
 from pymarkdown.application_file_scanner import ApplicationFileScanner
 from pymarkdown.application_logging import ApplicationLogging
@@ -285,48 +277,9 @@
         sys.exit(1)
 
     def __apply_configuration_layers(self, args: argparse.Namespace) -> None:
-<<<<<<< HEAD
         MyApplicationProperties.process_standard_python_configuration_files(
             self.__properties, self.__handle_error
         )
-=======
-        # Look for a "pyproject.toml" file in the current working directory.
-        project_configuration_file = os.path.abspath(
-            PyMarkdownLint.__pyproject_toml_file
-        )
-        ApplicationPropertiesTomlLoader.load_and_set(
-            self.__properties,
-            project_configuration_file,
-            PyMarkdownLint.__pyproject_section_header,
-            self.__handle_error,
-            clear_property_map=False,
-            check_for_file_presence=True,
-        )
-
-        # Look for a ".pymarkdown" file in the current working directory.
-        default_configuration_file = os.path.abspath(
-            PyMarkdownLint.__default_configuration_file
-        )
-        ApplicationPropertiesJsonLoader.load_and_set(
-            self.__properties,
-            default_configuration_file,
-            self.__handle_error,
-            clear_property_map=False,
-            check_for_file_presence=True,
-        )
-
-        # A configuration file specified on the command line has a higher precedence
-        # than anything except a specific setting applied on the command line.
-        if args.configuration_file:
-            LOGGER.debug("Loading configuration file: %s", args.configuration_file)
-            ApplicationPropertiesJsonLoader.load_and_set(
-                self.__properties,
-                args.configuration_file,
-                self.__handle_error,
-                clear_property_map=False,
-                check_for_file_presence=False,
-            )
->>>>>>> 31111a3d
 
         MyApplicationProperties.process_project_specific_json_configuration(
             PyMarkdownLint.__default_configuration_file,
