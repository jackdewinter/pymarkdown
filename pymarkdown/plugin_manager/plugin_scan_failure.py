"""
Module to contain information about a failure reported by one of the rule plugins.
"""
from dataclasses import dataclass
from typing import Optional


@dataclass(frozen=True)
class PluginScanFailure:
    """
    Class to contain information about a failure reported by one of the rule plugins.
    """

    scan_file: str
    line_number: int
    column_number: int
    rule_id: str
    rule_name: str
    rule_description: str
    extra_error_information: Optional[str]

<<<<<<< HEAD
=======
    def partial_equals(self, other: "PluginScanFailure") -> bool:
        """
        Decide if special fields are the same from both items.
        """
        return (
            self.scan_file == other.scan_file
            and self.line_number == other.line_number
            and self.column_number == other.column_number
            and self.rule_id == other.rule_id
        )

>>>>>>> f2485f2d
    def __lt__(self, other: "PluginScanFailure") -> bool:
        # This is required to allow for sorting of the failures before display.

        # if self.scan_file != other.scan_file:
        #     return self.scan_file < other.scan_file
        if self.line_number != other.line_number:
            return self.line_number < other.line_number
        if self.column_number != other.column_number:
            return self.column_number < other.column_number
        return self.rule_id < other.rule_id<|MERGE_RESOLUTION|>--- conflicted
+++ resolved
@@ -19,8 +19,6 @@
     rule_description: str
     extra_error_information: Optional[str]
 
-<<<<<<< HEAD
-=======
     def partial_equals(self, other: "PluginScanFailure") -> bool:
         """
         Decide if special fields are the same from both items.
@@ -32,7 +30,6 @@
             and self.rule_id == other.rule_id
         )
 
->>>>>>> f2485f2d
     def __lt__(self, other: "PluginScanFailure") -> bool:
         # This is required to allow for sorting of the failures before display.
 
