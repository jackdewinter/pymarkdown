--- conflicted
+++ resolved
@@ -223,11 +223,7 @@
             POGGER.debug("non_whitespace_index>:$:<", non_whitespace_index)
             POGGER.debug("original_line>:$:<", original_line)
             POGGER.debug("line_to_parse>:$:<", line_to_parse)
-<<<<<<< HEAD
             adj_original_line, _, _ = TabHelper.find_detabify_string(
-=======
-            adj_original_line, _, _ = ParserHelper.find_detabify_string(
->>>>>>> 5219dfd3
                 original_line, line_to_parse, use_proper_traverse=True
             )
             POGGER.debug("adj_original_line>:$:<", adj_original_line)
@@ -259,11 +255,7 @@
                     corrected_prefix,
                     corrected_suffix,
                     split_tab,
-<<<<<<< HEAD
                 ) = TabHelper.match_tabbed_whitespace(extracted_whitespace, prefix)
-=======
-                ) = ParserHelper.match_tabbed_whitespace(extracted_whitespace, prefix)
->>>>>>> 5219dfd3
                 POGGER.debug("corrected_prefix>:$:<", corrected_prefix)
                 POGGER.debug("corrected_suffix>:$:<", corrected_suffix)
                 extracted_whitespace = corrected_suffix
@@ -361,17 +353,10 @@
         )
 
         whitespace_count_delta = 0
-<<<<<<< HEAD
         if split_tab := ContainerHelper.reduce_containers_if_required(
             parser_state, block_quote_data, new_tokens, split_tab
         ):
             TabHelper.adjust_block_quote_indent_for_tab(parser_state)
-=======
-        if split_tab := LeafBlockProcessor.__reduce_containers_if_required(
-            parser_state, block_quote_data, new_tokens, split_tab
-        ):
-            LeafBlockProcessorParagraph.adjust_block_quote_indent_for_tab(parser_state)
->>>>>>> 5219dfd3
             whitespace_count_delta = -1
 
         pre_extracted_text, pre_text_after_extracted_text = (
@@ -408,11 +393,7 @@
         # POGGER.debug("extracted_whitespace = >:$:<", extracted_whitespace)
         # POGGER.debug("corrected_prefix_length = >:$:<", corrected_prefix_length)
         whitespace_start_count = (
-<<<<<<< HEAD
             TabHelper.calculate_length(extracted_whitespace, corrected_prefix_length)
-=======
-            ParserHelper.calculate_length(extracted_whitespace, corrected_prefix_length)
->>>>>>> 5219dfd3
             + whitespace_count_delta
         )
         # POGGER.debug("whitespace_start_count = >:$:<", whitespace_start_count)
@@ -493,21 +474,12 @@
         # POGGER.debug("detabified_original_start_index:$:", detabified_original_start_index)
         # POGGER.debug("collected_count:$:", collected_count)
         # POGGER.debug("extracted_whitespace:$:", extracted_whitespace)
-<<<<<<< HEAD
 
         detabified_original_line = TabHelper.detabify_string(original_line)
         # POGGER.debug("detabified_original_line:$:", detabified_original_line)
         adj_original_line = detabified_original_line[detabified_original_start_index:]
         # POGGER.debug("adj_original_line:$:", adj_original_line)
 
-=======
-
-        detabified_original_line = ParserHelper.detabify_string(original_line)
-        # POGGER.debug("detabified_original_line:$:", detabified_original_line)
-        adj_original_line = detabified_original_line[detabified_original_start_index:]
-        POGGER.debug("adj_original_line:$:", adj_original_line)
-
->>>>>>> 5219dfd3
         (
             after_fence_index,
             adj_end,
@@ -525,7 +497,6 @@
         _, after_space_in_original_index = ParserHelper.collect_while_character(
             after_fence_in_original, 0, " "
         )
-<<<<<<< HEAD
         # POGGER.debug(
         #     ">>after_space_in_original_index>:$:<", after_space_in_original_index
         # )
@@ -545,41 +516,6 @@
         _, adj_original_index, split_tab = TabHelper.find_tabified_string(
             original_line, reconstructed_line
         )
-=======
-        POGGER.debug(
-            ">>after_space_in_original_index>:$:<", after_space_in_original_index
-        )
-        POGGER.debug(
-            ">>after_fence_in_original($)>:$:<",
-            len(after_fence_in_original),
-            after_fence_in_original,
-        )
-        only_spaces_after_fence = after_space_in_original_index == len(
-            after_fence_in_original
-        )
-        POGGER.debug(">>only_spaces_after_fence>:$:<", only_spaces_after_fence)
-
-        assert extracted_whitespace is not None
-        reconstructed_line = extracted_whitespace + adj_end
-        POGGER.debug(">>original_line>:$:<", original_line)
-        POGGER.debug(">>reconstructed_line>:$:<", reconstructed_line)
-        adj_original, adj_original_index, _ = ParserHelper.find_detabify_string(
-            original_line, reconstructed_line
-        )
-        POGGER.debug(">>adj_original>:$:<", adj_original)
-        POGGER.debug(">>adj_original_index>:$:<", adj_original_index)
-        split_tab = False
-        if adj_original is None:
-            reconstructed_line = f" {reconstructed_line}"
-            POGGER.debug(">>reconstructed_line>:$:<", reconstructed_line)
-            adj_original, adj_original_index, _ = ParserHelper.find_detabify_string(
-                original_line, reconstructed_line
-            )
-            POGGER.debug(">>adj_original>:$:<", adj_original)
-            POGGER.debug(">>adj_original_index>:$:<", adj_original_index)
-            split_tab = True
-        assert adj_original is not None
->>>>>>> 5219dfd3
 
         _, new_extracted_whitespace = ParserHelper.extract_spaces(
             original_line, adj_original_index
@@ -602,22 +538,11 @@
     ) -> Tuple[int, str, str]:
         after_whitespace_index, _ = ParserHelper.extract_spaces(adj_original_line, 0)
         assert after_whitespace_index is not None
-<<<<<<< HEAD
         # POGGER.debug("after_whitespace_index=$", after_whitespace_index)
         after_fence_index = after_whitespace_index + collected_count
         adj_end = adj_original_line[after_whitespace_index:]
         fence_string = adj_original_line[after_whitespace_index:after_fence_index]
         assert fence_string in original_line
-=======
-        POGGER.debug("after_whitespace_index=$", after_whitespace_index)
-        after_fence_index = after_whitespace_index + collected_count
-        adj_end = adj_original_line[after_whitespace_index:]
-        fence_string = adj_original_line[after_whitespace_index:after_fence_index]
-        POGGER.debug("fence_string=$", fence_string)
-        fence_string_index = original_line.find(fence_string)
-        POGGER.debug("fence_string_index=$", fence_string_index)
-        assert fence_string_index != -1
->>>>>>> 5219dfd3
         return after_fence_index, adj_end, fence_string
 
     # pylint: disable=too-many-arguments
@@ -646,11 +571,7 @@
         # POGGER.debug("original_line:$:", original_line)
         only_spaces_after_fence = True
         split_tab = False
-<<<<<<< HEAD
         if ParserHelper.tab_character in original_line:
-=======
-        if "\t" in original_line:
->>>>>>> 5219dfd3
             (
                 after_fence_index,
                 only_spaces_after_fence,
@@ -686,13 +607,7 @@
             and only_spaces_after_fence
         ):
             if split_tab:
-<<<<<<< HEAD
                 TabHelper.adjust_block_quote_indent_for_tab(parser_state)
-=======
-                LeafBlockProcessorParagraph.adjust_block_quote_indent_for_tab(
-                    parser_state
-                )
->>>>>>> 5219dfd3
 
             assert extracted_whitespace is not None
             assert extracted_spaces is not None
@@ -838,17 +753,10 @@
                 )
 
             adj_ws = ""
-<<<<<<< HEAD
             # POGGER.debug("tabified_extracted_space>:$:<", tabified_extracted_space)
             if not parser_state.token_stack[-1].is_indented_code_block:
                 # POGGER.debug("xx_extracted_space>:$:<", xx_extracted_space)
                 # POGGER.debug("xx_left_over>:$:<", xx_left_over)
-=======
-            POGGER.debug("tabified_extracted_space>:$:<", tabified_extracted_space)
-            if not parser_state.token_stack[-1].is_indented_code_block:
-                POGGER.debug("xx_extracted_space>:$:<", xx_extracted_space)
-                POGGER.debug("xx_left_over>:$:<", xx_left_over)
->>>>>>> 5219dfd3
                 (
                     last_block_quote_index,
                     extracted_whitespace,
@@ -868,13 +776,7 @@
                     xx_left_over,
                 )
             elif tabified_extracted_space:
-<<<<<<< HEAD
                 (_, adj_ws, _) = LeafBlockProcessor.__recalculate_whitespace(
-=======
-                POGGER.debug("xx_extracted_space>:$:<", xx_extracted_space)
-                POGGER.debug("xx_left_over>:$:<", xx_left_over)
-                (_, adj_ws, left_ws,) = LeafBlockProcessor.__recalculate_whitespace(
->>>>>>> 5219dfd3
                     extracted_whitespace, 0, tabified_extracted_space
                 )
                 extracted_whitespace = adj_ws
@@ -882,11 +784,6 @@
                 adj_ws_length = len(adj_ws)
                 indented_text = original_line[adj_ws_length:]
             elif xx_extracted_space is not None:
-<<<<<<< HEAD
-=======
-                POGGER.debug("xx_extracted_space>:$:<", xx_extracted_space)
-                POGGER.debug("xx_left_over>:$:<", xx_left_over)
->>>>>>> 5219dfd3
                 extracted_whitespace = xx_extracted_space
                 assert xx_left_over is not None
                 indented_text = xx_left_over
@@ -1033,11 +930,7 @@
         assert original_line.startswith(last_part_minus_tailing_space)
         trailing_char_in_original = original_line[len(last_part_minus_tailing_space)]
         POGGER.debug("trailing_char_in_original>:$:<", trailing_char_in_original)
-<<<<<<< HEAD
         if trailing_char_in_original == ParserHelper.tab_character:
-=======
-        if trailing_char_in_original == "\t":
->>>>>>> 5219dfd3
             adjust_block_quote_indent = True
             adj_lead_space_len = -1
             assert original_line.startswith(last_part_minus_tailing_space)
@@ -1258,7 +1151,6 @@
                     token_text,
                     split_tab,
                     extracted_whitespace,
-<<<<<<< HEAD
                 ) = TabHelper.parse_thematic_break_with_tab(
                     original_line, token_text, extracted_whitespace
                 )
@@ -1266,20 +1158,6 @@
                 parser_state, block_quote_data, new_tokens, split_tab
             ):
                 TabHelper.adjust_block_quote_indent_for_tab(parser_state)
-=======
-                ) = ParserHelper.parse_thematic_break_with_tab(
-                    original_line, token_text, extracted_whitespace
-                )
-            if split_tab := LeafBlockProcessor.__reduce_containers_if_required(
-                parser_state, block_quote_data, new_tokens, split_tab
-            ):
-                LeafBlockProcessorParagraph.adjust_block_quote_indent_for_tab(
-                    parser_state
-                )
-            # LeafBlockProcessor.__reduce_containers_if_required(
-            #     parser_state, block_quote_data, new_tokens, split_tab
-            # )
->>>>>>> 5219dfd3
 
             new_tokens.append(
                 ThematicBreakMarkdownToken(
@@ -1296,73 +1174,6 @@
         return new_tokens
 
     @staticmethod
-<<<<<<< HEAD
-=======
-    def __reduce_containers_if_required(
-        parser_state: ParserState,
-        block_quote_data: BlockQuoteData,
-        new_tokens: List[MarkdownToken],
-        split_tab: bool,
-    ) -> bool:
-
-        POGGER.debug(
-            "block_quote_data.current_count>>:$:<", block_quote_data.current_count
-        )
-        POGGER.debug("block_quote_data.stack_count>>:$:<", block_quote_data.stack_count)
-        POGGER.debug("new_tokens>>:$:<", new_tokens)
-        POGGER.debug("split_tab>>:$:<", split_tab)
-        assert block_quote_data.current_count != 0 or block_quote_data.stack_count <= 0
-        POGGER.debug("parser_state.token_stack[-1]>>:$:<", parser_state.token_stack[-1])
-        # While? needs to take lists into account as well
-        if (
-            block_quote_data.current_count > 0
-            and block_quote_data.stack_count > block_quote_data.current_count
-            and parser_state.token_stack[-1].is_block_quote
-        ):
-            x_tokens, _ = parser_state.close_open_blocks_fn(
-                parser_state,
-                include_block_quotes=True,
-                was_forced=True,
-                until_this_index=len(parser_state.token_stack) - 1,
-            )
-            POGGER.debug("x_tokens>>:$:<", x_tokens)
-            assert len(x_tokens) == 1
-            first_new_token = cast(EndMarkdownToken, x_tokens[0])
-
-            matching_start_token = cast(
-                BlockQuoteMarkdownToken, first_new_token.start_markdown_token
-            )
-            POGGER.debug(
-                "start_markdown_token.leading>>:$:<",
-                matching_start_token.leading_spaces,
-            )
-            assert matching_start_token.leading_spaces is not None
-            last_newline_index = matching_start_token.leading_spaces.rfind("\n")
-            # if last_newline_index == -1:
-            #     last_newline_part =matching_start_token.leading_spaces
-            # else:
-            last_newline_part = matching_start_token.leading_spaces[
-                last_newline_index + 1 :
-            ]
-            POGGER.debug("last_newline_part>>:$:<", last_newline_part)
-            if split_tab:
-                assert last_newline_part.endswith(" ")
-                last_newline_part = last_newline_part[:-1]
-                POGGER.debug("last_newline_part>>:$:<", last_newline_part)
-                split_tab = False
-            POGGER.debug("split_tab>>:$:<", split_tab)
-
-            POGGER.debug("extra_end_data>>:$:<", first_new_token.extra_end_data)
-            assert first_new_token.extra_end_data is None
-
-            assert last_newline_part is not None
-            first_new_token.set_extra_end_data(last_newline_part)
-
-            new_tokens.extend(x_tokens)
-        return split_tab
-
-    @staticmethod
->>>>>>> 5219dfd3
     def is_atx_heading(
         line_to_parse: str,
         start_index: int,
@@ -1516,38 +1327,9 @@
             + extracted_whitespace_at_start
             + remaining_line
         )
-<<<<<<< HEAD
         _, adj_original_index, split_tab = TabHelper.find_tabified_string(
             original_line, reconstructed_line, use_proper_traverse=True
         )
-=======
-
-        POGGER.debug(
-            ">>extracted_whitespace_at_start>:$:<", extracted_whitespace_at_start
-        )
-        POGGER.debug(">>extracted_whitespace>:$:<", extracted_whitespace)
-        POGGER.debug(">>original_line>:$:<", original_line)
-        POGGER.debug(">>reconstructed_line>:$:<", reconstructed_line)
-        adj_original, _, adj_original_index = ParserHelper.find_detabify_string(
-            original_line, reconstructed_line, use_proper_traverse=True
-        )
-        POGGER.debug(">>adj_original>:$:<", adj_original)
-        POGGER.debug(">>adj_original_index>:$:<", adj_original_index)
-        split_tab = False
-        POGGER.debug("split_tab>:$:<", split_tab)
-        if adj_original is None:
-            # Need to split this tab between two areas.
-            reconstructed_line = f" {reconstructed_line}"
-            POGGER.debug(">>reconstructed_line>:$:<", reconstructed_line)
-            adj_original, _, adj_original_index = ParserHelper.find_detabify_string(
-                original_line, reconstructed_line, use_proper_traverse=True
-            )
-            POGGER.debug(">>adj_original>:$:<", adj_original)
-            POGGER.debug(">>adj_original_index>:$:<", adj_original_index)
-            split_tab = True
-            POGGER.debug("split_tab>:$:<", split_tab)
-        assert adj_original is not None
->>>>>>> 5219dfd3
 
         after_pre_hash_whitespace_index, ex_whitespace = ParserHelper.extract_spaces(
             original_line, adj_original_index
@@ -1623,17 +1405,10 @@
 
         new_tokens, _ = parser_state.close_open_blocks_fn(parser_state)
         POGGER.debug("new_tokens>:$:<", new_tokens)
-<<<<<<< HEAD
         if split_tab := ContainerHelper.reduce_containers_if_required(
             parser_state, block_quote_data, new_tokens, split_tab
         ):
             TabHelper.adjust_block_quote_indent_for_tab(parser_state)
-=======
-        if split_tab := LeafBlockProcessor.__reduce_containers_if_required(
-            parser_state, block_quote_data, new_tokens, split_tab
-        ):
-            LeafBlockProcessorParagraph.adjust_block_quote_indent_for_tab(parser_state)
->>>>>>> 5219dfd3
 
         (
             end_index,
@@ -1687,35 +1462,10 @@
         original_line: str, line_to_parse: str, extracted_whitespace: str
     ) -> Tuple[str, str, bool]:
 
-<<<<<<< HEAD
         reconstructed_line = extracted_whitespace + line_to_parse
         adj_original, _, split_tab = TabHelper.find_tabified_string(
             original_line, reconstructed_line
         )
-=======
-        POGGER.debug(">>extracted_whitespace>:$:<", extracted_whitespace)
-        POGGER.debug(">>line_to_parse>:$:<", line_to_parse)
-        reconstructed_line_to_parse = extracted_whitespace + line_to_parse
-        POGGER.debug(">>reconstructed_line>:$:<", reconstructed_line_to_parse)
-
-        POGGER.debug(">>original_line>:$:<", original_line)
-        adj_original, _, _ = ParserHelper.find_detabify_string(
-            original_line, reconstructed_line_to_parse
-        )
-        if split_tab := adj_original is None:
-            POGGER.debug("split_tab>:$:<", split_tab)
-            # Need to split this tab between two areas.
-            reconstructed_line_to_parse = f" {reconstructed_line_to_parse}"
-            POGGER.debug(
-                ">>reconstructed_line_to_parse>:$:<", reconstructed_line_to_parse
-            )
-            adj_original, adj_original_index, _ = ParserHelper.find_detabify_string(
-                original_line, reconstructed_line_to_parse
-            )
-            POGGER.debug(">>adj_original>:$:<", adj_original)
-            POGGER.debug(">>adj_original_index>:$:<", adj_original_index)
-        assert adj_original is not None
->>>>>>> 5219dfd3
 
         after_space_index, original_extracted_whitespace = ParserHelper.extract_spaces(
             adj_original, 0
@@ -1768,11 +1518,7 @@
             POGGER.debug("line_to_parse=>:$:<", line_to_parse)
             POGGER.debug("original_line=>:$:<", original_line)
             split_tab = False
-<<<<<<< HEAD
             if ParserHelper.tab_character in original_line:
-=======
-            if "\t" in original_line:
->>>>>>> 5219dfd3
                 (
                     line_to_parse,
                     extracted_whitespace,
@@ -1801,13 +1547,7 @@
                 line_to_parse
             ):
                 if split_tab:
-<<<<<<< HEAD
                     TabHelper.adjust_block_quote_indent_for_tab(parser_state)
-=======
-                    LeafBlockProcessorParagraph.adjust_block_quote_indent_for_tab(
-                        parser_state
-                    )
->>>>>>> 5219dfd3
                 LeafBlockProcessor.__create_setext_token(
                     parser_state,
                     position_marker,
@@ -2090,11 +1830,6 @@
                 leaf_token_whitespace,
                 grab_bag.block_quote_data,
                 grab_bag.original_line,
-<<<<<<< HEAD
-=======
-                LeafBlockProcessor.__reduce_containers_if_required,
-                LeafBlockProcessorParagraph.adjust_block_quote_indent_for_tab,
->>>>>>> 5219dfd3
             )
             if html_tokens:
                 POGGER.debug(">>html started>>")
@@ -2116,10 +1851,6 @@
                 position_marker,
                 grab_bag.original_line,
                 did_adjust_block_quote,
-<<<<<<< HEAD
-=======
-                LeafBlockProcessorParagraph.adjust_block_quote_indent_for_tab,
->>>>>>> 5219dfd3
             )
             assert html_tokens
             new_tokens.extend(html_tokens)
