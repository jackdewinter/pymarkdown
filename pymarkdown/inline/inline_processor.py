"""
Inline processing
"""

import logging
from typing import List, cast

from pymarkdown.container_blocks.parse_block_pass_properties import (
    ParseBlockPassProperties,
)
from pymarkdown.extension_manager.extension_manager import ExtensionManager
from pymarkdown.general.parser_helper import ParserHelper
from pymarkdown.general.parser_logger import ParserLogger
from pymarkdown.inline.inline_handler_helper import InlineHandlerHelper
from pymarkdown.inline.inline_helper import InlineHelper
from pymarkdown.inline.inline_text_block_helper import InlineTextBlockHelper
from pymarkdown.plugins.utils.leading_space_index_tracker import (
    LeadingSpaceIndexTracker,
)
from pymarkdown.tokens.atx_heading_markdown_token import AtxHeadingMarkdownToken
from pymarkdown.tokens.block_quote_markdown_token import BlockQuoteMarkdownToken
from pymarkdown.tokens.list_start_markdown_token import ListStartMarkdownToken
from pymarkdown.tokens.markdown_token import MarkdownToken
from pymarkdown.tokens.new_list_item_markdown_token import NewListItemMarkdownToken
from pymarkdown.tokens.paragraph_markdown_token import ParagraphMarkdownToken
from pymarkdown.tokens.text_markdown_token import TextMarkdownToken

POGGER = ParserLogger(logging.getLogger(__name__))


class InlineProcessor:
    """
    Handle the inline processing of the token stream.
    """

    @staticmethod
    def initialize(extension_manager: ExtensionManager) -> None:
        """
        Initialize the inline processor subsystem.
        """
        InlineHandlerHelper.initialize(extension_manager)

    @staticmethod
    def __parse_inline_tracker_start(
        lsi_tracker: LeadingSpaceIndexTracker, token: MarkdownToken
    ) -> None:
        if token.is_block_quote_start or token.is_list_start:
            lsi_tracker.open_container(token)
        # if token.is_block_quote_end or token.is_list_end:
        assert not (token.is_block_quote_end or token.is_list_end)
        # lsi_tracker.register_container_end(token)
        # elif
        lsi_tracker.track_since_last_non_end_token(token)

    @staticmethod
    def __parse_inline_tracker_per_token(
        lsi_tracker: LeadingSpaceIndexTracker, token: MarkdownToken
    ) -> None:
        if not token.is_end_token or token.is_end_of_stream:
            while lsi_tracker.have_any_registered_container_ends():
                lsi_tracker.process_container_end(token)
        if token.is_block_quote_start or token.is_list_start:
            lsi_tracker.open_container(token)
        elif token.is_block_quote_end or token.is_list_end:
            lsi_tracker.register_container_end(token)
        lsi_tracker.track_since_last_non_end_token(token)

    @staticmethod
    def parse_inline(
        coalesced_results: List[MarkdownToken],
        parse_properties: ParseBlockPassProperties,
    ) -> List[MarkdownToken]:
        """
        Parse and resolve any inline elements.
        """
        POGGER.info("coalesced_results")
        POGGER.info("-----")
        for next_token in coalesced_results:
            POGGER.info(">>$<<", next_token)
        POGGER.info("-----")

        coalesced_stack: List[MarkdownToken] = []
        current_token = coalesced_results[0]
        coalesced_list: List[MarkdownToken] = []
        coalesced_list.extend(coalesced_results[:1])

        POGGER.debug("STACK?:$", current_token)
        if current_token.is_container:
            POGGER.debug("STACK:$", coalesced_stack)
            coalesced_stack.append(current_token)
            POGGER.debug("STACK-ADD:$", current_token)
            POGGER.debug("STACK:$", coalesced_stack)
            if current_token.is_block_quote_start:
                block_quote_token = cast(BlockQuoteMarkdownToken, current_token)
                block_quote_token.leading_text_index = 0
                POGGER.info("-->last->block->$", block_quote_token.leading_text_index)
            else:
                POGGER.info("-->not bq-")

<<<<<<< HEAD
        token = coalesced_results[0]
        lsi_tracker = LeadingSpaceIndexTracker()
        InlineProcessor.__parse_inline_tracker_start(lsi_tracker, token)
        for coalesce_index in range(1, len(coalesced_results)):

            token = coalesced_results[coalesce_index]
            InlineProcessor.__parse_inline_tracker_per_token(lsi_tracker, token)
=======
        lsi_tracker = LeadingSpaceIndexTracker()
        token = coalesced_results[0]
        if token.is_block_quote_start or token.is_list_start:
            lsi_tracker.open_container(token)
        # if token.is_block_quote_end or token.is_list_end:
        assert not (token.is_block_quote_end or token.is_list_end)
        # lsi_tracker.register_container_end(token)
        # elif
        lsi_tracker.track_since_last_non_end_token(token)
        for coalesce_index in range(1, len(coalesced_results)):

            token = coalesced_results[coalesce_index]

            if not token.is_end_token or token.is_end_of_stream:
                while lsi_tracker.have_any_registered_container_ends():
                    lsi_tracker.process_container_end(token)
            if token.is_block_quote_start or token.is_list_start:
                lsi_tracker.open_container(token)
            elif token.is_block_quote_end or token.is_list_end:
                lsi_tracker.register_container_end(token)
            lsi_tracker.track_since_last_non_end_token(token)
>>>>>>> 6c8bf891

            InlineProcessor.__process_next_coalesce_item(
                coalesced_results,
                coalesce_index,
                coalesced_list,
                coalesced_stack,
                parse_properties,
                lsi_tracker,
            )
        return coalesced_list

    @staticmethod
    def __adjust_stack(
        coalesced_results: List[MarkdownToken],
        coalesced_stack: List[MarkdownToken],
        coalesce_index: int,
    ) -> None:
        current_token = coalesced_results[coalesce_index]
        POGGER.debug("STACK?:$", current_token)
        if current_token.is_container:
            if current_token.is_new_list_item:
                assert coalesced_stack[
                    -1
                ].is_list_start, "New list items can only exist within lists."
                list_token = cast(ListStartMarkdownToken, coalesced_stack[-1])
                new_item_token = cast(NewListItemMarkdownToken, current_token)
                list_token.adjust_for_new_list_item(
                    new_item_token, skip_adjustment=True
                )
            else:
                POGGER.debug("STACK:$", coalesced_stack)
                coalesced_stack.append(current_token)
                POGGER.debug("STACK-ADD:$", current_token)
                POGGER.debug("STACK:$", coalesced_stack)
                if current_token.is_block_quote_start:
                    block_quote_token = cast(BlockQuoteMarkdownToken, current_token)
                    block_quote_token.leading_text_index = 0
                    POGGER.info(
                        "-->last->block->$", block_quote_token.leading_text_index
                    )
                else:
                    list_token = cast(ListStartMarkdownToken, current_token)
                    assert (
                        list_token.last_new_list_token is None
                    ), "Cannot have any new list items registered."
                    POGGER.info("-->not bq-")

        elif current_token.is_list_end or current_token.is_block_quote_end:
            POGGER.debug("STACK:$", coalesced_stack)
            del coalesced_stack[-1]
            POGGER.debug(
                "STACK-REMOVE:$",
                current_token,
            )
            POGGER.debug("STACK:$", coalesced_stack)

    @staticmethod
    def __process_next_coalesce_item(
        coalesced_results: List[MarkdownToken],
        coalesce_index: int,
        coalesced_list: List[MarkdownToken],
        coalesced_stack: List[MarkdownToken],
        parse_properties: ParseBlockPassProperties,
        lsi_tracker: LeadingSpaceIndexTracker,
    ) -> None:
        POGGER.info("coalesced_results:$<", coalesced_list[-1])
        POGGER.info("coalesced_stack:$<", coalesced_stack)
        for i in range(len(coalesced_stack) - 1, -1, -1):
            if coalesced_stack[i].is_block_quote_start:
                block_quote_token = cast(BlockQuoteMarkdownToken, coalesced_stack[i])
                POGGER.info(
                    "$-->last->block->$", i, block_quote_token.leading_text_index
                )

        if coalesced_results[coalesce_index].is_text and (
            coalesced_list[-1].is_paragraph
            or coalesced_list[-1].is_setext_heading
            or coalesced_list[-1].is_atx_heading
            or coalesced_list[-1].is_code_block
        ):
            if coalesced_list[-1].is_code_block:
                processed_tokens = InlineProcessor.__parse_code_block(
                    coalesced_results,
                    coalesce_index,
                    coalesced_list,
                    coalesced_stack,
                    lsi_tracker,
                )
            elif coalesced_list[-1].is_setext_heading:
                processed_tokens = InlineProcessor.__parse_setext_heading(
                    coalesced_results, coalesce_index, coalesced_stack, parse_properties
                )
            elif coalesced_list[-1].is_atx_heading:
                processed_tokens = InlineProcessor.__parse_atx_heading(
                    coalesced_results,
                    coalesce_index,
                    coalesced_stack,
                    coalesced_list,
                    parse_properties,
                )
            else:
                processed_tokens = InlineProcessor.__parse_paragraph(
                    coalesced_list,
                    coalesced_results,
                    coalesce_index,
                    coalesced_stack,
                    parse_properties,
                )
            coalesced_list.extend(processed_tokens)
        else:
            coalesced_list.append(coalesced_results[coalesce_index])

        InlineProcessor.__adjust_stack(
            coalesced_results, coalesced_stack, coalesce_index
        )

    @staticmethod
    def __parse_paragraph(
        coalesced_list: List[MarkdownToken],
        coalesced_results: List[MarkdownToken],
        coalesce_index: int,
        coalesced_stack: List[MarkdownToken],
        parse_properties: ParseBlockPassProperties,
    ) -> List[MarkdownToken]:
        assert coalesced_list[
            -1
        ].is_paragraph, "Must already be within a paragraph block."
        paragraph_token = cast(ParagraphMarkdownToken, coalesced_list[-1])
        assert coalesced_results[
            coalesce_index
        ].is_text, "Results must already be text tokens."
        text_token = cast(TextMarkdownToken, coalesced_results[coalesce_index])
        POGGER.debug(
            ">>before_add_ws>>$>>add>>$>>",
            coalesced_list[-1],
            text_token.extracted_whitespace,
        )
        paragraph_token.add_whitespace(text_token.extracted_whitespace)
        POGGER.debug(">>after_add_ws>>$", coalesced_list[-1])
        POGGER.debug(
            ">>text_token>>$", ParserHelper.make_whitespace_visible(str(text_token))
        )
        POGGER.debug(
            "text_token.token_text>:$:<",
            ParserHelper.make_whitespace_visible(str(text_token.token_text)),
        )
        return InlineTextBlockHelper.process_inline_text_block(
            parse_properties,
            text_token.token_text,
            coalesced_stack,
            is_para=True,
            para_space=text_token.extracted_whitespace,
            line_number=text_token.line_number,
            column_number=text_token.column_number,
            para_owner=paragraph_token,
            tabified_text=text_token.tabified_text,
        )

    @staticmethod
    def __parse_atx_heading(
        coalesced_results: List[MarkdownToken],
        coalesce_index: int,
        coalesced_stack: List[MarkdownToken],
        coalesced_list: List[MarkdownToken],
        parse_properties: ParseBlockPassProperties,
    ) -> List[MarkdownToken]:
        assert coalesced_results[
            coalesce_index
        ].is_text, "Coalesced tokens must be text."
        text_token = cast(TextMarkdownToken, coalesced_results[coalesce_index])
        POGGER.debug("atx-block>>$<<", text_token)
        POGGER.debug(
            "atx-block-text>>$<<",
            text_token.token_text,
        )
        POGGER.debug(
            "atx-block-ws>>$<<",
            text_token.extracted_whitespace,
        )

        assert coalesced_list[
            -1
        ].is_atx_heading, "Final coalseced token must be an ATX token."
        atx_token = cast(AtxHeadingMarkdownToken, coalesced_list[-1])
        POGGER.debug(">>text_token>>$", text_token)
        return InlineTextBlockHelper.process_inline_text_block(
            parse_properties,
            text_token.token_text,
            coalesced_stack,
            text_token.extracted_whitespace,
            line_number=text_token.line_number,
            column_number=(
                text_token.column_number
                + len(text_token.extracted_whitespace)
                + atx_token.hash_count
            ),
            tabified_text=text_token.tabified_text,
        )

    @staticmethod
    def __parse_setext_heading(
        coalesced_results: List[MarkdownToken],
        coalesce_index: int,
        coalesced_stack: List[MarkdownToken],
        parse_properties: ParseBlockPassProperties,
    ) -> List[MarkdownToken]:
        assert coalesced_results[
            coalesce_index
        ].is_text, "Coalesced tokens must be text."
        text_token = cast(TextMarkdownToken, coalesced_results[coalesce_index])
        POGGER.debug(">>text_token>>$", text_token)
        processed_tokens = InlineTextBlockHelper.process_inline_text_block(
            parse_properties,
            text_token.token_text,
            coalesced_stack,
            whitespace_to_recombine=text_token.extracted_whitespace,
            is_setext=True,
            para_space=text_token.extracted_whitespace,
            line_number=text_token.line_number,
            column_number=text_token.column_number,
            tabified_text=text_token.tabified_text,
        )
        POGGER.debug(
            "processed_tokens>>$",
            processed_tokens,
        )
        return processed_tokens

    @staticmethod
    def __parse_code_block_coalesced(
        coalesced_stack: List[MarkdownToken],
        lsi_tracker: LeadingSpaceIndexTracker,
        text_token: TextMarkdownToken,
    ) -> int:
        new_column_number = 1
        if coalesced_stack[-1].is_block_quote_start:
            block_quote_token = cast(BlockQuoteMarkdownToken, coalesced_stack[-1])
            assert block_quote_token.bleading_spaces, "Bleading spaces must be defined."
            split_leading_spaces = block_quote_token.bleading_spaces.split(
                ParserHelper.newline_character
            )
            split_index = lsi_tracker.get_tokens_block_quote_bleading_space_index(
                text_token
            )
        else:
            list_token = cast(ListStartMarkdownToken, coalesced_stack[-1])
            assert (
                list_token.leading_spaces is not None
            ), "Leading spaces must be defined."
            split_leading_spaces = list_token.leading_spaces.split(
                ParserHelper.newline_character
            )
            split_index = lsi_tracker.get_tokens_list_leading_space_index(text_token)
        if split_index < len(split_leading_spaces):
            new_column_number += len(split_leading_spaces[split_index])
        if coalesced_stack[-1].is_list_start:
            stack_index = len(coalesced_stack) - 2
            while stack_index >= 0 and coalesced_stack[stack_index].is_list_start:
                stack_index -= 1
            if stack_index >= 0:
                assert coalesced_stack[stack_index].is_block_quote_start
                block_quote_token = cast(
                    BlockQuoteMarkdownToken, coalesced_stack[stack_index]
                )
                assert (
                    block_quote_token.bleading_spaces
                ), "Bleading spaces must be defined."
                split_leading_spaces = block_quote_token.bleading_spaces.split(
                    ParserHelper.newline_character
                )
                split_index = lsi_tracker.get_tokens_list_leading_space_index(
                    text_token
                )
                new_column_number += len(split_leading_spaces[split_index])
        return new_column_number

    @staticmethod
    def __parse_code_block(
        coalesced_results: List[MarkdownToken],
        coalesce_index: int,
        coalesced_list: List[MarkdownToken],
        coalesced_stack: List[MarkdownToken],
        lsi_tracker: LeadingSpaceIndexTracker,
    ) -> List[MarkdownToken]:
        assert coalesced_results[
            coalesce_index
        ].is_text, "Coalesced tokens must be text."
        text_token = cast(TextMarkdownToken, coalesced_results[coalesce_index])
        encoded_text = InlineHelper.append_text("", text_token.token_text)
        if coalesced_list[-1].is_fenced_code_block:
            line_number_delta = 1

            # POGGER.info("coalesced_stack:$<", coalesced_stack)
            if coalesced_stack:
                new_column_number = InlineProcessor.__parse_code_block_coalesced(
                    coalesced_stack, lsi_tracker, text_token
                )
            else:
                new_column_number = 1
                leading_whitespace = text_token.extracted_whitespace
                # POGGER.debug(">>$<<", text_token)
                assert (
                    ParserHelper.newline_character not in leading_whitespace
                ), "Whitespace cannot contain any newlines."
                # POGGER.info(
                #     "leading_whitespace:$<",
                #     leading_whitespace,
                # )
                leading_whitespace = ParserHelper.remove_all_from_text(
                    leading_whitespace
                )
                new_column_number = 1 + len(leading_whitespace)
        else:
            line_number_delta, new_column_number = (
                0,
                coalesced_list[-1].column_number,
            )
        processed_tokens: List[MarkdownToken] = [
            TextMarkdownToken(
                encoded_text,
                text_token.extracted_whitespace,
                line_number=coalesced_list[-1].line_number + line_number_delta,
                column_number=new_column_number,
            )
        ]
        # POGGER.debug(
        #     "new Text>>$>>",
        #     processed_tokens,
        # )
        return processed_tokens<|MERGE_RESOLUTION|>--- conflicted
+++ resolved
@@ -97,7 +97,6 @@
             else:
                 POGGER.info("-->not bq-")
 
-<<<<<<< HEAD
         token = coalesced_results[0]
         lsi_tracker = LeadingSpaceIndexTracker()
         InlineProcessor.__parse_inline_tracker_start(lsi_tracker, token)
@@ -105,29 +104,6 @@
 
             token = coalesced_results[coalesce_index]
             InlineProcessor.__parse_inline_tracker_per_token(lsi_tracker, token)
-=======
-        lsi_tracker = LeadingSpaceIndexTracker()
-        token = coalesced_results[0]
-        if token.is_block_quote_start or token.is_list_start:
-            lsi_tracker.open_container(token)
-        # if token.is_block_quote_end or token.is_list_end:
-        assert not (token.is_block_quote_end or token.is_list_end)
-        # lsi_tracker.register_container_end(token)
-        # elif
-        lsi_tracker.track_since_last_non_end_token(token)
-        for coalesce_index in range(1, len(coalesced_results)):
-
-            token = coalesced_results[coalesce_index]
-
-            if not token.is_end_token or token.is_end_of_stream:
-                while lsi_tracker.have_any_registered_container_ends():
-                    lsi_tracker.process_container_end(token)
-            if token.is_block_quote_start or token.is_list_start:
-                lsi_tracker.open_container(token)
-            elif token.is_block_quote_end or token.is_list_end:
-                lsi_tracker.register_container_end(token)
-            lsi_tracker.track_since_last_non_end_token(token)
->>>>>>> 6c8bf891
 
             InlineProcessor.__process_next_coalesce_item(
                 coalesced_results,
