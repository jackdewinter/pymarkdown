--- conflicted
+++ resolved
@@ -3,11 +3,7 @@
 """
 import logging
 import string
-<<<<<<< HEAD
 from typing import Callable, List, Optional, Tuple, cast
-=======
-from typing import Any, List, Optional, Tuple, cast
->>>>>>> 4c2bb589
 
 from pymarkdown.block_quote_data import BlockQuoteData
 from pymarkdown.constants import Constants
@@ -826,17 +822,12 @@
         position_marker: PositionMarker,
         extracted_whitespace: Optional[str],
         block_quote_data: BlockQuoteData,
-<<<<<<< HEAD
         original_line: str,
         reduce_containers_if_required_fn: Callable[
             [ParserState, BlockQuoteData, List[MarkdownToken], bool], bool
         ],
         adjust_block_quote_indent_for_tab: Callable[[ParserState], str],
     ) -> Tuple[List[MarkdownToken], bool]:
-=======
-        reduce_containers_if_required_fn: Any,
-    ) -> List[MarkdownToken]:
->>>>>>> 4c2bb589
         """
         Determine if we have the criteria that we need to start an HTML block.
         """
@@ -858,7 +849,6 @@
             )
             POGGER.debug("new_tokens=$", new_tokens)
 
-<<<<<<< HEAD
             split_tab = False
             if "\t" in original_line:
                 token_text = position_marker.text_to_parse[
@@ -886,9 +876,6 @@
             did_adjust_block_quote = (
                 split_tab != old_split_tab or did_adjust_block_quote
             )
-=======
-            # reduce_containers_if_required_fn(parser_state, block_quote_data, new_tokens)
->>>>>>> 4c2bb589
 
             assert extracted_whitespace is not None
             new_token = HtmlBlockMarkdownToken(position_marker, extracted_whitespace)
@@ -937,7 +924,6 @@
         did_adjust_block_quote: bool,
     ) -> Tuple[str, str]:
 
-<<<<<<< HEAD
         POGGER.debug("did_adjust_block_quote>:$:<", did_adjust_block_quote)
         (
             tabified_text,
@@ -964,42 +950,6 @@
         return tabified_whitespace, tabified_text
 
     # pylint: enable=too-many-arguments
-=======
-        POGGER.debug("extracted_whitespace>:$:<", extracted_whitespace)
-        POGGER.debug("token_text>:$:<", token_text)
-        reconstructed_line = extracted_whitespace + token_text
-        POGGER.debug("original_line>:$:<", original_line)
-        POGGER.debug("reconstructed_line>:$:<", reconstructed_line)
-        adj_original, _ = ParserHelper.find_detabify_string(
-            original_line, reconstructed_line
-        )
-        POGGER.debug("adj_original>:$:<", adj_original)
-        if adj_original is None:
-            # split
-
-            _, ex_ws = ParserHelper.extract_until_spaces(token_text, 0)
-            # POGGER.debug("ni>:$:<", ni)
-            POGGER.debug("ex_ws>:$:<", ex_ws)
-            assert ex_ws is not None
-
-            ex_ws_index = original_line.find(ex_ws)
-            POGGER.debug("ex_ws_index>:$:<", ex_ws_index)
-            adj_original = original_line[ex_ws_index:]
-            POGGER.debug("adj_original>:$:<", adj_original)
-            # new_index = collected_count
-            # extracted_whitespace = ""
-        else:
-            assert adj_original is not None
-
-            space_end_index, ex_whitespace = ParserHelper.extract_spaces(
-                adj_original, 0
-            )
-            assert ex_whitespace is not None
-
-            token_text = adj_original[space_end_index:]
-            extracted_whitespace = ex_whitespace
-        return extracted_whitespace, token_text
->>>>>>> 4c2bb589
 
     # pylint: disable=too-many-arguments
     @staticmethod
