"""
Module to provide helper functions for parsing html.
"""
import logging
import string
<<<<<<< HEAD
from typing import List, Optional
=======
from typing import List
>>>>>>> 63105941

from pymarkdown.constants import Constants
from pymarkdown.inline_markdown_token import RawHtmlMarkdownToken, TextMarkdownToken
from pymarkdown.leaf_markdown_token import HtmlBlockMarkdownToken
from pymarkdown.markdown_token import MarkdownToken
from pymarkdown.parser_helper import ParserHelper
from pymarkdown.parser_logger import ParserLogger
from pymarkdown.parser_state import ParserState
<<<<<<< HEAD
from pymarkdown.position_marker import PositionMarker
=======
>>>>>>> 63105941
from pymarkdown.stack_token import HtmlBlockStackToken, ParagraphStackToken

POGGER = ParserLogger(logging.getLogger(__name__))


class HtmlHelper:
    """
    Class to provide helper functions for parsing html.
    """

    html_block_1 = "1"
    html_block_2 = "2"
    html_block_3 = "3"
    html_block_4 = "4"
    html_block_5 = "5"
    html_block_6 = "6"
    html_block_7 = "7"

    __html_block_start_character = "<"
    __html_tag_start = "/"
    __html_tag_name_end = " >"
    __html_tag_end = ">"
    __html_attribute_value_single = "'"
    __html_attribute_value_double = '"'
    __html_attribute_name_value_separator = "="
    __html_attribute_separator = ParserHelper.space_character
    __valid_tag_name_start = string.ascii_letters
    __valid_tag_name_characters = f"{string.ascii_letters}{string.digits}-"
    __tag_attribute_name_characters = f"{string.ascii_letters}{string.digits}_.:-"
    __unquoted_attribute_value_stop = f"\"'=<>`{Constants.whitespace}"
    __tag_attribute_name_start = f"{string.ascii_letters}_:"
    __html_block_1_start_tag_prefix = ["script", "pre", "style"]
    __html_tag_attribute_value_terminators = " \"'=<>`"
    __html_block_2_to_5_start = "!"
    __html_block_2_continued_start = "--"
    __html_block_2_xx = f"{__html_block_2_to_5_start}{__html_block_2_continued_start}"
    __html_block_3_continued_start = "?"
    __html_block_4_continued_start = string.ascii_uppercase
    __html_block_5_continued_start = "[CDATA["
    __html_block_5_xx = f"{__html_block_2_to_5_start}{__html_block_5_continued_start}"
    __html_block_1_end_tags = ["</script>", "</pre>", "</style>"]
    __html_block_2_end = "-->"
    __html_block_3_end = "?>"
    __html_block_4_end = __html_tag_end
    __html_block_5_end = "]]>"

    __attribute_start_characters = "abcdefghijklmnopqrstuvwxyz1234567890:_"
    __attribute_other_characters = f"{__attribute_start_characters}.-"

    __raw_declaration_start_character = "!"
    __raw_declaration_whitespace = ParserHelper.space_character
    __raw_html_exclusion_1 = ">"
    __raw_html_exclusion_2 = "->"
    __raw_html_exclusion_3 = "-"
    __raw_html_exclusion_4 = "--"

    __html_block_6_start = [
        "address",
        "article",
        "aside",
        "base",
        "basefont",
        "blockquote",
        "body",
        "caption",
        "center",
        "col",
        "colgroup",
        "dd",
        "details",
        "dialog",
        "dir",
        "div",
        "dl",
        "dt",
        "fieldset",
        "figcaption",
        "figure",
        "footer",
        "form",
        "frame",
        "frameset",
        "h1",
        "h2",
        "h3",
        "h4",
        "h5",
        "h6",
        "head",
        "header",
        "hr",
        "html",
        "iframe",
        "legend",
        "li",
        "link",
        "main",
        "menu",
        "menuitem",
        "nav",
        "noframes",
        "ol",
        "optgroup",
        "option",
        "p",
        "param",
        "section",
        "source",
        "summary",
        "table",
        "tbody",
        "td",
        "tfoot",
        "th",
        "thead",
        "title",
        "tr",
        "track",
        "ul",
    ]

    @staticmethod
    def is_valid_tag_name(tag_name):
        """
        Determine if the html tag name is valid according to the html rules.
        """

        return all(
            next_character in HtmlHelper.__valid_tag_name_characters
            for next_character in tag_name.lower()
        ) if tag_name else False

    @staticmethod
    def extract_html_attribute_name(string_to_parse, string_index):
        """
        Attempt to extract the attribute name from the provided string.
        """

        string_to_parse_length = len(string_to_parse)
        if not (
            string_index < string_to_parse_length
            and (
                string_to_parse[string_index] in HtmlHelper.__attribute_start_characters
            )
        ):
            return -1

        string_index, __ = ParserHelper.collect_while_one_of_characters(
            string_to_parse, string_index + 1, HtmlHelper.__attribute_other_characters
        )

        if string_index < string_to_parse_length and string_to_parse[string_index] in [
            HtmlHelper.__html_attribute_name_value_separator,
            HtmlHelper.__html_attribute_separator,
            HtmlHelper.__html_tag_start,
            HtmlHelper.__html_tag_end,
        ]:
            return string_index
        return -1

    @staticmethod
    def extract_optional_attribute_value(line_to_parse, value_index):
        """
        Determine and extract an optional attribute value.
        """

        non_whitespace_index, _ = ParserHelper.extract_whitespace(
            line_to_parse, value_index
        )
        line_to_parse_size = len(line_to_parse)
        if (
            non_whitespace_index < line_to_parse_size
            and line_to_parse[non_whitespace_index]
            != HtmlHelper.__html_attribute_name_value_separator
        ) or non_whitespace_index >= line_to_parse_size:
            return non_whitespace_index

        non_whitespace_index, _ = ParserHelper.extract_whitespace(
            line_to_parse, non_whitespace_index + 1
        )
        if non_whitespace_index < line_to_parse_size:
            first_character_of_value = line_to_parse[non_whitespace_index]
            if first_character_of_value == HtmlHelper.__html_attribute_value_double:
                (
                    non_whitespace_index,
                    extracted_text,
                ) = ParserHelper.collect_until_character(
                    line_to_parse,
                    non_whitespace_index + 1,
                    HtmlHelper.__html_attribute_value_double,
                )
                if non_whitespace_index == line_to_parse_size:
                    return -1
                non_whitespace_index += 1
            elif first_character_of_value == HtmlHelper.__html_attribute_value_single:
                (
                    non_whitespace_index,
                    extracted_text,
                ) = ParserHelper.collect_until_character(
                    line_to_parse,
                    non_whitespace_index + 1,
                    HtmlHelper.__html_attribute_value_single,
                )
                if non_whitespace_index == line_to_parse_size:
                    return -1
                non_whitespace_index += 1
            else:
                (
                    non_whitespace_index,
                    extracted_text,
                ) = ParserHelper.collect_until_one_of_characters(
                    line_to_parse,
                    non_whitespace_index,
                    HtmlHelper.__html_tag_attribute_value_terminators,
                )

                if not extracted_text:
                    non_whitespace_index = -1
        else:
            non_whitespace_index = -1
        return non_whitespace_index

    @staticmethod
    def is_complete_html_end_tag(tag_name, line_to_parse, next_char_index):
        """
        Determine if the supplied information is a completed end of tag specification.
        """

        is_valid = HtmlHelper.is_valid_tag_name(tag_name)
        non_whitespace_index, _ = ParserHelper.extract_whitespace(
            line_to_parse, next_char_index
        )
        is_valid = is_valid and (
            non_whitespace_index < len(line_to_parse)
            and line_to_parse[non_whitespace_index] == HtmlHelper.__html_tag_end
        )
        return is_valid, non_whitespace_index + 1

    @staticmethod
    def __is_valid_block_1_tag_name(tag_name):
        """
        Determine if the tag name is a valid block-1 html tag name.
        """

        return tag_name in HtmlHelper.__html_block_1_start_tag_prefix

    @staticmethod
    def is_complete_html_start_tag(tag_name, line_to_parse, next_char_index):
        """
        Determine if the supplied information is a completed start of tag specification.
        """

        is_tag_valid = HtmlHelper.is_valid_tag_name(
            tag_name
        ) and not HtmlHelper.__is_valid_block_1_tag_name(tag_name)

        non_whitespace_index, extracted_whitespace = ParserHelper.extract_whitespace(
            line_to_parse, next_char_index
        )

        are_attributes_valid, line_to_parse_size = True, len(line_to_parse)
        while (
            is_tag_valid
            and extracted_whitespace
            and are_attributes_valid
            and 0 <= non_whitespace_index < line_to_parse_size
            and line_to_parse[non_whitespace_index]
            not in [HtmlHelper.__html_tag_end, HtmlHelper.__html_tag_start]
        ):

            non_whitespace_index = HtmlHelper.extract_html_attribute_name(
                line_to_parse, non_whitespace_index
            )
            are_attributes_valid = non_whitespace_index != -1
            if not are_attributes_valid:
                break
            non_whitespace_index = HtmlHelper.extract_optional_attribute_value(
                line_to_parse, non_whitespace_index
            )
            are_attributes_valid = non_whitespace_index != -1
            if not are_attributes_valid:
                break
            (
                non_whitespace_index,
                extracted_whitespace,
            ) = ParserHelper.extract_whitespace(line_to_parse, non_whitespace_index)

        if non_whitespace_index < line_to_parse_size:
            if line_to_parse[non_whitespace_index] == HtmlHelper.__html_tag_start:
                non_whitespace_index += 1
            is_end_of_tag_present = (
                line_to_parse[non_whitespace_index] == HtmlHelper.__html_tag_end
            )
            if is_end_of_tag_present:
                non_whitespace_index += 1
        else:
            is_end_of_tag_present = False

        non_whitespace_index, _ = ParserHelper.extract_whitespace(
            line_to_parse, non_whitespace_index
        )
        return (
            (
                is_tag_valid
                and is_end_of_tag_present
                and non_whitespace_index == line_to_parse_size
                and are_attributes_valid
            ),
            non_whitespace_index,
        )

    @staticmethod
    def __parse_raw_tag_name(text_to_parse, start_index):
        """
        Parse a HTML tag name from the string.
        """
        if ParserHelper.is_character_at_index_one_of(
            text_to_parse, start_index, HtmlHelper.__valid_tag_name_start
        ):
            index, __ = ParserHelper.collect_while_one_of_characters(
                text_to_parse, start_index + 1, HtmlHelper.__valid_tag_name_characters
            )
            return text_to_parse[:index]
        return ""

    @staticmethod
    def __parse_tag_attributes(text_to_parse, start_index):
        """
        Handle the parsing of the attributes for an open tag.
        """
        parse_index, _ = ParserHelper.collect_while_one_of_characters(
            text_to_parse, start_index, HtmlHelper.__tag_attribute_name_characters
        )
        end_name_index, extracted_whitespace = ParserHelper.extract_any_whitespace(
            text_to_parse, parse_index
        )
        if ParserHelper.is_character_at_index(
            text_to_parse,
            end_name_index,
            HtmlHelper.__html_attribute_name_value_separator,
        ):
            (
                value_start_index,
                extracted_whitespace,
            ) = ParserHelper.extract_any_whitespace(text_to_parse, end_name_index + 1)
            if ParserHelper.is_character_at_index_one_of(
                text_to_parse,
                value_start_index,
                HtmlHelper.__html_attribute_value_single,
            ):
                value_end_index, _ = ParserHelper.collect_until_character(
                    text_to_parse,
                    value_start_index + 1,
                    HtmlHelper.__html_attribute_value_single,
                )
                if not ParserHelper.is_character_at_index(
                    text_to_parse,
                    value_end_index,
                    HtmlHelper.__html_attribute_value_single,
                ):
                    return None, -1
                value_end_index += 1
            elif ParserHelper.is_character_at_index_one_of(
                text_to_parse,
                value_start_index,
                HtmlHelper.__html_attribute_value_double,
            ):
                value_end_index, _ = ParserHelper.collect_until_character(
                    text_to_parse,
                    value_start_index + 1,
                    HtmlHelper.__html_attribute_value_double,
                )
                if not ParserHelper.is_character_at_index(
                    text_to_parse,
                    value_end_index,
                    HtmlHelper.__html_attribute_value_double,
                ):
                    return None, -1
                value_end_index += 1
            else:
                value_end_index, _ = ParserHelper.collect_until_one_of_characters(
                    text_to_parse,
                    value_start_index,
                    HtmlHelper.__unquoted_attribute_value_stop,
                )
            end_name_index, extracted_whitespace = ParserHelper.extract_any_whitespace(
                text_to_parse, value_end_index
            )

        return end_name_index, extracted_whitespace

    @staticmethod
    def __parse_raw_open_tag(text_to_parse):
        """
        Parse the current line as if it is an open tag, and determine if it is valid.
        """

        end_parse_index, valid_raw_html, tag_name = (
            -1,
            None,
            HtmlHelper.__parse_raw_tag_name(text_to_parse, 0),
        )
        if tag_name:
            parse_index, extracted_whitespace = ParserHelper.extract_any_whitespace(
                text_to_parse, len(tag_name)
            )
            while extracted_whitespace and ParserHelper.is_character_at_index_one_of(
                text_to_parse,
                parse_index,
                HtmlHelper.__tag_attribute_name_start,
            ):
                (
                    parse_index,
                    extracted_whitespace,
                ) = HtmlHelper.__parse_tag_attributes(text_to_parse, parse_index)
                if parse_index is None:
                    return parse_index, extracted_whitespace

            if ParserHelper.is_character_at_index(
                text_to_parse, parse_index, HtmlHelper.__html_tag_start
            ):
                parse_index += 1

            if ParserHelper.is_character_at_index(
                text_to_parse, parse_index, HtmlHelper.__html_tag_end
            ):
                valid_raw_html = text_to_parse[:parse_index]
                end_parse_index = parse_index + 1

        return valid_raw_html, end_parse_index

    @staticmethod
    def __parse_raw_close_tag(text_to_parse):
        """
        Parse the current line as if it is a close tag, and determine if it is valid.
        """
        valid_raw_html = None
        if ParserHelper.is_character_at_index(
            text_to_parse, 0, HtmlHelper.__html_tag_start
        ):
            if tag_name := HtmlHelper.__parse_raw_tag_name(text_to_parse, 1):
                parse_index, text_to_parse_size = len(tag_name), len(text_to_parse)
                if parse_index != text_to_parse_size:
                    parse_index, _ = ParserHelper.extract_whitespace(
                        text_to_parse, parse_index
                    )
                if parse_index == text_to_parse_size:
                    valid_raw_html = text_to_parse
        return valid_raw_html

    @staticmethod
    def __parse_raw_declaration(text_to_parse):
        """
        Parse a possible raw html declaration sequence, and return if it is valid.
        """

        valid_raw_html = None
        if ParserHelper.is_character_at_index_one_of(
            text_to_parse, 0, HtmlHelper.__raw_declaration_start_character
        ):
            (
                parse_index,
                declaration_name,
            ) = ParserHelper.collect_while_one_of_characters(
                text_to_parse, 1, HtmlHelper.__html_block_4_continued_start
            )
            if declaration_name:
                whitespace_count, _ = ParserHelper.collect_while_character(
                    text_to_parse, parse_index, HtmlHelper.__raw_declaration_whitespace
                )
                if whitespace_count:
                    valid_raw_html = text_to_parse
        return valid_raw_html

    @staticmethod
    def __process_raw_special(
        remaining_line,
        special_start,
        special_end,
        do_extra_check=False,
    ):
        """
        Parse a possible raw html special sequence, and return if it is valid.
        """
        valid_raw_html, parse_index, special_start_size = None, -1, len(special_start)
        if remaining_line.startswith(special_start):
            remaining_line = remaining_line[special_start_size:]
            parse_index = remaining_line.find(special_end)
            if parse_index != -1:
                remaining_line = remaining_line[:parse_index]
                parse_index = parse_index + special_start_size + len(special_end)
                if (not do_extra_check) or (
                    not (
                        remaining_line[0] == HtmlHelper.__raw_html_exclusion_1
                        or remaining_line.startswith(HtmlHelper.__raw_html_exclusion_2)
                        or remaining_line[-1] == HtmlHelper.__raw_html_exclusion_3
                        or HtmlHelper.__raw_html_exclusion_4 in remaining_line
                    )
                ):
                    valid_raw_html = (
                        f"{special_start}{remaining_line}{special_end[:-1]}"
                    )
        return valid_raw_html, parse_index

    @staticmethod
    def parse_raw_html(
        only_between_angles, remaining_line, line_number, column_number, inline_request
    ):
        """
        Given an open HTML tag character (<), try the various possibilities for
        types of tag, and determine if any of them parse validly.
        """

        valid_raw_html, remaining_line_parse_index = HtmlHelper.__parse_raw_open_tag(
            remaining_line
        )
        if not valid_raw_html:
            valid_raw_html = HtmlHelper.__parse_raw_close_tag(only_between_angles)
        if not valid_raw_html:
            (
                valid_raw_html,
                remaining_line_parse_index,
            ) = HtmlHelper.__process_raw_special(
                remaining_line,
                HtmlHelper.__html_block_2_xx,
                HtmlHelper.__html_block_2_end,
                True,
            )
        if not valid_raw_html:
            (
                valid_raw_html,
                remaining_line_parse_index,
            ) = HtmlHelper.__process_raw_special(
                remaining_line,
                HtmlHelper.__html_block_3_continued_start,
                HtmlHelper.__html_block_3_end,
            )
        if not valid_raw_html:
            (
                valid_raw_html,
                remaining_line_parse_index,
            ) = HtmlHelper.__process_raw_special(
                remaining_line,
                HtmlHelper.__html_block_5_xx,
                HtmlHelper.__html_block_5_end,
            )
        if not valid_raw_html:
            valid_raw_html = HtmlHelper.__parse_raw_declaration(only_between_angles)

        if not valid_raw_html:
            return None, -1
        if inline_request.para_owner:
            (
                valid_raw_html,
                inline_request.para_owner.rehydrate_index,
            ) = ParserHelper.recombine_string_with_whitespace(
                valid_raw_html,
                inline_request.para_owner.extracted_whitespace,
                inline_request.para_owner.rehydrate_index,
                add_replace_marker_if_empty=True,
            )
        return (
            RawHtmlMarkdownToken(valid_raw_html, line_number, column_number),
            remaining_line_parse_index,
        )

    @staticmethod
    def __check_for_special_html_blocks(line_to_parse, character_index):
        """
        Check for the easy to spot special blocks: 2-5.
        """

        if character_index >= len(line_to_parse):
            return None
        html_block_type = None
        if ParserHelper.is_character_at_index(
            line_to_parse, character_index, HtmlHelper.__html_block_2_to_5_start
        ):
            if ParserHelper.are_characters_at_index(
                line_to_parse,
                character_index + 1,
                HtmlHelper.__html_block_2_continued_start,
            ):
                html_block_type = HtmlHelper.html_block_2
            elif ParserHelper.is_character_at_index_one_of(
                line_to_parse,
                character_index + 1,
                HtmlHelper.__html_block_4_continued_start,
            ):
                html_block_type = HtmlHelper.html_block_4
            elif ParserHelper.are_characters_at_index(
                line_to_parse,
                character_index + 1,
                HtmlHelper.__html_block_5_continued_start,
            ):
                html_block_type = HtmlHelper.html_block_5
        elif ParserHelper.is_character_at_index(
            line_to_parse,
            character_index,
            HtmlHelper.__html_block_3_continued_start,
        ):
            html_block_type = HtmlHelper.html_block_3

        return html_block_type

    @staticmethod
    def __check_for_normal_html_blocks_adjust_tag(
        remaining_html_tag, line_to_parse, character_index
    ):

        adjusted_remaining_html_tag, line_to_parse_size = remaining_html_tag, len(
            line_to_parse
        )
        is_end_tag = (
            adjusted_remaining_html_tag
            and adjusted_remaining_html_tag[0] == HtmlHelper.__html_tag_start
        )
        if is_end_tag:
            adjusted_remaining_html_tag = adjusted_remaining_html_tag[1:]

        if (
            character_index < line_to_parse_size
            and line_to_parse[character_index] == HtmlHelper.__html_tag_end
            and adjusted_remaining_html_tag
            and adjusted_remaining_html_tag[-1] == HtmlHelper.__html_tag_start
        ):
            adjusted_remaining_html_tag = adjusted_remaining_html_tag[:-1]

        return adjusted_remaining_html_tag, line_to_parse_size, is_end_tag

    @staticmethod
    def __check_for_normal_html_blocks(
        remaining_html_tag, line_to_parse, character_index
    ):
        """
        Check for the the html blocks that are harder to identify: 1, 6-7.
        """

        html_block_type = None

        if HtmlHelper.__is_valid_block_1_tag_name(remaining_html_tag):
            html_block_type = HtmlHelper.html_block_1
        else:
            (
                adjusted_remaining_html_tag,
                line_to_parse_size,
                is_end_tag,
            ) = HtmlHelper.__check_for_normal_html_blocks_adjust_tag(
                remaining_html_tag, line_to_parse, character_index
            )

            if adjusted_remaining_html_tag in HtmlHelper.__html_block_6_start:
                html_block_type = HtmlHelper.html_block_6
            elif is_end_tag:
                is_complete, complete_parse_index = HtmlHelper.is_complete_html_end_tag(
                    adjusted_remaining_html_tag, line_to_parse, character_index
                )
                if is_complete:
                    html_block_type, character_index = (
                        HtmlHelper.html_block_7,
                        complete_parse_index,
                    )
            else:
                (
                    is_complete,
                    complete_parse_index,
                ) = HtmlHelper.is_complete_html_start_tag(
                    adjusted_remaining_html_tag, line_to_parse, character_index
                )
                if is_complete:
                    html_block_type, character_index = (
                        HtmlHelper.html_block_7,
                        complete_parse_index,
                    )
            if html_block_type == HtmlHelper.html_block_7:
                new_index, _ = ParserHelper.extract_whitespace(
                    line_to_parse, character_index
                )
                if new_index != line_to_parse_size:
                    html_block_type = None
        return html_block_type

    @staticmethod
    def __determine_html_block_type(token_stack, line_to_parse, start_index):
        """
        Determine the type of the html block that we are starting.
        """

        character_index = start_index + 1
        html_block_type = HtmlHelper.__check_for_special_html_blocks(
            line_to_parse, character_index
        )
        if html_block_type:
            remaining_html_tag = ""
        else:
            (
                character_index,
                remaining_html_tag,
            ) = ParserHelper.collect_until_one_of_characters(
                line_to_parse, character_index, HtmlHelper.__html_tag_name_end
            )
            remaining_html_tag = remaining_html_tag.lower()

            html_block_type = HtmlHelper.__check_for_normal_html_blocks(
                remaining_html_tag, line_to_parse, character_index
            )

        POGGER.debug("html_block_type=$", html_block_type)
        if not html_block_type:
            return None, None
        if html_block_type == HtmlHelper.html_block_7 and token_stack[-1].is_paragraph:
            POGGER.debug("html_block_type 7 cannot interrupt a paragraph")
            return None, None
        return html_block_type, remaining_html_tag

    @staticmethod
    def is_html_block(line_to_parse, start_index, extracted_whitespace, token_stack):
        """
        Determine if the current sequence of characters would start a html block element.
        """

        if (
            ParserHelper.is_length_less_than_or_equal_to(extracted_whitespace, 3)
        ) and ParserHelper.is_character_at_index(
            line_to_parse,
            start_index,
            HtmlHelper.__html_block_start_character,
        ):
            (
                html_block_type,
                remaining_html_tag,
            ) = HtmlHelper.__determine_html_block_type(
                token_stack,
                line_to_parse,
                start_index,
            )
        else:
            html_block_type, remaining_html_tag = None, None
        return html_block_type, remaining_html_tag

    @staticmethod
    def parse_html_block(
        parser_state: ParserState,
        position_marker: PositionMarker,
        extracted_whitespace: Optional[str],
    ) -> List[MarkdownToken]:
        """
        Determine if we have the criteria that we need to start an HTML block.
        """

        html_block_type, _ = HtmlHelper.is_html_block(
            position_marker.text_to_parse,
            position_marker.index_number,
            extracted_whitespace,
            parser_state.token_stack,
        )
        if html_block_type:
            new_tokens, _ = parser_state.close_open_blocks_fn(
                parser_state,
                only_these_blocks=[ParagraphStackToken],
            )
            new_token = HtmlBlockMarkdownToken(position_marker, extracted_whitespace)
            new_tokens.append(new_token)
            parser_state.token_stack.append(
                HtmlBlockStackToken(html_block_type, new_token)
            )
        else:
            new_tokens = []
        return new_tokens

    @staticmethod
    def check_blank_html_block_end(parser_state: ParserState) -> List[MarkdownToken]:
        """
        Check to see if we have encountered the end of the current HTML block
        via an empty line or BLANK.
        """

        if parser_state.token_stack[-1].html_block_type in [
            HtmlHelper.html_block_6,
            HtmlHelper.html_block_7,
        ]:
            new_tokens, _ = parser_state.close_open_blocks_fn(
                parser_state,
                only_these_blocks=[type(parser_state.token_stack[-1])],
            )
        else:
            new_tokens = []

        return new_tokens

    @staticmethod
    def check_normal_html_block_end(
        parser_state: ParserState,
        line_to_parse: str,
        start_index: int,
        extracted_whitespace: Optional[str],
        position_marker: PositionMarker,
    ) -> List[MarkdownToken]:
        """
        Check to see if we have encountered the end of the current HTML block
        via text on a normal line.
        """

        new_tokens: List[MarkdownToken] = [
            TextMarkdownToken(
                line_to_parse[start_index:],
                extracted_whitespace,
                position_marker=position_marker,
            )
        ]

        is_block_terminated, adj_line = False, line_to_parse[start_index:]
        if parser_state.token_stack[-1].html_block_type == HtmlHelper.html_block_1:
            for next_end_tag in HtmlHelper.__html_block_1_end_tags:
                if next_end_tag in adj_line:
                    is_block_terminated = True
        elif parser_state.token_stack[-1].html_block_type == HtmlHelper.html_block_2:
            is_block_terminated = HtmlHelper.__html_block_2_end in adj_line
        elif parser_state.token_stack[-1].html_block_type == HtmlHelper.html_block_3:
            is_block_terminated = HtmlHelper.__html_block_3_end in adj_line
        elif parser_state.token_stack[-1].html_block_type == HtmlHelper.html_block_4:
            is_block_terminated = HtmlHelper.__html_block_4_end in adj_line
        elif parser_state.token_stack[-1].html_block_type == HtmlHelper.html_block_5:
            is_block_terminated = HtmlHelper.__html_block_5_end in adj_line

        if is_block_terminated:
            terminated_block_tokens, _ = parser_state.close_open_blocks_fn(
                parser_state,
                only_these_blocks=[type(parser_state.token_stack[-1])],
            )
            assert terminated_block_tokens
            new_tokens.extend(terminated_block_tokens)
        return new_tokens<|MERGE_RESOLUTION|>--- conflicted
+++ resolved
@@ -3,11 +3,7 @@
 """
 import logging
 import string
-<<<<<<< HEAD
 from typing import List, Optional
-=======
-from typing import List
->>>>>>> 63105941
 
 from pymarkdown.constants import Constants
 from pymarkdown.inline_markdown_token import RawHtmlMarkdownToken, TextMarkdownToken
@@ -16,10 +12,7 @@
 from pymarkdown.parser_helper import ParserHelper
 from pymarkdown.parser_logger import ParserLogger
 from pymarkdown.parser_state import ParserState
-<<<<<<< HEAD
 from pymarkdown.position_marker import PositionMarker
-=======
->>>>>>> 63105941
 from pymarkdown.stack_token import HtmlBlockStackToken, ParagraphStackToken
 
 POGGER = ParserLogger(logging.getLogger(__name__))
@@ -147,10 +140,14 @@
         Determine if the html tag name is valid according to the html rules.
         """
 
-        return all(
-            next_character in HtmlHelper.__valid_tag_name_characters
-            for next_character in tag_name.lower()
-        ) if tag_name else False
+        return (
+            all(
+                next_character in HtmlHelper.__valid_tag_name_characters
+                for next_character in tag_name.lower()
+            )
+            if tag_name
+            else False
+        )
 
     @staticmethod
     def extract_html_attribute_name(string_to_parse, string_index):
